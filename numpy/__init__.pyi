import builtins
import os
import sys
import mmap
import array as _array
import datetime as dt
import enum
from abc import abstractmethod
from types import TracebackType
from contextlib import ContextDecorator

from numpy.core._internal import _ctypes
from numpy.typing import (
    # Arrays
    ArrayLike,
    NDArray,
    _SupportsArray,
    _NestedSequence,
    _RecursiveSequence,
    _SupportsArray,
    _ArrayLikeBool_co,
    _ArrayLikeUInt_co,
    _ArrayLikeInt_co,
    _ArrayLikeFloat_co,
    _ArrayLikeComplex_co,
    _ArrayLikeNumber_co,
    _ArrayLikeTD64_co,
    _ArrayLikeDT64_co,
    _ArrayLikeObject_co,

    # DTypes
    DTypeLike,
    _SupportsDType,
    _VoidDTypeLike,

    # Shapes
    _Shape,
    _ShapeLike,

    # Scalars
    _CharLike_co,
    _BoolLike_co,
    _IntLike_co,
    _FloatLike_co,
    _ComplexLike_co,
    _TD64Like_co,
    _NumberLike_co,
    _ScalarLike_co,

    # `number` precision
    NBitBase,
    _256Bit,
    _128Bit,
    _96Bit,
    _80Bit,
    _64Bit,
    _32Bit,
    _16Bit,
    _8Bit,
    _NBitByte,
    _NBitShort,
    _NBitIntC,
    _NBitIntP,
    _NBitInt,
    _NBitLongLong,
    _NBitHalf,
    _NBitSingle,
    _NBitDouble,
    _NBitLongDouble,

    # Character codes
    _BoolCodes,
    _UInt8Codes,
    _UInt16Codes,
    _UInt32Codes,
    _UInt64Codes,
    _Int8Codes,
    _Int16Codes,
    _Int32Codes,
    _Int64Codes,
    _Float16Codes,
    _Float32Codes,
    _Float64Codes,
    _Complex64Codes,
    _Complex128Codes,
    _ByteCodes,
    _ShortCodes,
    _IntCCodes,
    _IntPCodes,
    _IntCodes,
    _LongLongCodes,
    _UByteCodes,
    _UShortCodes,
    _UIntCCodes,
    _UIntPCodes,
    _UIntCodes,
    _ULongLongCodes,
    _HalfCodes,
    _SingleCodes,
    _DoubleCodes,
    _LongDoubleCodes,
    _CSingleCodes,
    _CDoubleCodes,
    _CLongDoubleCodes,
    _DT64Codes,
    _TD64Codes,
    _StrCodes,
    _BytesCodes,
    _VoidCodes,
    _ObjectCodes,

    # Ufuncs
    _UFunc_Nin1_Nout1,
    _UFunc_Nin2_Nout1,
    _UFunc_Nin1_Nout2,
    _UFunc_Nin2_Nout2,
    _GUFunc_Nin2_Nout1,
)

from numpy.typing._callable import (
    _BoolOp,
    _BoolBitOp,
    _BoolSub,
    _BoolTrueDiv,
    _BoolMod,
    _BoolDivMod,
    _TD64Div,
    _IntTrueDiv,
    _UnsignedIntOp,
    _UnsignedIntBitOp,
    _UnsignedIntMod,
    _UnsignedIntDivMod,
    _SignedIntOp,
    _SignedIntBitOp,
    _SignedIntMod,
    _SignedIntDivMod,
    _FloatOp,
    _FloatMod,
    _FloatDivMod,
    _ComplexOp,
    _NumberOp,
    _ComparisonOp,
)

# NOTE: Numpy's mypy plugin is used for removing the types unavailable
# to the specific platform
from numpy.typing._extended_precision import (
    uint128 as uint128,
    uint256 as uint256,
    int128 as int128,
    int256 as int256,
    float80 as float80,
    float96 as float96,
    float128 as float128,
    float256 as float256,
    complex160 as complex160,
    complex192 as complex192,
    complex256 as complex256,
    complex512 as complex512,
)

from typing import (
    Any,
    ByteString,
    Callable,
    Container,
    Callable,
    Dict,
    Generic,
    IO,
    Iterable,
    List,
    Mapping,
    NoReturn,
    Optional,
    overload,
    Sequence,
    Sized,
    SupportsComplex,
    SupportsFloat,
    SupportsInt,
    Text,
    Tuple,
    Type,
    TypeVar,
    Union,
)

if sys.version_info >= (3, 8):
    from typing import Literal as L, Protocol, SupportsIndex, Final
else:
    from typing_extensions import Literal as L, Protocol, SupportsIndex, Final

# Ensures that the stubs are picked up
from numpy import (
    char as char,
    ctypeslib as ctypeslib,
    fft as fft,
    lib as lib,
    linalg as linalg,
    ma as ma,
    matrixlib as matrixlib,
    polynomial as polynomial,
    random as random,
    rec as rec,
    testing as testing,
    version as version,
)

from numpy.core.function_base import (
    linspace as linspace,
    logspace as logspace,
    geomspace as geomspace,
)

from numpy.core.fromnumeric import (
    take as take,
    reshape as reshape,
    choose as choose,
    repeat as repeat,
    put as put,
    swapaxes as swapaxes,
    transpose as transpose,
    partition as partition,
    argpartition as argpartition,
    sort as sort,
    argsort as argsort,
    argmax as argmax,
    argmin as argmin,
    searchsorted as searchsorted,
    resize as resize,
    squeeze as squeeze,
    diagonal as diagonal,
    trace as trace,
    ravel as ravel,
    nonzero as nonzero,
    shape as shape,
    compress as compress,
    clip as clip,
    sum as sum,
    all as all,
    any as any,
    cumsum as cumsum,
    ptp as ptp,
    amax as amax,
    amin as amin,
    prod as prod,
    cumprod as cumprod,
    ndim as ndim,
    size as size,
    around as around,
    mean as mean,
    std as std,
    var as var,
)

from numpy.core._asarray import (
    require as require,
)

from numpy.core._type_aliases import (
    sctypes as sctypes,
    sctypeDict as sctypeDict,
)

from numpy.core._ufunc_config import (
    seterr as seterr,
    geterr as geterr,
    setbufsize as setbufsize,
    getbufsize as getbufsize,
    seterrcall as seterrcall,
    geterrcall as geterrcall,
    _SupportsWrite,
    _ErrKind,
    _ErrFunc,
    _ErrDictOptional,
)

from numpy.core.arrayprint import (
    set_printoptions as set_printoptions,
    get_printoptions as get_printoptions,
    array2string as array2string,
    format_float_scientific as format_float_scientific,
    format_float_positional as format_float_positional,
    array_repr as array_repr,
    array_str as array_str,
    set_string_function as set_string_function,
    printoptions as printoptions,
)

from numpy.core.einsumfunc import (
    einsum as einsum,
    einsum_path as einsum_path,
)

from numpy.core.multiarray import (
    ALLOW_THREADS as ALLOW_THREADS,
    BUFSIZE as BUFSIZE,
    CLIP as CLIP,
    MAXDIMS as MAXDIMS,
    MAY_SHARE_BOUNDS as MAY_SHARE_BOUNDS,
    MAY_SHARE_EXACT as MAY_SHARE_EXACT,
    RAISE as RAISE,
    WRAP as WRAP,
    tracemalloc_domain as tracemalloc_domain,
    array as array,
    empty_like as empty_like,
    empty as empty,
    zeros as zeros,
    concatenate as concatenate,
    inner as inner,
    where as where,
    lexsort as lexsort,
    can_cast as can_cast,
    min_scalar_type as min_scalar_type,
    result_type as result_type,
    dot as dot,
    vdot as vdot,
    bincount as bincount,
    copyto as copyto,
    putmask as putmask,
    packbits as packbits,
    unpackbits as unpackbits,
    shares_memory as shares_memory,
    may_share_memory as may_share_memory,
    asarray as asarray,
    asanyarray as asanyarray,
    ascontiguousarray as ascontiguousarray,
    asfortranarray as asfortranarray,
    arange as arange,
    busday_count as busday_count,
    busday_offset as busday_offset,
    compare_chararrays as compare_chararrays,
    datetime_as_string as datetime_as_string,
    datetime_data as datetime_data,
    frombuffer as frombuffer,
    fromfile as fromfile,
    fromiter as fromiter,
    is_busday as is_busday,
    promote_types as promote_types,
    seterrobj as seterrobj,
    geterrobj as geterrobj,
    fromstring as fromstring,
    frompyfunc as frompyfunc,
)

from numpy.core.numeric import (
    zeros_like as zeros_like,
    ones as ones,
    ones_like as ones_like,
    full as full,
    full_like as full_like,
    count_nonzero as count_nonzero,
    isfortran as isfortran,
    argwhere as argwhere,
    flatnonzero as flatnonzero,
    correlate as correlate,
    convolve as convolve,
    outer as outer,
    tensordot as tensordot,
    roll as roll,
    rollaxis as rollaxis,
    moveaxis as moveaxis,
    cross as cross,
    indices as indices,
    fromfunction as fromfunction,
    isscalar as isscalar,
    binary_repr as binary_repr,
    base_repr as base_repr,
    identity as identity,
    allclose as allclose,
    isclose as isclose,
    array_equal as array_equal,
    array_equiv as array_equiv,
)

from numpy.core.numerictypes import (
    maximum_sctype as maximum_sctype,
    issctype as issctype,
    obj2sctype as obj2sctype,
    issubclass_ as issubclass_,
    issubsctype as issubsctype,
    issubdtype as issubdtype,
    sctype2char as sctype2char,
    find_common_type as find_common_type,
    nbytes as nbytes,
    cast as cast,
    ScalarType as ScalarType,
    typecodes as typecodes,
)

from numpy.core.shape_base import (
    atleast_1d as atleast_1d,
    atleast_2d as atleast_2d,
    atleast_3d as atleast_3d,
    block as block,
    hstack as hstack,
    stack as stack,
    vstack as vstack,
)

from numpy.lib import (
    emath as emath,
)

from numpy.lib.arraypad import (
    pad as pad,
)

from numpy.lib.arraysetops import (
    ediff1d as ediff1d,
    intersect1d as intersect1d,
    setxor1d as setxor1d,
    union1d as union1d,
    setdiff1d as setdiff1d,
    unique as unique,
    in1d as in1d,
    isin as isin,
)

from numpy.lib.arrayterator import (
    Arrayterator as Arrayterator,
)

from numpy.lib.function_base import (
    select as select,
    piecewise as piecewise,
    trim_zeros as trim_zeros,
    copy as copy,
    iterable as iterable,
    percentile as percentile,
    diff as diff,
    gradient as gradient,
    angle as angle,
    unwrap as unwrap,
    sort_complex as sort_complex,
    disp as disp,
    flip as flip,
    rot90 as rot90,
    extract as extract,
    place as place,
    asarray_chkfinite as asarray_chkfinite,
    average as average,
    bincount as bincount,
    digitize as digitize,
    cov as cov,
    corrcoef as corrcoef,
    msort as msort,
    median as median,
    sinc as sinc,
    hamming as hamming,
    hanning as hanning,
    bartlett as bartlett,
    blackman as blackman,
    kaiser as kaiser,
    trapz as trapz,
    i0 as i0,
    add_newdoc as add_newdoc,
    add_docstring as add_docstring,
    meshgrid as meshgrid,
    delete as delete,
    insert as insert,
    append as append,
    interp as interp,
    add_newdoc_ufunc as add_newdoc_ufunc,
    quantile as quantile,
)

from numpy.lib.index_tricks import (
    ravel_multi_index as ravel_multi_index,
    unravel_index as unravel_index,
    mgrid as mgrid,
    ogrid as ogrid,
    r_ as r_,
    c_ as c_,
    s_ as s_,
    index_exp as index_exp,
    ix_ as ix_,
    fill_diagonal as fill_diagonal,
    diag_indices as diag_indices,
    diag_indices_from as diag_indices_from,
)

from numpy.lib.nanfunctions import (
    nansum as nansum,
    nanmax as nanmax,
    nanmin as nanmin,
    nanargmax as nanargmax,
    nanargmin as nanargmin,
    nanmean as nanmean,
    nanmedian as nanmedian,
    nanpercentile as nanpercentile,
    nanvar as nanvar,
    nanstd as nanstd,
    nanprod as nanprod,
    nancumsum as nancumsum,
    nancumprod as nancumprod,
    nanquantile as nanquantile,
)

from numpy.lib.npyio import (
    savetxt as savetxt,
    loadtxt as loadtxt,
    genfromtxt as genfromtxt,
    recfromtxt as recfromtxt,
    recfromcsv as recfromcsv,
    load as load,
    loads as loads,
    save as save,
    savez as savez,
    savez_compressed as savez_compressed,
    packbits as packbits,
    unpackbits as unpackbits,
    fromregex as fromregex,
)

from numpy.lib.polynomial import (
    poly as poly,
    roots as roots,
    polyint as polyint,
    polyder as polyder,
    polyadd as polyadd,
    polysub as polysub,
    polymul as polymul,
    polydiv as polydiv,
    polyval as polyval,
    polyfit as polyfit,
)

from numpy.lib.shape_base import (
    column_stack as column_stack,
    row_stack as row_stack,
    dstack as dstack,
    array_split as array_split,
    split as split,
    hsplit as hsplit,
    vsplit as vsplit,
    dsplit as dsplit,
    apply_over_axes as apply_over_axes,
    expand_dims as expand_dims,
    apply_along_axis as apply_along_axis,
    kron as kron,
    tile as tile,
    get_array_wrap as get_array_wrap,
    take_along_axis as take_along_axis,
    put_along_axis as put_along_axis,
)

from numpy.lib.stride_tricks import (
    broadcast_to as broadcast_to,
    broadcast_arrays as broadcast_arrays,
    broadcast_shapes as broadcast_shapes,
)

from numpy.lib.twodim_base import (
    diag as diag,
    diagflat as diagflat,
    eye as eye,
    fliplr as fliplr,
    flipud as flipud,
    tri as tri,
    triu as triu,
    tril as tril,
    vander as vander,
    histogram2d as histogram2d,
    mask_indices as mask_indices,
    tril_indices as tril_indices,
    tril_indices_from as tril_indices_from,
    triu_indices as triu_indices,
    triu_indices_from as triu_indices_from,
)

from numpy.lib.type_check import (
    mintypecode as mintypecode,
    asfarray as asfarray,
    real as real,
    imag as imag,
    iscomplex as iscomplex,
    isreal as isreal,
    iscomplexobj as iscomplexobj,
    isrealobj as isrealobj,
    nan_to_num as nan_to_num,
    real_if_close as real_if_close,
    typename as typename,
    common_type as common_type,
)

from numpy.lib.ufunclike import (
    fix as fix,
    isposinf as isposinf,
    isneginf as isneginf,
)

from numpy.lib.utils import (
    issubclass_ as issubclass_,
    issubsctype as issubsctype,
    issubdtype as issubdtype,
    deprecate as deprecate,
    deprecate_with_doc as deprecate_with_doc,
    get_include as get_include,
    info as info,
    source as source,
    who as who,
    lookfor as lookfor,
    byte_bounds as byte_bounds,
    safe_eval as safe_eval,
)

__all__: List[str]
__path__: List[str]
__version__: str
__git_version__: str

# TODO: Move placeholders to their respective module once
# their annotations are properly implemented
#
# Placeholders for classes
# TODO: Remove `__getattr__` once the classes are stubbed out
class MachAr:
    def __init__(
        self,
        float_conv: Any = ...,
        int_conv: Any = ...,
        float_to_float: Any = ...,
        float_to_str: Any = ...,
        title: Any = ...,
    ) -> None: ...
    def __getattr__(self, key: str) -> Any: ...

class chararray(ndarray[_ShapeType, _DType_co]):
    def __new__(
        subtype,
        shape: Any,
        itemsize: Any = ...,
        unicode: Any = ...,
        buffer: Any = ...,
        offset: Any = ...,
        strides: Any = ...,
        order: Any = ...,
    ) -> Any: ...
    def __array_finalize__(self, obj): ...
    def argsort(self, axis=..., kind=..., order=...): ...
    def capitalize(self): ...
    def center(self, width, fillchar=...): ...
    def count(self, sub, start=..., end=...): ...
    def decode(self, encoding=..., errors=...): ...
    def encode(self, encoding=..., errors=...): ...
    def endswith(self, suffix, start=..., end=...): ...
    def expandtabs(self, tabsize=...): ...
    def find(self, sub, start=..., end=...): ...
    def index(self, sub, start=..., end=...): ...
    def isalnum(self): ...
    def isalpha(self): ...
    def isdigit(self): ...
    def islower(self): ...
    def isspace(self): ...
    def istitle(self): ...
    def isupper(self): ...
    def join(self, seq): ...
    def ljust(self, width, fillchar=...): ...
    def lower(self): ...
    def lstrip(self, chars=...): ...
    def partition(self, sep): ...
    def replace(self, old, new, count=...): ...
    def rfind(self, sub, start=..., end=...): ...
    def rindex(self, sub, start=..., end=...): ...
    def rjust(self, width, fillchar=...): ...
    def rpartition(self, sep): ...
    def rsplit(self, sep=..., maxsplit=...): ...
    def rstrip(self, chars=...): ...
    def split(self, sep=..., maxsplit=...): ...
    def splitlines(self, keepends=...): ...
    def startswith(self, prefix, start=..., end=...): ...
    def strip(self, chars=...): ...
    def swapcase(self): ...
    def title(self): ...
    def translate(self, table, deletechars=...): ...
    def upper(self): ...
    def zfill(self, width): ...
    def isnumeric(self): ...
    def isdecimal(self): ...

class finfo:
    def __new__(cls, dtype: Any) -> Any: ...
    def __getattr__(self, key: str) -> Any: ...

class format_parser:
    def __init__(
        self,
        formats: Any,
        names: Any,
        titles: Any,
        aligned: Any = ...,
        byteorder: Any = ...,
    ) -> None: ...

class iinfo:
    def __init__(self, int_type: Any) -> None: ...
    def __getattr__(self, key: str) -> Any: ...

class matrix(ndarray[_ShapeType, _DType_co]):
    def __new__(
        subtype,
        data: Any,
        dtype: Any = ...,
        copy: Any = ...,
    ) -> Any: ...
    def __array_finalize__(self, obj): ...
    def __getitem__(self, index): ...
    def __mul__(self, other): ...
    def __rmul__(self, other): ...
    def __imul__(self, other): ...
    def __pow__(self, other): ...
    def __ipow__(self, other): ...
    def __rpow__(self, other): ...
    def tolist(self): ...
    def sum(self, axis=..., dtype=..., out=...): ...
    def squeeze(self, axis=...): ...
    def flatten(self, order=...): ...
    def mean(self, axis=..., dtype=..., out=...): ...
    def std(self, axis=..., dtype=..., out=..., ddof=...): ...
    def var(self, axis=..., dtype=..., out=..., ddof=...): ...
    def prod(self, axis=..., dtype=..., out=...): ...
    def any(self, axis=..., out=...): ...
    def all(self, axis=..., out=...): ...
    def max(self, axis=..., out=...): ...
    def argmax(self, axis=..., out=...): ...
    def min(self, axis=..., out=...): ...
    def argmin(self, axis=..., out=...): ...
    def ptp(self, axis=..., out=...): ...
    def ravel(self, order=...): ...
    @property
    def T(self): ...
    @property
    def I(self): ...
    @property
    def A(self): ...
    @property
    def A1(self): ...
    @property
    def H(self): ...
    def getT(self): ...
    def getA(self): ...
    def getA1(self): ...
    def getH(self): ...
    def getI(self): ...

class memmap(ndarray[_ShapeType, _DType_co]):
    def __new__(
        subtype,
        filename: Any,
        dtype: Any = ...,
        mode: Any = ...,
        offset: Any = ...,
        shape: Any = ...,
        order: Any = ...,
    ) -> Any: ...
    def __getattr__(self, key: str) -> Any: ...

class nditer:
    def __new__(
        cls,
        op: Any,
        flags: Any = ...,
        op_flags: Any = ...,
        op_dtypes: Any = ...,
        order: Any = ...,
        casting: Any = ...,
        op_axes: Any = ...,
        itershape: Any = ...,
        buffersize: Any = ...,
    ) -> Any: ...
    def __getattr__(self, key: str) -> Any: ...

class poly1d:
    def __init__(
        self,
        c_or_r: Any,
        r: Any = ...,
        variable: Any = ...,
    ) -> None: ...
    def __call__(self, val: Any) -> Any: ...
    __hash__: Any
    @property
    def coeffs(self): ...
    @coeffs.setter
    def coeffs(self, value): ...
    @property
    def c(self): ...
    @c.setter
    def c(self, value): ...
    @property
    def coef(self): ...
    @coef.setter
    def coef(self, value): ...
    @property
    def coefficients(self): ...
    @coefficients.setter
    def coefficients(self, value): ...
    @property
    def variable(self): ...
    @property
    def order(self): ...
    @property
    def o(self): ...
    @property
    def roots(self): ...
    @property
    def r(self): ...
    def __array__(self, t=...): ...
    def __len__(self): ...
    def __neg__(self): ...
    def __pos__(self): ...
    def __mul__(self, other): ...
    def __rmul__(self, other): ...
    def __add__(self, other): ...
    def __radd__(self, other): ...
    def __pow__(self, val): ...
    def __sub__(self, other): ...
    def __rsub__(self, other): ...
    def __div__(self, other): ...
    def __truediv__(self, other): ...
    def __rdiv__(self, other): ...
    def __rtruediv__(self, other): ...
    def __eq__(self, other): ...
    def __ne__(self, other): ...
    def __getitem__(self, val): ...
    def __setitem__(self, key, val): ...
    def __iter__(self): ...
    def integ(self, m=..., k=...): ...
    def deriv(self, m=...): ...

class recarray(ndarray[_ShapeType, _DType_co]):
    def __new__(
        subtype,
        shape: Any,
        dtype: Any = ...,
        buf: Any = ...,
        offset: Any = ...,
        strides: Any = ...,
        formats: Any = ...,
        names: Any = ...,
        titles: Any = ...,
        byteorder: Any = ...,
        aligned: Any = ...,
        order: Any = ...,
    ) -> Any: ...
    def __array_finalize__(self, obj): ...
    def __getattribute__(self, attr): ...
    def __setattr__(self, attr, val): ...
    def __getitem__(self, indx): ...
    def field(self, attr, val=...): ...

class record(void):
    def __getattribute__(self, attr): ...
    def __setattr__(self, attr, val): ...
    def __getitem__(self, indx): ...
    def pprint(self): ...

class vectorize:
    pyfunc: Any
    cache: Any
    signature: Any
    otypes: Any
    excluded: Any
    __doc__: Any
    def __init__(
        self,
        pyfunc,
        otypes: Any = ...,
        doc: Any = ...,
        excluded: Any = ...,
        cache: Any = ...,
        signature: Any = ...,
    ) -> None: ...
    def __call__(self, *args: Any, **kwargs: Any) -> Any: ...

# Placeholders for Python-based functions
def asmatrix(data, dtype=...): ...
def asscalar(a): ...
def cumproduct(*args, **kwargs): ...
def histogram(a, bins=..., range=..., normed=..., weights=..., density=...): ...
def histogram_bin_edges(a, bins=..., range=..., weights=...): ...
def histogramdd(sample, bins=..., range=..., normed=..., weights=..., density=...): ...
def mat(data, dtype=...): ...
def max(a, axis=..., out=..., keepdims=..., initial=..., where=...): ...
def min(a, axis=..., out=..., keepdims=..., initial=..., where=...): ...
def product(*args, **kwargs): ...
def round(a, decimals=..., out=...): ...
def round_(a, decimals=..., out=...): ...
def show_config(): ...

# TODO: Sort out which parameters are positional-only
def nested_iters(*args, **kwargs): ... # TODO: Sort out parameters

_NdArraySubClass = TypeVar("_NdArraySubClass", bound=ndarray)
_DTypeScalar_co = TypeVar("_DTypeScalar_co", covariant=True, bound=generic)
_ByteOrder = L["S", "<", ">", "=", "|", "L", "B", "N", "I"]

class dtype(Generic[_DTypeScalar_co]):
    names: Optional[Tuple[str, ...]]
    # Overload for subclass of generic
    @overload
    def __new__(
        cls,
        dtype: Type[_DTypeScalar_co],
        align: bool = ...,
        copy: bool = ...,
    ) -> dtype[_DTypeScalar_co]: ...
    # Overloads for string aliases, Python types, and some assorted
    # other special cases. Order is sometimes important because of the
    # subtype relationships
    #
    # bool < int < float < complex
    #
    # so we have to make sure the overloads for the narrowest type is
    # first.
    # Builtin types
    @overload
    def __new__(cls, dtype: Type[bool], align: bool = ..., copy: bool = ...) -> dtype[bool_]: ...
    @overload
    def __new__(cls, dtype: Type[int], align: bool = ..., copy: bool = ...) -> dtype[int_]: ...
    @overload
    def __new__(cls, dtype: Optional[Type[float]], align: bool = ..., copy: bool = ...) -> dtype[float_]: ...
    @overload
    def __new__(cls, dtype: Type[complex], align: bool = ..., copy: bool = ...) -> dtype[complex_]: ...
    @overload
    def __new__(cls, dtype: Type[str], align: bool = ..., copy: bool = ...) -> dtype[str_]: ...
    @overload
    def __new__(cls, dtype: Type[bytes], align: bool = ..., copy: bool = ...) -> dtype[bytes_]: ...

    # `unsignedinteger` string-based representations
    @overload
    def __new__(cls, dtype: _UInt8Codes, align: bool = ..., copy: bool = ...) -> dtype[uint8]: ...
    @overload
    def __new__(cls, dtype: _UInt16Codes, align: bool = ..., copy: bool = ...) -> dtype[uint16]: ...
    @overload
    def __new__(cls, dtype: _UInt32Codes, align: bool = ..., copy: bool = ...) -> dtype[uint32]: ...
    @overload
    def __new__(cls, dtype: _UInt64Codes, align: bool = ..., copy: bool = ...) -> dtype[uint64]: ...
    @overload
    def __new__(cls, dtype: _UByteCodes, align: bool = ..., copy: bool = ...) -> dtype[ubyte]: ...
    @overload
    def __new__(cls, dtype: _UShortCodes, align: bool = ..., copy: bool = ...) -> dtype[ushort]: ...
    @overload
    def __new__(cls, dtype: _UIntCCodes, align: bool = ..., copy: bool = ...) -> dtype[uintc]: ...
    @overload
    def __new__(cls, dtype: _UIntPCodes, align: bool = ..., copy: bool = ...) -> dtype[uintp]: ...
    @overload
    def __new__(cls, dtype: _UIntCodes, align: bool = ..., copy: bool = ...) -> dtype[uint]: ...
    @overload
    def __new__(cls, dtype: _ULongLongCodes, align: bool = ..., copy: bool = ...) -> dtype[ulonglong]: ...

    # `signedinteger` string-based representations
    @overload
    def __new__(cls, dtype: _Int8Codes, align: bool = ..., copy: bool = ...) -> dtype[int8]: ...
    @overload
    def __new__(cls, dtype: _Int16Codes, align: bool = ..., copy: bool = ...) -> dtype[int16]: ...
    @overload
    def __new__(cls, dtype: _Int32Codes, align: bool = ..., copy: bool = ...) -> dtype[int32]: ...
    @overload
    def __new__(cls, dtype: _Int64Codes, align: bool = ..., copy: bool = ...) -> dtype[int64]: ...
    @overload
    def __new__(cls, dtype: _ByteCodes, align: bool = ..., copy: bool = ...) -> dtype[byte]: ...
    @overload
    def __new__(cls, dtype: _ShortCodes, align: bool = ..., copy: bool = ...) -> dtype[short]: ...
    @overload
    def __new__(cls, dtype: _IntCCodes, align: bool = ..., copy: bool = ...) -> dtype[intc]: ...
    @overload
    def __new__(cls, dtype: _IntPCodes, align: bool = ..., copy: bool = ...) -> dtype[intp]: ...
    @overload
    def __new__(cls, dtype: _IntCodes, align: bool = ..., copy: bool = ...) -> dtype[int_]: ...
    @overload
    def __new__(cls, dtype: _LongLongCodes, align: bool = ..., copy: bool = ...) -> dtype[longlong]: ...

    # `floating` string-based representations
    @overload
    def __new__(cls, dtype: _Float16Codes, align: bool = ..., copy: bool = ...) -> dtype[float16]: ...
    @overload
    def __new__(cls, dtype: _Float32Codes, align: bool = ..., copy: bool = ...) -> dtype[float32]: ...
    @overload
    def __new__(cls, dtype: _Float64Codes, align: bool = ..., copy: bool = ...) -> dtype[float64]: ...
    @overload
    def __new__(cls, dtype: _HalfCodes, align: bool = ..., copy: bool = ...) -> dtype[half]: ...
    @overload
    def __new__(cls, dtype: _SingleCodes, align: bool = ..., copy: bool = ...) -> dtype[single]: ...
    @overload
    def __new__(cls, dtype: _DoubleCodes, align: bool = ..., copy: bool = ...) -> dtype[double]: ...
    @overload
    def __new__(cls, dtype: _LongDoubleCodes, align: bool = ..., copy: bool = ...) -> dtype[longdouble]: ...

    # `complexfloating` string-based representations
    @overload
    def __new__(cls, dtype: _Complex64Codes, align: bool = ..., copy: bool = ...) -> dtype[complex64]: ...
    @overload
    def __new__(cls, dtype: _Complex128Codes, align: bool = ..., copy: bool = ...) -> dtype[complex128]: ...
    @overload
    def __new__(cls, dtype: _CSingleCodes, align: bool = ..., copy: bool = ...) -> dtype[csingle]: ...
    @overload
    def __new__(cls, dtype: _CDoubleCodes, align: bool = ..., copy: bool = ...) -> dtype[cdouble]: ...
    @overload
    def __new__(cls, dtype: _CLongDoubleCodes, align: bool = ..., copy: bool = ...) -> dtype[clongdouble]: ...

    # Miscellaneous string-based representations
    @overload
    def __new__(cls, dtype: _BoolCodes, align: bool = ..., copy: bool = ...) -> dtype[bool_]: ...
    @overload
    def __new__(cls, dtype: _TD64Codes, align: bool = ..., copy: bool = ...) -> dtype[timedelta64]: ...
    @overload
    def __new__(cls, dtype: _DT64Codes, align: bool = ..., copy: bool = ...) -> dtype[datetime64]: ...
    @overload
    def __new__(cls, dtype: _StrCodes, align: bool = ..., copy: bool = ...) -> dtype[str_]: ...
    @overload
    def __new__(cls, dtype: _BytesCodes, align: bool = ..., copy: bool = ...) -> dtype[bytes_]: ...
    @overload
    def __new__(cls, dtype: _VoidCodes, align: bool = ..., copy: bool = ...) -> dtype[void]: ...
    @overload
    def __new__(cls, dtype: _ObjectCodes, align: bool = ..., copy: bool = ...) -> dtype[object_]: ...

    # dtype of a dtype is the same dtype
    @overload
    def __new__(
        cls,
        dtype: dtype[_DTypeScalar_co],
        align: bool = ...,
        copy: bool = ...,
    ) -> dtype[_DTypeScalar_co]: ...
    @overload
    def __new__(
        cls,
        dtype: _SupportsDType[dtype[_DTypeScalar_co]],
        align: bool = ...,
        copy: bool = ...,
    ) -> dtype[_DTypeScalar_co]: ...
    # Handle strings that can't be expressed as literals; i.e. s1, s2, ...
    @overload
    def __new__(
        cls,
        dtype: str,
        align: bool = ...,
        copy: bool = ...,
    ) -> dtype[Any]: ...
    # Catchall overload
    @overload
    def __new__(
        cls,
        dtype: _VoidDTypeLike,
        align: bool = ...,
        copy: bool = ...,
    ) -> dtype[void]: ...

    @overload
    def __getitem__(self: dtype[void], key: List[str]) -> dtype[void]: ...
    @overload
    def __getitem__(self: dtype[void], key: Union[str, int]) -> dtype[Any]: ...

    # NOTE: In the future 1-based multiplications will also yield `void` dtypes
    @overload
    def __mul__(self, value: L[0]) -> None: ...  # type: ignore[misc]
    @overload
    def __mul__(self: _DType, value: L[1]) -> _DType: ...
    @overload
    def __mul__(self, value: int) -> dtype[void]: ...

    # NOTE: `__rmul__` seems to be broken when used in combination with
    # literals as of mypy 0.800. Set the return-type to `Any` for now.
    def __rmul__(self, value: int) -> Any: ...

    def __eq__(self, other: DTypeLike) -> bool: ...
    def __ne__(self, other: DTypeLike) -> bool: ...
    def __gt__(self, other: DTypeLike) -> bool: ...
    def __ge__(self, other: DTypeLike) -> bool: ...
    def __lt__(self, other: DTypeLike) -> bool: ...
    def __le__(self, other: DTypeLike) -> bool: ...
    @property
    def alignment(self) -> int: ...
    @property
    def base(self: _DType) -> _DType: ...
    @property
    def byteorder(self) -> str: ...
    @property
    def char(self) -> str: ...
    @property
    def descr(self) -> List[Union[Tuple[str, str], Tuple[str, str, _Shape]]]: ...
    @property
    def fields(
        self,
    ) -> Optional[Mapping[str, Union[Tuple[dtype[Any], int], Tuple[dtype[Any], int, Any]]]]: ...
    @property
    def flags(self) -> int: ...
    @property
    def hasobject(self) -> bool: ...
    @property
    def isbuiltin(self) -> int: ...
    @property
    def isnative(self) -> bool: ...
    @property
    def isalignedstruct(self) -> bool: ...
    @property
    def itemsize(self) -> int: ...
    @property
    def kind(self) -> str: ...
    @property
    def metadata(self) -> Optional[Mapping[str, Any]]: ...
    @property
    def name(self) -> str: ...
    @property
    def names(self) -> Optional[Tuple[str, ...]]: ...
    @property
    def num(self) -> int: ...
    @property
    def shape(self) -> _Shape: ...
    @property
    def ndim(self) -> int: ...
    @property
    def subdtype(self: _DType) -> Optional[Tuple[_DType, _Shape]]: ...
    def newbyteorder(self: _DType, __new_order: _ByteOrder = ...) -> _DType: ...
    # Leave str and type for end to avoid having to use `builtins.str`
    # everywhere. See https://github.com/python/mypy/issues/3775
    @property
    def str(self) -> builtins.str: ...
    @property
    def type(self) -> Type[_DTypeScalar_co]: ...

class _flagsobj:
    aligned: bool
    updateifcopy: bool
    writeable: bool
    writebackifcopy: bool
    @property
    def behaved(self) -> bool: ...
    @property
    def c_contiguous(self) -> bool: ...
    @property
    def carray(self) -> bool: ...
    @property
    def contiguous(self) -> bool: ...
    @property
    def f_contiguous(self) -> bool: ...
    @property
    def farray(self) -> bool: ...
    @property
    def fnc(self) -> bool: ...
    @property
    def forc(self) -> bool: ...
    @property
    def fortran(self) -> bool: ...
    @property
    def num(self) -> int: ...
    @property
    def owndata(self) -> bool: ...
    def __getitem__(self, key: str) -> bool: ...
    def __setitem__(self, key: str, value: bool) -> None: ...

_ArrayLikeInt = Union[
    int,
    integer,
    Sequence[Union[int, integer]],
    Sequence[Sequence[Any]],  # TODO: wait for support for recursive types
    ndarray
]

_FlatIterSelf = TypeVar("_FlatIterSelf", bound=flatiter)

class flatiter(Generic[_NdArraySubClass]):
    @property
    def base(self) -> _NdArraySubClass: ...
    @property
    def coords(self) -> _Shape: ...
    @property
    def index(self) -> int: ...
    def copy(self) -> _NdArraySubClass: ...
    def __iter__(self: _FlatIterSelf) -> _FlatIterSelf: ...
    def __next__(self: flatiter[ndarray[Any, dtype[_ScalarType]]]) -> _ScalarType: ...
    def __len__(self) -> int: ...
    @overload
    def __getitem__(
        self: flatiter[ndarray[Any, dtype[_ScalarType]]],
        key: Union[int, integer],
    ) -> _ScalarType: ...
    @overload
    def __getitem__(
        self, key: Union[_ArrayLikeInt, slice, ellipsis],
    ) -> _NdArraySubClass: ...
    @overload
    def __array__(self: flatiter[ndarray[Any, _DType]], __dtype: None = ...) -> ndarray[Any, _DType]: ...
    @overload
    def __array__(self, __dtype: _DType) -> ndarray[Any, _DType]: ...

_OrderKACF = Optional[L["K", "A", "C", "F"]]
_OrderACF = Optional[L["A", "C", "F"]]
_OrderCF = Optional[L["C", "F"]]

_ModeKind = L["raise", "wrap", "clip"]
_PartitionKind = L["introselect"]
_SortKind = L["quicksort", "mergesort", "heapsort", "stable"]
_SortSide = L["left", "right"]

_ArraySelf = TypeVar("_ArraySelf", bound=_ArrayOrScalarCommon)

class _ArrayOrScalarCommon:
    @property
    def T(self: _ArraySelf) -> _ArraySelf: ...
    @property
    def data(self) -> memoryview: ...
    @property
    def flags(self) -> _flagsobj: ...
    @property
    def itemsize(self) -> int: ...
    @property
    def nbytes(self) -> int: ...
    def __bool__(self) -> bool: ...
    def __bytes__(self) -> bytes: ...
    def __str__(self) -> str: ...
    def __repr__(self) -> str: ...
    def __copy__(self: _ArraySelf) -> _ArraySelf: ...
    def __deepcopy__(self: _ArraySelf, __memo: Optional[dict] = ...) -> _ArraySelf: ...
    def __eq__(self, other): ...
    def __ne__(self, other): ...
    def copy(self: _ArraySelf, order: _OrderKACF = ...) -> _ArraySelf: ...
    def dump(self, file: str) -> None: ...
    def dumps(self) -> bytes: ...
    def tobytes(self, order: _OrderKACF = ...) -> bytes: ...
    # NOTE: `tostring()` is deprecated and therefore excluded
    # def tostring(self, order=...): ...
    def tofile(
        self, fid: Union[IO[bytes], str, bytes, os.PathLike[Any]], sep: str = ..., format: str = ...
    ) -> None: ...
    # generics and 0d arrays return builtin scalars
    def tolist(self) -> Any: ...

    # TODO: Add proper signatures
    def __getitem__(self, key) -> Any: ...
    @property
    def __array_interface__(self): ...
    @property
    def __array_priority__(self): ...
    @property
    def __array_struct__(self): ...
    def __array_wrap__(array, context=...): ...
    def __setstate__(self, __state): ...
    # a `bool_` is returned when `keepdims=True` and `self` is a 0d array

    @overload
    def all(
        self,
        axis: None = ...,
        out: None = ...,
        keepdims: L[False] = ...,
    ) -> bool_: ...
    @overload
    def all(
        self,
        axis: Optional[_ShapeLike] = ...,
        out: None = ...,
        keepdims: bool = ...,
    ) -> Any: ...
    @overload
    def all(
        self,
        axis: Optional[_ShapeLike] = ...,
        out: _NdArraySubClass = ...,
        keepdims: bool = ...,
    ) -> _NdArraySubClass: ...

    @overload
    def any(
        self,
        axis: None = ...,
        out: None = ...,
        keepdims: L[False] = ...,
    ) -> bool_: ...
    @overload
    def any(
        self,
        axis: Optional[_ShapeLike] = ...,
        out: None = ...,
        keepdims: bool = ...,
    ) -> Any: ...
    @overload
    def any(
        self,
        axis: Optional[_ShapeLike] = ...,
        out: _NdArraySubClass = ...,
        keepdims: bool = ...,
    ) -> _NdArraySubClass: ...

    @overload
    def argmax(
        self,
        axis: None = ...,
        out: None = ...,
    ) -> intp: ...
    @overload
    def argmax(
        self,
        axis: _ShapeLike = ...,
        out: None = ...,
    ) -> Any: ...
    @overload
    def argmax(
        self,
        axis: Optional[_ShapeLike] = ...,
        out: _NdArraySubClass = ...,
    ) -> _NdArraySubClass: ...

    @overload
    def argmin(
        self,
        axis: None = ...,
        out: None = ...,
    ) -> intp: ...
    @overload
    def argmin(
        self,
        axis: _ShapeLike = ...,
         out: None = ...,
    ) -> Any: ...
    @overload
    def argmin(
        self,
        axis: Optional[_ShapeLike] = ...,
        out: _NdArraySubClass = ...,
    ) -> _NdArraySubClass: ...

    def argsort(
        self,
        axis: Optional[SupportsIndex] = ...,
        kind: Optional[_SortKind] = ...,
        order: Union[None, str, Sequence[str]] = ...,
    ) -> ndarray: ...

    @overload
    def choose(
        self,
        choices: ArrayLike,
        out: None = ...,
        mode: _ModeKind = ...,
    ) -> ndarray: ...
    @overload
    def choose(
        self,
        choices: ArrayLike,
        out: _NdArraySubClass = ...,
        mode: _ModeKind = ...,
    ) -> _NdArraySubClass: ...

    @overload
    def clip(
        self,
        min: ArrayLike = ...,
        max: Optional[ArrayLike] = ...,
        out: None = ...,
        **kwargs: Any,
    ) -> ndarray: ...
    @overload
    def clip(
        self,
        min: None = ...,
        max: ArrayLike = ...,
        out: None = ...,
        **kwargs: Any,
    ) -> ndarray: ...
    @overload
    def clip(
        self,
        min: ArrayLike = ...,
        max: Optional[ArrayLike] = ...,
        out: _NdArraySubClass = ...,
        **kwargs: Any,
    ) -> _NdArraySubClass: ...
    @overload
    def clip(
        self,
        min: None = ...,
        max: ArrayLike = ...,
        out: _NdArraySubClass = ...,
        **kwargs: Any,
    ) -> _NdArraySubClass: ...

    @overload
    def compress(
        self,
        a: ArrayLike,
        axis: Optional[SupportsIndex] = ...,
        out: None = ...,
    ) -> ndarray: ...
    @overload
    def compress(
        self,
        a: ArrayLike,
        axis: Optional[SupportsIndex] = ...,
        out: _NdArraySubClass = ...,
    ) -> _NdArraySubClass: ...

    def conj(self: _ArraySelf) -> _ArraySelf: ...

    def conjugate(self: _ArraySelf) -> _ArraySelf: ...

    @overload
    def cumprod(
        self,
        axis: Optional[SupportsIndex] = ...,
        dtype: DTypeLike = ...,
        out: None = ...,
    ) -> ndarray: ...
    @overload
    def cumprod(
        self,
        axis: Optional[SupportsIndex] = ...,
        dtype: DTypeLike = ...,
        out: _NdArraySubClass = ...,
    ) -> _NdArraySubClass: ...

    @overload
    def cumsum(
        self,
        axis: Optional[SupportsIndex] = ...,
        dtype: DTypeLike = ...,
        out: None = ...,
    ) -> ndarray: ...
    @overload
    def cumsum(
        self,
        axis: Optional[SupportsIndex] = ...,
        dtype: DTypeLike = ...,
        out: _NdArraySubClass = ...,
    ) -> _NdArraySubClass: ...

    @overload
    def max(
        self,
        axis: Optional[_ShapeLike] = ...,
        out: None = ...,
        keepdims: bool = ...,
        initial: _NumberLike_co = ...,
        where: _ArrayLikeBool_co = ...,
    ) -> Any: ...
    @overload
    def max(
        self,
        axis: Optional[_ShapeLike] = ...,
        out: _NdArraySubClass = ...,
        keepdims: bool = ...,
        initial: _NumberLike_co = ...,
        where: _ArrayLikeBool_co = ...,
    ) -> _NdArraySubClass: ...

    @overload
    def mean(
        self,
        axis: Optional[_ShapeLike] = ...,
        dtype: DTypeLike = ...,
        out: None = ...,
        keepdims: bool = ...,
    ) -> Any: ...
    @overload
    def mean(
        self,
        axis: Optional[_ShapeLike] = ...,
        dtype: DTypeLike = ...,
        out: _NdArraySubClass = ...,
        keepdims: bool = ...,
    ) -> _NdArraySubClass: ...

    @overload
    def min(
        self,
        axis: Optional[_ShapeLike] = ...,
        out: None = ...,
        keepdims: bool = ...,
        initial: _NumberLike_co = ...,
        where: _ArrayLikeBool_co = ...,
    ) -> Any: ...
    @overload
    def min(
        self,
        axis: Optional[_ShapeLike] = ...,
        out: _NdArraySubClass = ...,
        keepdims: bool = ...,
        initial: _NumberLike_co = ...,
        where: _ArrayLikeBool_co = ...,
    ) -> _NdArraySubClass: ...

    def newbyteorder(
        self: _ArraySelf,
        __new_order: _ByteOrder = ...,
    ) -> _ArraySelf: ...

    @overload
    def prod(
        self,
        axis: Optional[_ShapeLike] = ...,
        dtype: DTypeLike = ...,
        out: None = ...,
        keepdims: bool = ...,
        initial: _NumberLike_co = ...,
        where: _ArrayLikeBool_co = ...,
    ) -> Any: ...
    @overload
    def prod(
        self,
        axis: Optional[_ShapeLike] = ...,
        dtype: DTypeLike = ...,
        out: _NdArraySubClass = ...,
        keepdims: bool = ...,
        initial: _NumberLike_co = ...,
        where: _ArrayLikeBool_co = ...,
    ) -> _NdArraySubClass: ...

    @overload
    def ptp(
        self,
        axis: Optional[_ShapeLike] = ...,
        out: None = ...,
        keepdims: bool = ...,
    ) -> Any: ...
    @overload
    def ptp(
        self,
        axis: Optional[_ShapeLike] = ...,
        out: _NdArraySubClass = ...,
        keepdims: bool = ...,
    ) -> _NdArraySubClass: ...

    @overload
    def round(
        self: _ArraySelf,
        decimals: SupportsIndex = ...,
        out: None = ...,
    ) -> _ArraySelf: ...
    @overload
    def round(
        self,
        decimals: SupportsIndex = ...,
        out: _NdArraySubClass = ...,
    ) -> _NdArraySubClass: ...

    @overload
    def std(
        self,
        axis: Optional[_ShapeLike] = ...,
        dtype: DTypeLike = ...,
        out: None = ...,
        ddof: int = ...,
        keepdims: bool = ...,
    ) -> Any: ...
    @overload
    def std(
        self,
        axis: Optional[_ShapeLike] = ...,
        dtype: DTypeLike = ...,
        out: _NdArraySubClass = ...,
        ddof: int = ...,
        keepdims: bool = ...,
    ) -> _NdArraySubClass: ...

    @overload
    def sum(
        self,
        axis: Optional[_ShapeLike] = ...,
        dtype: DTypeLike = ...,
        out: None = ...,
        keepdims: bool = ...,
        initial: _NumberLike_co = ...,
        where: _ArrayLikeBool_co = ...,
    ) -> Any: ...
    @overload
    def sum(
        self,
        axis: Optional[_ShapeLike] = ...,
        dtype: DTypeLike = ...,
        out: _NdArraySubClass = ...,
        keepdims: bool = ...,
        initial: _NumberLike_co = ...,
        where: _ArrayLikeBool_co = ...,
    ) -> _NdArraySubClass: ...

    @overload
    def var(
        self,
        axis: Optional[_ShapeLike] = ...,
        dtype: DTypeLike = ...,
        out: None = ...,
        ddof: int = ...,
        keepdims: bool = ...,
    ) -> Any: ...
    @overload
    def var(
        self,
        axis: Optional[_ShapeLike] = ...,
        dtype: DTypeLike = ...,
        out: _NdArraySubClass = ...,
        ddof: int = ...,
        keepdims: bool = ...,
    ) -> _NdArraySubClass: ...

_DType = TypeVar("_DType", bound=dtype[Any])
_DType_co = TypeVar("_DType_co", covariant=True, bound=dtype[Any])

# TODO: Set the `bound` to something more suitable once we
# have proper shape support
_ShapeType = TypeVar("_ShapeType", bound=Any)
_NumberType = TypeVar("_NumberType", bound=number[Any])

# There is currently no exhaustive way to type the buffer protocol,
# as it is implemented exclusivelly in the C API (python/typing#593)
_SupportsBuffer = Union[
    bytes,
    bytearray,
    memoryview,
    _array.array[Any],
    mmap.mmap,
    NDArray[Any],
    generic,
]

_T = TypeVar("_T")
_T_co = TypeVar("_T_co", covariant=True)
_2Tuple = Tuple[_T, _T]
_CastingKind = L["no", "equiv", "safe", "same_kind", "unsafe"]

_DTypeLike = Union[
    dtype[_ScalarType],
    Type[_ScalarType],
    _SupportsDType[dtype[_ScalarType]],
]

_ArrayUInt_co = NDArray[Union[bool_, unsignedinteger[Any]]]
_ArrayInt_co = NDArray[Union[bool_, integer[Any]]]
_ArrayFloat_co = NDArray[Union[bool_, integer[Any], floating[Any]]]
_ArrayComplex_co = NDArray[Union[bool_, integer[Any], floating[Any], complexfloating[Any, Any]]]
_ArrayNumber_co = NDArray[Union[bool_, number[Any]]]
_ArrayTD64_co = NDArray[Union[bool_, integer[Any], timedelta64]]

class _SupportsItem(Protocol[_T_co]):
    def item(self, __args: Any) -> _T_co: ...

class ndarray(_ArrayOrScalarCommon, Generic[_ShapeType, _DType_co]):
    @property
    def base(self) -> Optional[ndarray]: ...
    @property
    def ndim(self) -> int: ...
    @property
    def size(self) -> int: ...
    @property
    def real(self: _ArraySelf) -> _ArraySelf: ...
    @real.setter
    def real(self, value: ArrayLike) -> None: ...
    @property
    def imag(self: _ArraySelf) -> _ArraySelf: ...
    @imag.setter
    def imag(self, value: ArrayLike) -> None: ...
    def __new__(
        cls: Type[_ArraySelf],
        shape: _ShapeLike,
        dtype: DTypeLike = ...,
        buffer: _SupportsBuffer = ...,
        offset: int = ...,
        strides: _ShapeLike = ...,
        order: _OrderKACF = ...,
    ) -> _ArraySelf: ...
    @overload
    def __array__(self, __dtype: None = ...) -> ndarray[Any, _DType_co]: ...
    @overload
    def __array__(self, __dtype: _DType) -> ndarray[Any, _DType]: ...
    @property
    def ctypes(self) -> _ctypes[int]: ...
    @property
    def shape(self) -> _Shape: ...
    @shape.setter
    def shape(self, value: _ShapeLike) -> None: ...
    @property
    def strides(self) -> _Shape: ...
    @strides.setter
    def strides(self, value: _ShapeLike) -> None: ...
    def byteswap(self: _ArraySelf, inplace: bool = ...) -> _ArraySelf: ...
    def fill(self, value: Any) -> None: ...
    @property
    def flat(self: _NdArraySubClass) -> flatiter[_NdArraySubClass]: ...

    # Use the same output type as that of the underlying `generic`
    @overload
    def item(
        self: ndarray[Any, dtype[_SupportsItem[_T]]],  # type: ignore[type-var]
        *args: SupportsIndex,
    ) -> _T: ...
    @overload
    def item(
        self: ndarray[Any, dtype[_SupportsItem[_T]]],  # type: ignore[type-var]
        __args: Tuple[SupportsIndex, ...],
    ) -> _T: ...

    @overload
    def itemset(self, __value: Any) -> None: ...
    @overload
    def itemset(self, __item: _ShapeLike, __value: Any) -> None: ...

    @overload
    def resize(self, __new_shape: _ShapeLike, *, refcheck: bool = ...) -> None: ...
    @overload
    def resize(self, *new_shape: SupportsIndex, refcheck: bool = ...) -> None: ...

    def setflags(
        self, write: bool = ..., align: bool = ..., uic: bool = ...
    ) -> None: ...

    def squeeze(
        self,
        axis: Union[SupportsIndex, Tuple[SupportsIndex, ...]] = ...,
    ) -> ndarray[Any, _DType_co]: ...

    def swapaxes(
        self,
        axis1: SupportsIndex,
        axis2: SupportsIndex,
    ) -> ndarray[Any, _DType_co]: ...

    @overload
    def transpose(self: _ArraySelf, __axes: _ShapeLike) -> _ArraySelf: ...
    @overload
    def transpose(self: _ArraySelf, *axes: SupportsIndex) -> _ArraySelf: ...

    def argpartition(
        self,
        kth: _ArrayLikeInt_co,
        axis: Optional[SupportsIndex] = ...,
        kind: _PartitionKind = ...,
        order: Union[None, str, Sequence[str]] = ...,
    ) -> ndarray[Any, dtype[intp]]: ...

    def diagonal(
        self,
        offset: SupportsIndex = ...,
        axis1: SupportsIndex = ...,
        axis2: SupportsIndex = ...,
    ) -> ndarray[Any, _DType_co]: ...

    # 1D + 1D returns a scalar;
    # all other with at least 1 non-0D array return an ndarray.
    @overload
    def dot(self, b: _ScalarLike_co, out: None = ...) -> ndarray: ...
    @overload
    def dot(self, b: ArrayLike, out: None = ...) -> Any: ...  # type: ignore[misc]
    @overload
    def dot(self, b: ArrayLike, out: _NdArraySubClass) -> _NdArraySubClass: ...

    # `nonzero()` is deprecated for 0d arrays/generics
    def nonzero(self) -> Tuple[ndarray[Any, dtype[intp]], ...]: ...

    def partition(
        self,
        kth: _ArrayLikeInt_co,
        axis: SupportsIndex = ...,
        kind: _PartitionKind = ...,
        order: Union[None, str, Sequence[str]] = ...,
    ) -> None: ...

    # `put` is technically available to `generic`,
    # but is pointless as `generic`s are immutable
    def put(
        self,
        ind: _ArrayLikeInt_co,
        v: ArrayLike,
        mode: _ModeKind = ...,
    ) -> None: ...

    @overload
    def searchsorted(  # type: ignore[misc]
        self,  # >= 1D array
        v: _ScalarLike_co,  # 0D array-like
        side: _SortSide = ...,
        sorter: Optional[_ArrayLikeInt_co] = ...,
    ) -> intp: ...
    @overload
    def searchsorted(
        self,  # >= 1D array
        v: ArrayLike,
        side: _SortSide = ...,
        sorter: Optional[_ArrayLikeInt_co] = ...,
    ) -> ndarray[Any, dtype[intp]]: ...

    def setfield(
        self,
        val: ArrayLike,
        dtype: DTypeLike,
        offset: SupportsIndex = ...,
    ) -> None: ...

    def sort(
        self,
        axis: SupportsIndex = ...,
        kind: Optional[_SortKind] = ...,
        order: Union[None, str, Sequence[str]] = ...,
    ) -> None: ...

    @overload
    def trace(
        self,  # >= 2D array
        offset: SupportsIndex = ...,
        axis1: SupportsIndex = ...,
        axis2: SupportsIndex = ...,
        dtype: DTypeLike = ...,
        out: None = ...,
    ) -> Any: ...
    @overload
    def trace(
        self,  # >= 2D array
        offset: SupportsIndex = ...,
        axis1: SupportsIndex = ...,
        axis2: SupportsIndex = ...,
        dtype: DTypeLike = ...,
        out: _NdArraySubClass = ...,
    ) -> _NdArraySubClass: ...

    @overload
    def take(  # type: ignore[misc]
        self: ndarray[Any, dtype[_ScalarType]],
        indices: _IntLike_co,
        axis: Optional[SupportsIndex] = ...,
        out: None = ...,
        mode: _ModeKind = ...,
    ) -> _ScalarType: ...
    @overload
    def take(  # type: ignore[misc]
        self,
        indices: _ArrayLikeInt_co,
        axis: Optional[SupportsIndex] = ...,
        out: None = ...,
        mode: _ModeKind = ...,
    ) -> ndarray[Any, _DType_co]: ...
    @overload
    def take(
        self,
        indices: _ArrayLikeInt_co,
        axis: Optional[SupportsIndex] = ...,
        out: _NdArraySubClass = ...,
        mode: _ModeKind = ...,
    ) -> _NdArraySubClass: ...

    def repeat(
        self,
        repeats: _ArrayLikeInt_co,
        axis: Optional[SupportsIndex] = ...,
    ) -> ndarray[Any, _DType_co]: ...

    def flatten(
        self,
        order: _OrderKACF = ...,
    ) -> ndarray[Any, _DType_co]: ...

    def ravel(
        self,
        order: _OrderKACF = ...,
    ) -> ndarray[Any, _DType_co]: ...

    @overload
    def reshape(
        self, __shape: _ShapeLike, *, order: _OrderACF = ...
    ) -> ndarray[Any, _DType_co]: ...
    @overload
    def reshape(
        self, *shape: SupportsIndex, order: _OrderACF = ...
    ) -> ndarray[Any, _DType_co]: ...

    @overload
    def astype(
        self,
        dtype: _DTypeLike[_ScalarType],
        order: _OrderKACF = ...,
        casting: _CastingKind = ...,
        subok: bool = ...,
        copy: bool | CopyMode = ...,
    ) -> NDArray[_ScalarType]: ...
    @overload
    def astype(
        self,
        dtype: DTypeLike,
        order: _OrderKACF = ...,
        casting: _CastingKind = ...,
        subok: bool = ...,
        copy: bool | CopyMode = ...,
    ) -> NDArray[Any]: ...

    @overload
    def view(self: _ArraySelf) -> _ArraySelf: ...
    @overload
    def view(self, type: Type[_NdArraySubClass]) -> _NdArraySubClass: ...
    @overload
    def view(self, dtype: _DTypeLike[_ScalarType]) -> NDArray[_ScalarType]: ...
    @overload
    def view(self, dtype: DTypeLike) -> NDArray[Any]: ...
    @overload
    def view(
        self,
        dtype: DTypeLike,
        type: Type[_NdArraySubClass],
    ) -> _NdArraySubClass: ...

    @overload
    def getfield(
        self,
        dtype: _DTypeLike[_ScalarType],
        offset: SupportsIndex = ...
    ) -> NDArray[_ScalarType]: ...
    @overload
    def getfield(
        self,
        dtype: DTypeLike,
        offset: SupportsIndex = ...
    ) -> NDArray[Any]: ...

    # Dispatch to the underlying `generic` via protocols
    def __int__(
        self: ndarray[Any, dtype[SupportsInt]],  # type: ignore[type-var]
    ) -> int: ...

    def __float__(
        self: ndarray[Any, dtype[SupportsFloat]],  # type: ignore[type-var]
    ) -> float: ...

    def __complex__(
        self: ndarray[Any, dtype[SupportsComplex]],  # type: ignore[type-var]
    ) -> complex: ...

    def __index__(
        self: ndarray[Any, dtype[SupportsIndex]],  # type: ignore[type-var]
    ) -> int: ...

    def __len__(self) -> int: ...
    def __setitem__(self, key, value): ...
    def __iter__(self) -> Any: ...
    def __contains__(self, key) -> bool: ...

    # The last overload is for catching recursive objects whose
    # nesting is too deep.
    # The first overload is for catching `bytes` (as they are a subtype of
    # `Sequence[int]`) and `str`. As `str` is a recusive sequence of
    # strings, it will pass through the final overload otherwise

    @overload
    def __lt__(self: NDArray[Any], other: _NestedSequence[Union[str, bytes]]) -> NoReturn: ...
    @overload
    def __lt__(self: _ArrayNumber_co, other: _ArrayLikeNumber_co) -> NDArray[bool_]: ...
    @overload
    def __lt__(self: _ArrayTD64_co, other: _ArrayLikeTD64_co) -> NDArray[bool_]: ...
    @overload
    def __lt__(self: NDArray[datetime64], other: _ArrayLikeDT64_co) -> NDArray[bool_]: ...
    @overload
    def __lt__(self: NDArray[object_], other: Any) -> NDArray[bool_]: ...
    @overload
    def __lt__(self: NDArray[Any], other: _ArrayLikeObject_co) -> NDArray[bool_]: ...
    @overload
    def __lt__(
        self: NDArray[Union[number[Any], datetime64, timedelta64, bool_]],
        other: _RecursiveSequence,
    ) -> NDArray[bool_]: ...

    @overload
    def __le__(self: NDArray[Any], other: _NestedSequence[Union[str, bytes]]) -> NoReturn: ...
    @overload
    def __le__(self: _ArrayNumber_co, other: _ArrayLikeNumber_co) -> NDArray[bool_]: ...
    @overload
    def __le__(self: _ArrayTD64_co, other: _ArrayLikeTD64_co) -> NDArray[bool_]: ...
    @overload
    def __le__(self: NDArray[datetime64], other: _ArrayLikeDT64_co) -> NDArray[bool_]: ...
    @overload
    def __le__(self: NDArray[object_], other: Any) -> NDArray[bool_]: ...
    @overload
    def __le__(self: NDArray[Any], other: _ArrayLikeObject_co) -> NDArray[bool_]: ...
    @overload
    def __le__(
        self: NDArray[Union[number[Any], datetime64, timedelta64, bool_]],
        other: _RecursiveSequence,
    ) -> NDArray[bool_]: ...

    @overload
    def __gt__(self: NDArray[Any], other: _NestedSequence[Union[str, bytes]]) -> NoReturn: ...
    @overload
    def __gt__(self: _ArrayNumber_co, other: _ArrayLikeNumber_co) -> NDArray[bool_]: ...
    @overload
    def __gt__(self: _ArrayTD64_co, other: _ArrayLikeTD64_co) -> NDArray[bool_]: ...
    @overload
    def __gt__(self: NDArray[datetime64], other: _ArrayLikeDT64_co) -> NDArray[bool_]: ...
    @overload
    def __gt__(self: NDArray[object_], other: Any) -> NDArray[bool_]: ...
    @overload
    def __gt__(self: NDArray[Any], other: _ArrayLikeObject_co) -> NDArray[bool_]: ...
    @overload
    def __gt__(
        self: NDArray[Union[number[Any], datetime64, timedelta64, bool_]],
        other: _RecursiveSequence,
    ) -> NDArray[bool_]: ...

    @overload
    def __ge__(self: NDArray[Any], other: _NestedSequence[Union[str, bytes]]) -> NoReturn: ...
    @overload
    def __ge__(self: _ArrayNumber_co, other: _ArrayLikeNumber_co) -> NDArray[bool_]: ...
    @overload
    def __ge__(self: _ArrayTD64_co, other: _ArrayLikeTD64_co) -> NDArray[bool_]: ...
    @overload
    def __ge__(self: NDArray[datetime64], other: _ArrayLikeDT64_co) -> NDArray[bool_]: ...
    @overload
    def __ge__(self: NDArray[object_], other: Any) -> NDArray[bool_]: ...
    @overload
    def __ge__(self: NDArray[Any], other: _ArrayLikeObject_co) -> NDArray[bool_]: ...
    @overload
    def __ge__(
        self: NDArray[Union[number[Any], datetime64, timedelta64, bool_]],
        other: _RecursiveSequence,
    ) -> NDArray[bool_]: ...

    # Unary ops
    @overload
    def __abs__(self: NDArray[bool_]) -> NDArray[bool_]: ...
    @overload
    def __abs__(self: NDArray[complexfloating[_NBit1, _NBit1]]) -> NDArray[floating[_NBit1]]: ...
    @overload
    def __abs__(self: NDArray[_NumberType]) -> NDArray[_NumberType]: ...
    @overload
    def __abs__(self: NDArray[timedelta64]) -> NDArray[timedelta64]: ...
    @overload
    def __abs__(self: NDArray[object_]) -> Any: ...

    @overload
    def __invert__(self: NDArray[bool_]) -> NDArray[bool_]: ...
    @overload
    def __invert__(self: NDArray[_IntType]) -> NDArray[_IntType]: ...
    @overload
    def __invert__(self: NDArray[object_]) -> Any: ...

    @overload
    def __pos__(self: NDArray[_NumberType]) -> NDArray[_NumberType]: ...
    @overload
    def __pos__(self: NDArray[timedelta64]) -> NDArray[timedelta64]: ...
    @overload
    def __pos__(self: NDArray[object_]) -> Any: ...

    @overload
    def __neg__(self: NDArray[_NumberType]) -> NDArray[_NumberType]: ...
    @overload
    def __neg__(self: NDArray[timedelta64]) -> NDArray[timedelta64]: ...
    @overload
    def __neg__(self: NDArray[object_]) -> Any: ...

    # Binary ops
    # NOTE: `ndarray` does not implement `__imatmul__`
    @overload
    def __matmul__(self: NDArray[Any], other: _NestedSequence[Union[str, bytes]]) -> NoReturn: ...
    @overload
    def __matmul__(self: NDArray[bool_], other: _ArrayLikeBool_co) -> NDArray[bool_]: ...  # type: ignore[misc]
    @overload
    def __matmul__(self: _ArrayUInt_co, other: _ArrayLikeUInt_co) -> NDArray[unsignedinteger[Any]]: ...  # type: ignore[misc]
    @overload
    def __matmul__(self: _ArrayInt_co, other: _ArrayLikeInt_co) -> NDArray[signedinteger[Any]]: ...  # type: ignore[misc]
    @overload
    def __matmul__(self: _ArrayFloat_co, other: _ArrayLikeFloat_co) -> NDArray[floating[Any]]: ...  # type: ignore[misc]
    @overload
    def __matmul__(self: _ArrayComplex_co, other: _ArrayLikeComplex_co) -> NDArray[complexfloating[Any, Any]]: ...
    @overload
    def __matmul__(self: NDArray[object_], other: Any) -> Any: ...
    @overload
    def __matmul__(self: NDArray[Any], other: _ArrayLikeObject_co) -> Any: ...
    @overload
    def __matmul__(
        self: _ArrayNumber_co,
        other: _RecursiveSequence,
    ) -> Any: ...

    @overload
    def __rmatmul__(self: NDArray[Any], other: _NestedSequence[Union[str, bytes]]) -> NoReturn: ...
    @overload
    def __rmatmul__(self: NDArray[bool_], other: _ArrayLikeBool_co) -> NDArray[bool_]: ...  # type: ignore[misc]
    @overload
    def __rmatmul__(self: _ArrayUInt_co, other: _ArrayLikeUInt_co) -> NDArray[unsignedinteger[Any]]: ...  # type: ignore[misc]
    @overload
    def __rmatmul__(self: _ArrayInt_co, other: _ArrayLikeInt_co) -> NDArray[signedinteger[Any]]: ...  # type: ignore[misc]
    @overload
    def __rmatmul__(self: _ArrayFloat_co, other: _ArrayLikeFloat_co) -> NDArray[floating[Any]]: ...  # type: ignore[misc]
    @overload
    def __rmatmul__(self: _ArrayComplex_co, other: _ArrayLikeComplex_co) -> NDArray[complexfloating[Any, Any]]: ...
    @overload
    def __rmatmul__(self: NDArray[object_], other: Any) -> Any: ...
    @overload
    def __rmatmul__(self: NDArray[Any], other: _ArrayLikeObject_co) -> Any: ...
    @overload
    def __rmatmul__(
        self: _ArrayNumber_co,
        other: _RecursiveSequence,
    ) -> Any: ...

    @overload
    def __mod__(self: NDArray[Any], other: _NestedSequence[Union[str, bytes]]) -> NoReturn: ...
    @overload
    def __mod__(self: NDArray[bool_], other: _ArrayLikeBool_co) -> NDArray[int8]: ...  # type: ignore[misc]
    @overload
    def __mod__(self: _ArrayUInt_co, other: _ArrayLikeUInt_co) -> NDArray[unsignedinteger[Any]]: ...  # type: ignore[misc]
    @overload
    def __mod__(self: _ArrayInt_co, other: _ArrayLikeInt_co) -> NDArray[signedinteger[Any]]: ...  # type: ignore[misc]
    @overload
    def __mod__(self: _ArrayFloat_co, other: _ArrayLikeFloat_co) -> NDArray[floating[Any]]: ...  # type: ignore[misc]
    @overload
    def __mod__(self: _ArrayTD64_co, other: _NestedSequence[_SupportsArray[dtype[timedelta64]]]) -> NDArray[timedelta64]: ...
    @overload
    def __mod__(self: NDArray[object_], other: Any) -> Any: ...
    @overload
    def __mod__(self: NDArray[Any], other: _ArrayLikeObject_co) -> Any: ...
    @overload
    def __mod__(
        self: NDArray[Union[bool_, integer[Any], floating[Any], timedelta64]],
        other: _RecursiveSequence,
    ) -> Any: ...

    @overload
    def __rmod__(self: NDArray[Any], other: _NestedSequence[Union[str, bytes]]) -> NoReturn: ...
    @overload
    def __rmod__(self: NDArray[bool_], other: _ArrayLikeBool_co) -> NDArray[int8]: ...  # type: ignore[misc]
    @overload
    def __rmod__(self: _ArrayUInt_co, other: _ArrayLikeUInt_co) -> NDArray[unsignedinteger[Any]]: ...  # type: ignore[misc]
    @overload
    def __rmod__(self: _ArrayInt_co, other: _ArrayLikeInt_co) -> NDArray[signedinteger[Any]]: ...  # type: ignore[misc]
    @overload
    def __rmod__(self: _ArrayFloat_co, other: _ArrayLikeFloat_co) -> NDArray[floating[Any]]: ...  # type: ignore[misc]
    @overload
    def __rmod__(self: _ArrayTD64_co, other: _NestedSequence[_SupportsArray[dtype[timedelta64]]]) -> NDArray[timedelta64]: ...
    @overload
    def __rmod__(self: NDArray[object_], other: Any) -> Any: ...
    @overload
    def __rmod__(self: NDArray[Any], other: _ArrayLikeObject_co) -> Any: ...
    @overload
    def __rmod__(
        self: NDArray[Union[bool_, integer[Any], floating[Any], timedelta64]],
        other: _RecursiveSequence,
    ) -> Any: ...

    @overload
    def __divmod__(self: NDArray[Any], other: _NestedSequence[Union[str, bytes]]) -> NoReturn: ...
    @overload
    def __divmod__(self: NDArray[bool_], other: _ArrayLikeBool_co) -> _2Tuple[NDArray[int8]]: ...  # type: ignore[misc]
    @overload
    def __divmod__(self: _ArrayUInt_co, other: _ArrayLikeUInt_co) -> _2Tuple[NDArray[unsignedinteger[Any]]]: ...  # type: ignore[misc]
    @overload
    def __divmod__(self: _ArrayInt_co, other: _ArrayLikeInt_co) -> _2Tuple[NDArray[signedinteger[Any]]]: ...  # type: ignore[misc]
    @overload
    def __divmod__(self: _ArrayFloat_co, other: _ArrayLikeFloat_co) -> _2Tuple[NDArray[floating[Any]]]: ...  # type: ignore[misc]
    @overload
    def __divmod__(self: _ArrayTD64_co, other: _NestedSequence[_SupportsArray[dtype[timedelta64]]]) -> Tuple[NDArray[int64], NDArray[timedelta64]]: ...
    @overload
    def __divmod__(
        self: NDArray[Union[bool_, integer[Any], floating[Any], timedelta64]],
        other: _RecursiveSequence,
    ) -> _2Tuple[Any]: ...

    @overload
    def __rdivmod__(self: NDArray[Any], other: _NestedSequence[Union[str, bytes]]) -> NoReturn: ...
    @overload
    def __rdivmod__(self: NDArray[bool_], other: _ArrayLikeBool_co) -> _2Tuple[NDArray[int8]]: ...  # type: ignore[misc]
    @overload
    def __rdivmod__(self: _ArrayUInt_co, other: _ArrayLikeUInt_co) -> _2Tuple[NDArray[unsignedinteger[Any]]]: ...  # type: ignore[misc]
    @overload
    def __rdivmod__(self: _ArrayInt_co, other: _ArrayLikeInt_co) -> _2Tuple[NDArray[signedinteger[Any]]]: ...  # type: ignore[misc]
    @overload
    def __rdivmod__(self: _ArrayFloat_co, other: _ArrayLikeFloat_co) -> _2Tuple[NDArray[floating[Any]]]: ...  # type: ignore[misc]
    @overload
    def __rdivmod__(self: _ArrayTD64_co, other: _NestedSequence[_SupportsArray[dtype[timedelta64]]]) -> Tuple[NDArray[int64], NDArray[timedelta64]]: ...
    @overload
    def __rdivmod__(
        self: NDArray[Union[bool_, integer[Any], floating[Any], timedelta64]],
        other: _RecursiveSequence,
    ) -> _2Tuple[Any]: ...

    @overload
    def __add__(self: NDArray[Any], other: _NestedSequence[Union[str, bytes]]) -> NoReturn: ...
    @overload
    def __add__(self: NDArray[bool_], other: _ArrayLikeBool_co) -> NDArray[bool_]: ...  # type: ignore[misc]
    @overload
    def __add__(self: _ArrayUInt_co, other: _ArrayLikeUInt_co) -> NDArray[unsignedinteger[Any]]: ...  # type: ignore[misc]
    @overload
    def __add__(self: _ArrayInt_co, other: _ArrayLikeInt_co) -> NDArray[signedinteger[Any]]: ...  # type: ignore[misc]
    @overload
    def __add__(self: _ArrayFloat_co, other: _ArrayLikeFloat_co) -> NDArray[floating[Any]]: ...  # type: ignore[misc]
    @overload
    def __add__(self: _ArrayComplex_co, other: _ArrayLikeComplex_co) -> NDArray[complexfloating[Any, Any]]: ...  # type: ignore[misc]
    @overload
    def __add__(self: _ArrayTD64_co, other: _ArrayLikeTD64_co) -> NDArray[timedelta64]: ...  # type: ignore[misc]
    @overload
    def __add__(self: _ArrayTD64_co, other: _ArrayLikeDT64_co) -> NDArray[datetime64]: ...
    @overload
    def __add__(self: NDArray[datetime64], other: _ArrayLikeTD64_co) -> NDArray[datetime64]: ...
    @overload
    def __add__(self: NDArray[object_], other: Any) -> Any: ...
    @overload
    def __add__(self: NDArray[Any], other: _ArrayLikeObject_co) -> Any: ...
    @overload
    def __add__(
        self: NDArray[Union[bool_, number[Any], timedelta64, datetime64]],
        other: _RecursiveSequence,
    ) -> Any: ...

    @overload
    def __radd__(self: NDArray[Any], other: _NestedSequence[Union[str, bytes]]) -> NoReturn: ...
    @overload
    def __radd__(self: NDArray[bool_], other: _ArrayLikeBool_co) -> NDArray[bool_]: ...  # type: ignore[misc]
    @overload
    def __radd__(self: _ArrayUInt_co, other: _ArrayLikeUInt_co) -> NDArray[unsignedinteger[Any]]: ...  # type: ignore[misc]
    @overload
    def __radd__(self: _ArrayInt_co, other: _ArrayLikeInt_co) -> NDArray[signedinteger[Any]]: ...  # type: ignore[misc]
    @overload
    def __radd__(self: _ArrayFloat_co, other: _ArrayLikeFloat_co) -> NDArray[floating[Any]]: ...  # type: ignore[misc]
    @overload
    def __radd__(self: _ArrayComplex_co, other: _ArrayLikeComplex_co) -> NDArray[complexfloating[Any, Any]]: ...  # type: ignore[misc]
    @overload
    def __radd__(self: _ArrayTD64_co, other: _ArrayLikeTD64_co) -> NDArray[timedelta64]: ...  # type: ignore[misc]
    @overload
    def __radd__(self: _ArrayTD64_co, other: _ArrayLikeDT64_co) -> NDArray[datetime64]: ...
    @overload
    def __radd__(self: NDArray[datetime64], other: _ArrayLikeTD64_co) -> NDArray[datetime64]: ...
    @overload
    def __radd__(self: NDArray[object_], other: Any) -> Any: ...
    @overload
    def __radd__(self: NDArray[Any], other: _ArrayLikeObject_co) -> Any: ...
    @overload
    def __radd__(
        self: NDArray[Union[bool_, number[Any], timedelta64, datetime64]],
        other: _RecursiveSequence,
    ) -> Any: ...

    @overload
    def __sub__(self: NDArray[Any], other: _NestedSequence[Union[str, bytes]]) -> NoReturn: ...
    @overload
    def __sub__(self: NDArray[bool_], other: _ArrayLikeBool_co) -> NoReturn: ...
    @overload
    def __sub__(self: _ArrayUInt_co, other: _ArrayLikeUInt_co) -> NDArray[unsignedinteger[Any]]: ...  # type: ignore[misc]
    @overload
    def __sub__(self: _ArrayInt_co, other: _ArrayLikeInt_co) -> NDArray[signedinteger[Any]]: ...  # type: ignore[misc]
    @overload
    def __sub__(self: _ArrayFloat_co, other: _ArrayLikeFloat_co) -> NDArray[floating[Any]]: ...  # type: ignore[misc]
    @overload
    def __sub__(self: _ArrayComplex_co, other: _ArrayLikeComplex_co) -> NDArray[complexfloating[Any, Any]]: ...  # type: ignore[misc]
    @overload
    def __sub__(self: _ArrayTD64_co, other: _ArrayLikeTD64_co) -> NDArray[timedelta64]: ...  # type: ignore[misc]
    @overload
    def __sub__(self: NDArray[datetime64], other: _ArrayLikeTD64_co) -> NDArray[datetime64]: ...
    @overload
    def __sub__(self: NDArray[datetime64], other: _ArrayLikeDT64_co) -> NDArray[timedelta64]: ...
    @overload
    def __sub__(self: NDArray[object_], other: Any) -> Any: ...
    @overload
    def __sub__(self: NDArray[Any], other: _ArrayLikeObject_co) -> Any: ...
    @overload
    def __sub__(
        self: NDArray[Union[bool_, number[Any], timedelta64, datetime64]],
        other: _RecursiveSequence,
    ) -> Any: ...

    @overload
    def __rsub__(self: NDArray[Any], other: _NestedSequence[Union[str, bytes]]) -> NoReturn: ...
    @overload
    def __rsub__(self: NDArray[bool_], other: _ArrayLikeBool_co) -> NoReturn: ...
    @overload
    def __rsub__(self: _ArrayUInt_co, other: _ArrayLikeUInt_co) -> NDArray[unsignedinteger[Any]]: ...  # type: ignore[misc]
    @overload
    def __rsub__(self: _ArrayInt_co, other: _ArrayLikeInt_co) -> NDArray[signedinteger[Any]]: ...  # type: ignore[misc]
    @overload
    def __rsub__(self: _ArrayFloat_co, other: _ArrayLikeFloat_co) -> NDArray[floating[Any]]: ...  # type: ignore[misc]
    @overload
    def __rsub__(self: _ArrayComplex_co, other: _ArrayLikeComplex_co) -> NDArray[complexfloating[Any, Any]]: ...  # type: ignore[misc]
    @overload
    def __rsub__(self: _ArrayTD64_co, other: _ArrayLikeTD64_co) -> NDArray[timedelta64]: ...  # type: ignore[misc]
    @overload
    def __rsub__(self: _ArrayTD64_co, other: _ArrayLikeDT64_co) -> NDArray[datetime64]: ...  # type: ignore[misc]
    @overload
    def __rsub__(self: NDArray[datetime64], other: _ArrayLikeDT64_co) -> NDArray[timedelta64]: ...
    @overload
    def __rsub__(self: NDArray[object_], other: Any) -> Any: ...
    @overload
    def __rsub__(self: NDArray[Any], other: _ArrayLikeObject_co) -> Any: ...
    @overload
    def __rsub__(
        self: NDArray[Union[bool_, number[Any], timedelta64, datetime64]],
        other: _RecursiveSequence,
    ) -> Any: ...

    @overload
    def __mul__(self: NDArray[Any], other: _NestedSequence[Union[str, bytes]]) -> NoReturn: ...
    @overload
    def __mul__(self: NDArray[bool_], other: _ArrayLikeBool_co) -> NDArray[bool_]: ...  # type: ignore[misc]
    @overload
    def __mul__(self: _ArrayUInt_co, other: _ArrayLikeUInt_co) -> NDArray[unsignedinteger[Any]]: ...  # type: ignore[misc]
    @overload
    def __mul__(self: _ArrayInt_co, other: _ArrayLikeInt_co) -> NDArray[signedinteger[Any]]: ...  # type: ignore[misc]
    @overload
    def __mul__(self: _ArrayFloat_co, other: _ArrayLikeFloat_co) -> NDArray[floating[Any]]: ...  # type: ignore[misc]
    @overload
    def __mul__(self: _ArrayComplex_co, other: _ArrayLikeComplex_co) -> NDArray[complexfloating[Any, Any]]: ...  # type: ignore[misc]
    @overload
    def __mul__(self: _ArrayTD64_co, other: _ArrayLikeFloat_co) -> NDArray[timedelta64]: ...
    @overload
    def __mul__(self: _ArrayFloat_co, other: _ArrayLikeTD64_co) -> NDArray[timedelta64]: ...
    @overload
    def __mul__(self: NDArray[object_], other: Any) -> Any: ...
    @overload
    def __mul__(self: NDArray[Any], other: _ArrayLikeObject_co) -> Any: ...
    @overload
    def __mul__(
        self: NDArray[Union[bool_, number[Any], timedelta64]],
        other: _RecursiveSequence,
    ) -> Any: ...

    @overload
    def __rmul__(self: NDArray[Any], other: _NestedSequence[Union[str, bytes]]) -> NoReturn: ...
    @overload
    def __rmul__(self: NDArray[bool_], other: _ArrayLikeBool_co) -> NDArray[bool_]: ...  # type: ignore[misc]
    @overload
    def __rmul__(self: _ArrayUInt_co, other: _ArrayLikeUInt_co) -> NDArray[unsignedinteger[Any]]: ...  # type: ignore[misc]
    @overload
    def __rmul__(self: _ArrayInt_co, other: _ArrayLikeInt_co) -> NDArray[signedinteger[Any]]: ...  # type: ignore[misc]
    @overload
    def __rmul__(self: _ArrayFloat_co, other: _ArrayLikeFloat_co) -> NDArray[floating[Any]]: ...  # type: ignore[misc]
    @overload
    def __rmul__(self: _ArrayComplex_co, other: _ArrayLikeComplex_co) -> NDArray[complexfloating[Any, Any]]: ...  # type: ignore[misc]
    @overload
    def __rmul__(self: _ArrayTD64_co, other: _ArrayLikeFloat_co) -> NDArray[timedelta64]: ...
    @overload
    def __rmul__(self: _ArrayFloat_co, other: _ArrayLikeTD64_co) -> NDArray[timedelta64]: ...
    @overload
    def __rmul__(self: NDArray[object_], other: Any) -> Any: ...
    @overload
    def __rmul__(self: NDArray[Any], other: _ArrayLikeObject_co) -> Any: ...
    @overload
    def __rmul__(
        self: NDArray[Union[bool_, number[Any], timedelta64]],
        other: _RecursiveSequence,
    ) -> Any: ...

    @overload
    def __floordiv__(self: NDArray[Any], other: _NestedSequence[Union[str, bytes]]) -> NoReturn: ...
    @overload
    def __floordiv__(self: NDArray[bool_], other: _ArrayLikeBool_co) -> NDArray[int8]: ...  # type: ignore[misc]
    @overload
    def __floordiv__(self: _ArrayUInt_co, other: _ArrayLikeUInt_co) -> NDArray[unsignedinteger[Any]]: ...  # type: ignore[misc]
    @overload
    def __floordiv__(self: _ArrayInt_co, other: _ArrayLikeInt_co) -> NDArray[signedinteger[Any]]: ...  # type: ignore[misc]
    @overload
    def __floordiv__(self: _ArrayFloat_co, other: _ArrayLikeFloat_co) -> NDArray[floating[Any]]: ...  # type: ignore[misc]
    @overload
    def __floordiv__(self: _ArrayComplex_co, other: _ArrayLikeComplex_co) -> NDArray[complexfloating[Any, Any]]: ...  # type: ignore[misc]
    @overload
    def __floordiv__(self: NDArray[timedelta64], other: _NestedSequence[_SupportsArray[dtype[timedelta64]]]) -> NDArray[int64]: ...
    @overload
    def __floordiv__(self: NDArray[timedelta64], other: _ArrayLikeBool_co) -> NoReturn: ...
    @overload
    def __floordiv__(self: NDArray[timedelta64], other: _ArrayLikeFloat_co) -> NDArray[timedelta64]: ...
    @overload
    def __floordiv__(self: NDArray[object_], other: Any) -> Any: ...
    @overload
    def __floordiv__(self: NDArray[Any], other: _ArrayLikeObject_co) -> Any: ...
    @overload
    def __floordiv__(
        self: NDArray[Union[bool_, number[Any], timedelta64]],
        other: _RecursiveSequence,
    ) -> Any: ...

    @overload
    def __rfloordiv__(self: NDArray[Any], other: _NestedSequence[Union[str, bytes]]) -> NoReturn: ...
    @overload
    def __rfloordiv__(self: NDArray[bool_], other: _ArrayLikeBool_co) -> NDArray[int8]: ...  # type: ignore[misc]
    @overload
    def __rfloordiv__(self: _ArrayUInt_co, other: _ArrayLikeUInt_co) -> NDArray[unsignedinteger[Any]]: ...  # type: ignore[misc]
    @overload
    def __rfloordiv__(self: _ArrayInt_co, other: _ArrayLikeInt_co) -> NDArray[signedinteger[Any]]: ...  # type: ignore[misc]
    @overload
    def __rfloordiv__(self: _ArrayFloat_co, other: _ArrayLikeFloat_co) -> NDArray[floating[Any]]: ...  # type: ignore[misc]
    @overload
    def __rfloordiv__(self: _ArrayComplex_co, other: _ArrayLikeComplex_co) -> NDArray[complexfloating[Any, Any]]: ...  # type: ignore[misc]
    @overload
    def __rfloordiv__(self: NDArray[timedelta64], other: _NestedSequence[_SupportsArray[dtype[timedelta64]]]) -> NDArray[int64]: ...
    @overload
    def __rfloordiv__(self: NDArray[bool_], other: _ArrayLikeTD64_co) -> NoReturn: ...
    @overload
    def __rfloordiv__(self: _ArrayFloat_co, other: _ArrayLikeTD64_co) -> NDArray[timedelta64]: ...
    @overload
    def __rfloordiv__(self: NDArray[object_], other: Any) -> Any: ...
    @overload
    def __rfloordiv__(self: NDArray[Any], other: _ArrayLikeObject_co) -> Any: ...
    @overload
    def __rfloordiv__(
        self: NDArray[Union[bool_, number[Any], timedelta64]],
        other: _RecursiveSequence,
    ) -> Any: ...

    @overload
    def __pow__(self: NDArray[Any], other: _NestedSequence[Union[str, bytes]]) -> NoReturn: ...
    @overload
    def __pow__(self: NDArray[bool_], other: _ArrayLikeBool_co) -> NDArray[int8]: ...  # type: ignore[misc]
    @overload
    def __pow__(self: _ArrayUInt_co, other: _ArrayLikeUInt_co) -> NDArray[unsignedinteger[Any]]: ...  # type: ignore[misc]
    @overload
    def __pow__(self: _ArrayInt_co, other: _ArrayLikeInt_co) -> NDArray[signedinteger[Any]]: ...  # type: ignore[misc]
    @overload
    def __pow__(self: _ArrayFloat_co, other: _ArrayLikeFloat_co) -> NDArray[floating[Any]]: ...  # type: ignore[misc]
    @overload
    def __pow__(self: _ArrayComplex_co, other: _ArrayLikeComplex_co) -> NDArray[complexfloating[Any, Any]]: ...
    @overload
    def __pow__(self: NDArray[object_], other: Any) -> Any: ...
    @overload
    def __pow__(self: NDArray[Any], other: _ArrayLikeObject_co) -> Any: ...
    @overload
    def __pow__(
        self: NDArray[Union[bool_, number[Any]]],
        other: _RecursiveSequence,
    ) -> Any: ...

    @overload
    def __rpow__(self: NDArray[Any], other: _NestedSequence[Union[str, bytes]]) -> NoReturn: ...
    @overload
    def __rpow__(self: NDArray[bool_], other: _ArrayLikeBool_co) -> NDArray[int8]: ...  # type: ignore[misc]
    @overload
    def __rpow__(self: _ArrayUInt_co, other: _ArrayLikeUInt_co) -> NDArray[unsignedinteger[Any]]: ...  # type: ignore[misc]
    @overload
    def __rpow__(self: _ArrayInt_co, other: _ArrayLikeInt_co) -> NDArray[signedinteger[Any]]: ...  # type: ignore[misc]
    @overload
    def __rpow__(self: _ArrayFloat_co, other: _ArrayLikeFloat_co) -> NDArray[floating[Any]]: ...  # type: ignore[misc]
    @overload
    def __rpow__(self: _ArrayComplex_co, other: _ArrayLikeComplex_co) -> NDArray[complexfloating[Any, Any]]: ...
    @overload
    def __rpow__(self: NDArray[object_], other: Any) -> Any: ...
    @overload
    def __rpow__(self: NDArray[Any], other: _ArrayLikeObject_co) -> Any: ...
    @overload
    def __rpow__(
        self: NDArray[Union[bool_, number[Any]]],
        other: _RecursiveSequence,
    ) -> Any: ...

    @overload
    def __truediv__(self: NDArray[Any], other: _NestedSequence[Union[str, bytes]]) -> NoReturn: ...
    @overload
    def __truediv__(self: _ArrayInt_co, other: _ArrayInt_co) -> NDArray[float64]: ...  # type: ignore[misc]
    @overload
    def __truediv__(self: _ArrayFloat_co, other: _ArrayLikeFloat_co) -> NDArray[floating[Any]]: ...  # type: ignore[misc]
    @overload
    def __truediv__(self: _ArrayComplex_co, other: _ArrayLikeComplex_co) -> NDArray[complexfloating[Any, Any]]: ...  # type: ignore[misc]
    @overload
    def __truediv__(self: NDArray[timedelta64], other: _NestedSequence[_SupportsArray[dtype[timedelta64]]]) -> NDArray[float64]: ...
    @overload
    def __truediv__(self: NDArray[timedelta64], other: _ArrayLikeBool_co) -> NoReturn: ...
    @overload
    def __truediv__(self: NDArray[timedelta64], other: _ArrayLikeFloat_co) -> NDArray[timedelta64]: ...
    @overload
    def __truediv__(self: NDArray[object_], other: Any) -> Any: ...
    @overload
    def __truediv__(self: NDArray[Any], other: _ArrayLikeObject_co) -> Any: ...
    @overload
    def __truediv__(
        self: NDArray[Union[bool_, number[Any], timedelta64]],
        other: _RecursiveSequence,
    ) -> Any: ...

    @overload
    def __rtruediv__(self: NDArray[Any], other: _NestedSequence[Union[str, bytes]]) -> NoReturn: ...
    @overload
    def __rtruediv__(self: _ArrayInt_co, other: _ArrayInt_co) -> NDArray[float64]: ...  # type: ignore[misc]
    @overload
    def __rtruediv__(self: _ArrayFloat_co, other: _ArrayLikeFloat_co) -> NDArray[floating[Any]]: ...  # type: ignore[misc]
    @overload
    def __rtruediv__(self: _ArrayComplex_co, other: _ArrayLikeComplex_co) -> NDArray[complexfloating[Any, Any]]: ...  # type: ignore[misc]
    @overload
    def __rtruediv__(self: NDArray[timedelta64], other: _NestedSequence[_SupportsArray[dtype[timedelta64]]]) -> NDArray[float64]: ...
    @overload
    def __rtruediv__(self: NDArray[bool_], other: _ArrayLikeTD64_co) -> NoReturn: ...
    @overload
    def __rtruediv__(self: _ArrayFloat_co, other: _ArrayLikeTD64_co) -> NDArray[timedelta64]: ...
    @overload
    def __rtruediv__(self: NDArray[object_], other: Any) -> Any: ...
    @overload
    def __rtruediv__(self: NDArray[Any], other: _ArrayLikeObject_co) -> Any: ...
    @overload
    def __rtruediv__(
        self: NDArray[Union[bool_, number[Any], timedelta64]],
        other: _RecursiveSequence,
    ) -> Any: ...

    @overload
    def __lshift__(self: NDArray[Any], other: _NestedSequence[Union[str, bytes]]) -> NoReturn: ...
    @overload
    def __lshift__(self: NDArray[bool_], other: _ArrayLikeBool_co) -> NDArray[int8]: ...  # type: ignore[misc]
    @overload
    def __lshift__(self: _ArrayUInt_co, other: _ArrayLikeUInt_co) -> NDArray[unsignedinteger[Any]]: ...  # type: ignore[misc]
    @overload
    def __lshift__(self: _ArrayInt_co, other: _ArrayLikeInt_co) -> NDArray[signedinteger[Any]]: ...
    @overload
    def __lshift__(self: NDArray[object_], other: Any) -> Any: ...
    @overload
    def __lshift__(self: NDArray[Any], other: _ArrayLikeObject_co) -> Any: ...
    @overload
    def __lshift__(
        self: NDArray[Union[bool_, integer[Any]]],
        other: _RecursiveSequence,
    ) -> Any: ...

    @overload
    def __rlshift__(self: NDArray[Any], other: _NestedSequence[Union[str, bytes]]) -> NoReturn: ...
    @overload
    def __rlshift__(self: NDArray[bool_], other: _ArrayLikeBool_co) -> NDArray[int8]: ...  # type: ignore[misc]
    @overload
    def __rlshift__(self: _ArrayUInt_co, other: _ArrayLikeUInt_co) -> NDArray[unsignedinteger[Any]]: ...  # type: ignore[misc]
    @overload
    def __rlshift__(self: _ArrayInt_co, other: _ArrayLikeInt_co) -> NDArray[signedinteger[Any]]: ...
    @overload
    def __rlshift__(self: NDArray[object_], other: Any) -> Any: ...
    @overload
    def __rlshift__(self: NDArray[Any], other: _ArrayLikeObject_co) -> Any: ...
    @overload
    def __rlshift__(
        self: NDArray[Union[bool_, integer[Any]]],
        other: _RecursiveSequence,
    ) -> Any: ...

    @overload
    def __rshift__(self: NDArray[Any], other: _NestedSequence[Union[str, bytes]]) -> NoReturn: ...
    @overload
    def __rshift__(self: NDArray[bool_], other: _ArrayLikeBool_co) -> NDArray[int8]: ...  # type: ignore[misc]
    @overload
    def __rshift__(self: _ArrayUInt_co, other: _ArrayLikeUInt_co) -> NDArray[unsignedinteger[Any]]: ...  # type: ignore[misc]
    @overload
    def __rshift__(self: _ArrayInt_co, other: _ArrayLikeInt_co) -> NDArray[signedinteger[Any]]: ...
    @overload
    def __rshift__(self: NDArray[object_], other: Any) -> Any: ...
    @overload
    def __rshift__(self: NDArray[Any], other: _ArrayLikeObject_co) -> Any: ...
    @overload
    def __rshift__(
        self: NDArray[Union[bool_, integer[Any]]],
        other: _RecursiveSequence,
    ) -> Any: ...

    @overload
    def __rrshift__(self: NDArray[Any], other: _NestedSequence[Union[str, bytes]]) -> NoReturn: ...
    @overload
    def __rrshift__(self: NDArray[bool_], other: _ArrayLikeBool_co) -> NDArray[int8]: ...  # type: ignore[misc]
    @overload
    def __rrshift__(self: _ArrayUInt_co, other: _ArrayLikeUInt_co) -> NDArray[unsignedinteger[Any]]: ...  # type: ignore[misc]
    @overload
    def __rrshift__(self: _ArrayInt_co, other: _ArrayLikeInt_co) -> NDArray[signedinteger[Any]]: ...
    @overload
    def __rrshift__(self: NDArray[object_], other: Any) -> Any: ...
    @overload
    def __rrshift__(self: NDArray[Any], other: _ArrayLikeObject_co) -> Any: ...
    @overload
    def __rrshift__(
        self: NDArray[Union[bool_, integer[Any]]],
        other: _RecursiveSequence,
    ) -> Any: ...

    @overload
    def __and__(self: NDArray[Any], other: _NestedSequence[Union[str, bytes]]) -> NoReturn: ...
    @overload
    def __and__(self: NDArray[bool_], other: _ArrayLikeBool_co) -> NDArray[bool_]: ...  # type: ignore[misc]
    @overload
    def __and__(self: _ArrayUInt_co, other: _ArrayLikeUInt_co) -> NDArray[unsignedinteger[Any]]: ...  # type: ignore[misc]
    @overload
    def __and__(self: _ArrayInt_co, other: _ArrayLikeInt_co) -> NDArray[signedinteger[Any]]: ...
    @overload
    def __and__(self: NDArray[object_], other: Any) -> Any: ...
    @overload
    def __and__(self: NDArray[Any], other: _ArrayLikeObject_co) -> Any: ...
    @overload
    def __and__(
        self: NDArray[Union[bool_, integer[Any]]],
        other: _RecursiveSequence,
    ) -> Any: ...

    @overload
    def __rand__(self: NDArray[Any], other: _NestedSequence[Union[str, bytes]]) -> NoReturn: ...
    @overload
    def __rand__(self: NDArray[bool_], other: _ArrayLikeBool_co) -> NDArray[bool_]: ...  # type: ignore[misc]
    @overload
    def __rand__(self: _ArrayUInt_co, other: _ArrayLikeUInt_co) -> NDArray[unsignedinteger[Any]]: ...  # type: ignore[misc]
    @overload
    def __rand__(self: _ArrayInt_co, other: _ArrayLikeInt_co) -> NDArray[signedinteger[Any]]: ...
    @overload
    def __rand__(self: NDArray[object_], other: Any) -> Any: ...
    @overload
    def __rand__(self: NDArray[Any], other: _ArrayLikeObject_co) -> Any: ...
    @overload
    def __rand__(
        self: NDArray[Union[bool_, integer[Any]]],
        other: _RecursiveSequence,
    ) -> Any: ...

    @overload
    def __xor__(self: NDArray[Any], other: _NestedSequence[Union[str, bytes]]) -> NoReturn: ...
    @overload
    def __xor__(self: NDArray[bool_], other: _ArrayLikeBool_co) -> NDArray[bool_]: ...  # type: ignore[misc]
    @overload
    def __xor__(self: _ArrayUInt_co, other: _ArrayLikeUInt_co) -> NDArray[unsignedinteger[Any]]: ...  # type: ignore[misc]
    @overload
    def __xor__(self: _ArrayInt_co, other: _ArrayLikeInt_co) -> NDArray[signedinteger[Any]]: ...
    @overload
    def __xor__(self: NDArray[object_], other: Any) -> Any: ...
    @overload
    def __xor__(self: NDArray[Any], other: _ArrayLikeObject_co) -> Any: ...
    @overload
    def __xor__(
        self: NDArray[Union[bool_, integer[Any]]],
        other: _RecursiveSequence,
    ) -> Any: ...

    @overload
    def __rxor__(self: NDArray[Any], other: _NestedSequence[Union[str, bytes]]) -> NoReturn: ...
    @overload
    def __rxor__(self: NDArray[bool_], other: _ArrayLikeBool_co) -> NDArray[bool_]: ...  # type: ignore[misc]
    @overload
    def __rxor__(self: _ArrayUInt_co, other: _ArrayLikeUInt_co) -> NDArray[unsignedinteger[Any]]: ...  # type: ignore[misc]
    @overload
    def __rxor__(self: _ArrayInt_co, other: _ArrayLikeInt_co) -> NDArray[signedinteger[Any]]: ...
    @overload
    def __rxor__(self: NDArray[object_], other: Any) -> Any: ...
    @overload
    def __rxor__(self: NDArray[Any], other: _ArrayLikeObject_co) -> Any: ...
    @overload
    def __rxor__(
        self: NDArray[Union[bool_, integer[Any]]],
        other: _RecursiveSequence,
    ) -> Any: ...

    @overload
    def __or__(self: NDArray[Any], other: _NestedSequence[Union[str, bytes]]) -> NoReturn: ...
    @overload
    def __or__(self: NDArray[bool_], other: _ArrayLikeBool_co) -> NDArray[bool_]: ...  # type: ignore[misc]
    @overload
    def __or__(self: _ArrayUInt_co, other: _ArrayLikeUInt_co) -> NDArray[unsignedinteger[Any]]: ...  # type: ignore[misc]
    @overload
    def __or__(self: _ArrayInt_co, other: _ArrayLikeInt_co) -> NDArray[signedinteger[Any]]: ...
    @overload
    def __or__(self: NDArray[object_], other: Any) -> Any: ...
    @overload
    def __or__(self: NDArray[Any], other: _ArrayLikeObject_co) -> Any: ...
    @overload
    def __or__(
        self: NDArray[Union[bool_, integer[Any]]],
        other: _RecursiveSequence,
    ) -> Any: ...

    @overload
    def __ror__(self: NDArray[Any], other: _NestedSequence[Union[str, bytes]]) -> NoReturn: ...
    @overload
    def __ror__(self: NDArray[bool_], other: _ArrayLikeBool_co) -> NDArray[bool_]: ...  # type: ignore[misc]
    @overload
    def __ror__(self: _ArrayUInt_co, other: _ArrayLikeUInt_co) -> NDArray[unsignedinteger[Any]]: ...  # type: ignore[misc]
    @overload
    def __ror__(self: _ArrayInt_co, other: _ArrayLikeInt_co) -> NDArray[signedinteger[Any]]: ...
    @overload
    def __ror__(self: NDArray[object_], other: Any) -> Any: ...
    @overload
    def __ror__(self: NDArray[Any], other: _ArrayLikeObject_co) -> Any: ...
    @overload
    def __ror__(
        self: NDArray[Union[bool_, integer[Any]]],
        other: _RecursiveSequence,
    ) -> Any: ...

    # `np.generic` does not support inplace operations
    @overload  # type: ignore[misc]
    def __iadd__(self: NDArray[Any], other: _NestedSequence[Union[str, bytes]]) -> NoReturn: ...
    @overload
    def __iadd__(self: NDArray[bool_], other: _ArrayLikeBool_co) -> NDArray[bool_]: ...
    @overload
    def __iadd__(self: NDArray[unsignedinteger[_NBit1]], other: _ArrayLikeUInt_co) -> NDArray[unsignedinteger[_NBit1]]: ...
    @overload
    def __iadd__(self: NDArray[signedinteger[_NBit1]], other: _ArrayLikeInt_co) -> NDArray[signedinteger[_NBit1]]: ...
    @overload
    def __iadd__(self: NDArray[floating[_NBit1]], other: _ArrayLikeFloat_co) -> NDArray[floating[_NBit1]]: ...
    @overload
    def __iadd__(self: NDArray[complexfloating[_NBit1, _NBit1]], other: _ArrayLikeComplex_co) -> NDArray[complexfloating[_NBit1, _NBit1]]: ...
    @overload
    def __iadd__(self: NDArray[timedelta64], other: _ArrayLikeTD64_co) -> NDArray[timedelta64]: ...
    @overload
    def __iadd__(self: NDArray[datetime64], other: _ArrayLikeTD64_co) -> NDArray[datetime64]: ...
    @overload
    def __iadd__(self: NDArray[object_], other: Any) -> NDArray[object_]: ...
    @overload
    def __iadd__(self: NDArray[_ScalarType], other: _RecursiveSequence) -> NDArray[_ScalarType]: ...

    @overload  # type: ignore[misc]
    def __isub__(self: NDArray[Any], other: _NestedSequence[Union[str, bytes]]) -> NoReturn: ...
    @overload
    def __isub__(self: NDArray[unsignedinteger[_NBit1]], other: _ArrayLikeUInt_co) -> NDArray[unsignedinteger[_NBit1]]: ...
    @overload
    def __isub__(self: NDArray[signedinteger[_NBit1]], other: _ArrayLikeInt_co) -> NDArray[signedinteger[_NBit1]]: ...
    @overload
    def __isub__(self: NDArray[floating[_NBit1]], other: _ArrayLikeFloat_co) -> NDArray[floating[_NBit1]]: ...
    @overload
    def __isub__(self: NDArray[complexfloating[_NBit1, _NBit1]], other: _ArrayLikeComplex_co) -> NDArray[complexfloating[_NBit1, _NBit1]]: ...
    @overload
    def __isub__(self: NDArray[timedelta64], other: _ArrayLikeTD64_co) -> NDArray[timedelta64]: ...
    @overload
    def __isub__(self: NDArray[datetime64], other: _ArrayLikeTD64_co) -> NDArray[datetime64]: ...
    @overload
    def __isub__(self: NDArray[object_], other: Any) -> NDArray[object_]: ...
    @overload
    def __isub__(self: NDArray[_ScalarType], other: _RecursiveSequence) -> NDArray[_ScalarType]: ...

    @overload  # type: ignore[misc]
    def __imul__(self: NDArray[Any], other: _NestedSequence[Union[str, bytes]]) -> NoReturn: ...
    @overload
    def __imul__(self: NDArray[bool_], other: _ArrayLikeBool_co) -> NDArray[bool_]: ...
    @overload
    def __imul__(self: NDArray[unsignedinteger[_NBit1]], other: _ArrayLikeUInt_co) -> NDArray[unsignedinteger[_NBit1]]: ...
    @overload
    def __imul__(self: NDArray[signedinteger[_NBit1]], other: _ArrayLikeInt_co) -> NDArray[signedinteger[_NBit1]]: ...
    @overload
    def __imul__(self: NDArray[floating[_NBit1]], other: _ArrayLikeFloat_co) -> NDArray[floating[_NBit1]]: ...
    @overload
    def __imul__(self: NDArray[complexfloating[_NBit1, _NBit1]], other: _ArrayLikeComplex_co) -> NDArray[complexfloating[_NBit1, _NBit1]]: ...
    @overload
    def __imul__(self: NDArray[timedelta64], other: _ArrayLikeFloat_co) -> NDArray[timedelta64]: ...
    @overload
    def __imul__(self: NDArray[object_], other: Any) -> NDArray[object_]: ...
    @overload
    def __imul__(self: NDArray[_ScalarType], other: _RecursiveSequence) -> NDArray[_ScalarType]: ...

    @overload  # type: ignore[misc]
    def __itruediv__(self: NDArray[Any], other: _NestedSequence[Union[str, bytes]]) -> NoReturn: ...
    @overload
    def __itruediv__(self: NDArray[floating[_NBit1]], other: _ArrayLikeFloat_co) -> NDArray[floating[_NBit1]]: ...
    @overload
    def __itruediv__(self: NDArray[complexfloating[_NBit1, _NBit1]], other: _ArrayLikeComplex_co) -> NDArray[complexfloating[_NBit1, _NBit1]]: ...
    @overload
    def __itruediv__(self: NDArray[timedelta64], other: _ArrayLikeBool_co) -> NoReturn: ...
    @overload
    def __itruediv__(self: NDArray[timedelta64], other: _ArrayLikeInt_co) -> NDArray[timedelta64]: ...
    @overload
    def __itruediv__(self: NDArray[object_], other: Any) -> NDArray[object_]: ...
    @overload
    def __itruediv__(self: NDArray[_ScalarType], other: _RecursiveSequence) -> NDArray[_ScalarType]: ...

    @overload  # type: ignore[misc]
    def __ifloordiv__(self: NDArray[Any], other: _NestedSequence[Union[str, bytes]]) -> NoReturn: ...
    @overload
    def __ifloordiv__(self: NDArray[unsignedinteger[_NBit1]], other: _ArrayLikeUInt_co) -> NDArray[unsignedinteger[_NBit1]]: ...
    @overload
    def __ifloordiv__(self: NDArray[signedinteger[_NBit1]], other: _ArrayLikeInt_co) -> NDArray[signedinteger[_NBit1]]: ...
    @overload
    def __ifloordiv__(self: NDArray[floating[_NBit1]], other: _ArrayLikeFloat_co) -> NDArray[floating[_NBit1]]: ...
    @overload
    def __ifloordiv__(self: NDArray[complexfloating[_NBit1, _NBit1]], other: _ArrayLikeComplex_co) -> NDArray[complexfloating[_NBit1, _NBit1]]: ...
    @overload
    def __ifloordiv__(self: NDArray[timedelta64], other: _ArrayLikeBool_co) -> NoReturn: ...
    @overload
    def __ifloordiv__(self: NDArray[timedelta64], other: _ArrayLikeInt_co) -> NDArray[timedelta64]: ...
    @overload
    def __ifloordiv__(self: NDArray[object_], other: Any) -> NDArray[object_]: ...
    @overload
    def __ifloordiv__(self: NDArray[_ScalarType], other: _RecursiveSequence) -> NDArray[_ScalarType]: ...

    @overload  # type: ignore[misc]
    def __ipow__(self: NDArray[Any], other: _NestedSequence[Union[str, bytes]]) -> NoReturn: ...
    @overload
    def __ipow__(self: NDArray[unsignedinteger[_NBit1]], other: _ArrayLikeUInt_co) -> NDArray[unsignedinteger[_NBit1]]: ...
    @overload
    def __ipow__(self: NDArray[signedinteger[_NBit1]], other: _ArrayLikeInt_co) -> NDArray[signedinteger[_NBit1]]: ...
    @overload
    def __ipow__(self: NDArray[floating[_NBit1]], other: _ArrayLikeFloat_co) -> NDArray[floating[_NBit1]]: ...
    @overload
    def __ipow__(self: NDArray[complexfloating[_NBit1, _NBit1]], other: _ArrayLikeComplex_co) -> NDArray[complexfloating[_NBit1, _NBit1]]: ...
    @overload
    def __ipow__(self: NDArray[object_], other: Any) -> NDArray[object_]: ...
    @overload
    def __ipow__(self: NDArray[_ScalarType], other: _RecursiveSequence) -> NDArray[_ScalarType]: ...

    @overload  # type: ignore[misc]
    def __imod__(self: NDArray[Any], other: _NestedSequence[Union[str, bytes]]) -> NoReturn: ...
    @overload
    def __imod__(self: NDArray[unsignedinteger[_NBit1]], other: _ArrayLikeUInt_co) -> NDArray[unsignedinteger[_NBit1]]: ...
    @overload
    def __imod__(self: NDArray[signedinteger[_NBit1]], other: _ArrayLikeInt_co) -> NDArray[signedinteger[_NBit1]]: ...
    @overload
    def __imod__(self: NDArray[floating[_NBit1]], other: _ArrayLikeFloat_co) -> NDArray[floating[_NBit1]]: ...
    @overload
    def __imod__(self: NDArray[timedelta64], other: _NestedSequence[_SupportsArray[dtype[timedelta64]]]) -> NDArray[timedelta64]: ...
    @overload
    def __imod__(self: NDArray[object_], other: Any) -> NDArray[object_]: ...
    @overload
    def __imod__(self: NDArray[_ScalarType], other: _RecursiveSequence) -> NDArray[_ScalarType]: ...

    @overload  # type: ignore[misc]
    def __ilshift__(self: NDArray[Any], other: _NestedSequence[Union[str, bytes]]) -> NoReturn: ...
    @overload
    def __ilshift__(self: NDArray[unsignedinteger[_NBit1]], other: _ArrayLikeUInt_co) -> NDArray[unsignedinteger[_NBit1]]: ...
    @overload
    def __ilshift__(self: NDArray[signedinteger[_NBit1]], other: _ArrayLikeInt_co) -> NDArray[signedinteger[_NBit1]]: ...
    @overload
    def __ilshift__(self: NDArray[object_], other: Any) -> NDArray[object_]: ...
    @overload
    def __ilshift__(self: NDArray[_ScalarType], other: _RecursiveSequence) -> NDArray[_ScalarType]: ...

    @overload  # type: ignore[misc]
    def __irshift__(self: NDArray[Any], other: _NestedSequence[Union[str, bytes]]) -> NoReturn: ...
    @overload
    def __irshift__(self: NDArray[unsignedinteger[_NBit1]], other: _ArrayLikeUInt_co) -> NDArray[unsignedinteger[_NBit1]]: ...
    @overload
    def __irshift__(self: NDArray[signedinteger[_NBit1]], other: _ArrayLikeInt_co) -> NDArray[signedinteger[_NBit1]]: ...
    @overload
    def __irshift__(self: NDArray[object_], other: Any) -> NDArray[object_]: ...
    @overload
    def __irshift__(self: NDArray[_ScalarType], other: _RecursiveSequence) -> NDArray[_ScalarType]: ...

    @overload  # type: ignore[misc]
    def __iand__(self: NDArray[Any], other: _NestedSequence[Union[str, bytes]]) -> NoReturn: ...
    @overload
    def __iand__(self: NDArray[bool_], other: _ArrayLikeBool_co) -> NDArray[bool_]: ...
    @overload
    def __iand__(self: NDArray[unsignedinteger[_NBit1]], other: _ArrayLikeUInt_co) -> NDArray[unsignedinteger[_NBit1]]: ...
    @overload
    def __iand__(self: NDArray[signedinteger[_NBit1]], other: _ArrayLikeInt_co) -> NDArray[signedinteger[_NBit1]]: ...
    @overload
    def __iand__(self: NDArray[object_], other: Any) -> NDArray[object_]: ...
    @overload
    def __iand__(self: NDArray[_ScalarType], other: _RecursiveSequence) -> NDArray[_ScalarType]: ...

    @overload  # type: ignore[misc]
    def __ixor__(self: NDArray[Any], other: _NestedSequence[Union[str, bytes]]) -> NoReturn: ...
    @overload
    def __ixor__(self: NDArray[bool_], other: _ArrayLikeBool_co) -> NDArray[bool_]: ...
    @overload
    def __ixor__(self: NDArray[unsignedinteger[_NBit1]], other: _ArrayLikeUInt_co) -> NDArray[unsignedinteger[_NBit1]]: ...
    @overload
    def __ixor__(self: NDArray[signedinteger[_NBit1]], other: _ArrayLikeInt_co) -> NDArray[signedinteger[_NBit1]]: ...
    @overload
    def __ixor__(self: NDArray[object_], other: Any) -> NDArray[object_]: ...
    @overload
    def __ixor__(self: NDArray[_ScalarType], other: _RecursiveSequence) -> NDArray[_ScalarType]: ...

    @overload  # type: ignore[misc]
    def __ior__(self: NDArray[Any], other: _NestedSequence[Union[str, bytes]]) -> NoReturn: ...
    @overload
    def __ior__(self: NDArray[bool_], other: _ArrayLikeBool_co) -> NDArray[bool_]: ...
    @overload
    def __ior__(self: NDArray[unsignedinteger[_NBit1]], other: _ArrayLikeUInt_co) -> NDArray[unsignedinteger[_NBit1]]: ...
    @overload
    def __ior__(self: NDArray[signedinteger[_NBit1]], other: _ArrayLikeInt_co) -> NDArray[signedinteger[_NBit1]]: ...
    @overload
    def __ior__(self: NDArray[object_], other: Any) -> NDArray[object_]: ...
    @overload
    def __ior__(self: NDArray[_ScalarType], other: _RecursiveSequence) -> NDArray[_ScalarType]: ...

    # Keep `dtype` at the bottom to avoid name conflicts with `np.dtype`
    @property
    def dtype(self) -> _DType_co: ...

# NOTE: while `np.generic` is not technically an instance of `ABCMeta`,
# the `@abstractmethod` decorator is herein used to (forcefully) deny
# the creation of `np.generic` instances.
# The `# type: ignore` comments are necessary to silence mypy errors regarding
# the missing `ABCMeta` metaclass.

# See https://github.com/numpy/numpy-stubs/pull/80 for more details.

_ScalarType = TypeVar("_ScalarType", bound=generic)
_NBit1 = TypeVar("_NBit1", bound=NBitBase)
_NBit2 = TypeVar("_NBit2", bound=NBitBase)

class generic(_ArrayOrScalarCommon):
    @abstractmethod
    def __init__(self, *args: Any, **kwargs: Any) -> None: ...
    @overload
    def __array__(self: _ScalarType, __dtype: None = ...) -> ndarray[Any, dtype[_ScalarType]]: ...
    @overload
    def __array__(self, __dtype: _DType) -> ndarray[Any, _DType]: ...
    @property
    def base(self) -> None: ...
    @property
    def ndim(self) -> L[0]: ...
    @property
    def size(self) -> L[1]: ...
    @property
    def shape(self) -> Tuple[()]: ...
    @property
    def strides(self) -> Tuple[()]: ...
    def byteswap(self: _ScalarType, inplace: L[False] = ...) -> _ScalarType: ...
    @property
    def flat(self: _ScalarType) -> flatiter[ndarray[Any, dtype[_ScalarType]]]: ...

    @overload
    def astype(
        self,
        dtype: _DTypeLike[_ScalarType],
        order: _OrderKACF = ...,
        casting: _CastingKind = ...,
        subok: bool = ...,
        copy: bool | CopyMode = ...,
    ) -> _ScalarType: ...
    @overload
    def astype(
        self,
        dtype: DTypeLike,
        order: _OrderKACF = ...,
        casting: _CastingKind = ...,
        subok: bool = ...,
        copy: bool | CopyMode = ...,
    ) -> Any: ...

    # NOTE: `view` will perform a 0D->scalar cast,
    # thus the array `type` is irrelevant to the output type
    @overload
    def view(
        self: _ScalarType,
        type: Type[ndarray[Any, Any]] = ...,
    ) -> _ScalarType: ...
    @overload
    def view(
        self,
        dtype: _DTypeLike[_ScalarType],
        type: Type[ndarray[Any, Any]] = ...,
    ) -> _ScalarType: ...
    @overload
    def view(
        self,
        dtype: DTypeLike,
        type: Type[ndarray[Any, Any]] = ...,
    ) -> Any: ...

    @overload
    def getfield(
        self,
        dtype: _DTypeLike[_ScalarType],
        offset: SupportsIndex = ...
    ) -> _ScalarType: ...
    @overload
    def getfield(
        self,
        dtype: DTypeLike,
        offset: SupportsIndex = ...
    ) -> Any: ...

    def item(
        self,
        __args: Union[L[0], Tuple[()], Tuple[L[0]]] = ...,
    ) -> Any: ...

    @overload
    def take(  # type: ignore[misc]
        self: _ScalarType,
        indices: _IntLike_co,
        axis: Optional[SupportsIndex] = ...,
        out: None = ...,
        mode: _ModeKind = ...,
    ) -> _ScalarType: ...
    @overload
    def take(  # type: ignore[misc]
        self: _ScalarType,
        indices: _ArrayLikeInt_co,
        axis: Optional[SupportsIndex] = ...,
        out: None = ...,
        mode: _ModeKind = ...,
    ) -> ndarray[Any, dtype[_ScalarType]]: ...
    @overload
    def take(
        self,
        indices: _ArrayLikeInt_co,
        axis: Optional[SupportsIndex] = ...,
        out: _NdArraySubClass = ...,
        mode: _ModeKind = ...,
    ) -> _NdArraySubClass: ...

    def repeat(
        self: _ScalarType,
        repeats: _ArrayLikeInt_co,
        axis: Optional[SupportsIndex] = ...,
    ) -> ndarray[Any, dtype[_ScalarType]]: ...

    def flatten(
        self: _ScalarType,
        order: _OrderKACF = ...,
    ) -> ndarray[Any, dtype[_ScalarType]]: ...

    def ravel(
        self: _ScalarType,
        order: _OrderKACF = ...,
    ) -> ndarray[Any, dtype[_ScalarType]]: ...

    @overload
    def reshape(
        self: _ScalarType, __shape: _ShapeLike, *, order: _OrderACF = ...
    ) -> ndarray[Any, dtype[_ScalarType]]: ...
    @overload
    def reshape(
        self: _ScalarType, *shape: SupportsIndex, order: _OrderACF = ...
    ) -> ndarray[Any, dtype[_ScalarType]]: ...

    def squeeze(
        self: _ScalarType, axis: Union[L[0], Tuple[()]] = ...
    ) -> _ScalarType: ...
    def transpose(self: _ScalarType, __axes: Tuple[()] = ...) -> _ScalarType: ...
    # Keep `dtype` at the bottom to avoid name conflicts with `np.dtype`
    @property
    def dtype(self: _ScalarType) -> dtype[_ScalarType]: ...

class number(generic, Generic[_NBit1]):  # type: ignore
    @property
    def real(self: _ArraySelf) -> _ArraySelf: ...
    @property
    def imag(self: _ArraySelf) -> _ArraySelf: ...
    def __int__(self) -> int: ...
    def __float__(self) -> float: ...
    def __complex__(self) -> complex: ...
    def __neg__(self: _ArraySelf) -> _ArraySelf: ...
    def __pos__(self: _ArraySelf) -> _ArraySelf: ...
    def __abs__(self: _ArraySelf) -> _ArraySelf: ...
    # Ensure that objects annotated as `number` support arithmetic operations
    __add__: _NumberOp
    __radd__: _NumberOp
    __sub__: _NumberOp
    __rsub__: _NumberOp
    __mul__: _NumberOp
    __rmul__: _NumberOp
    __floordiv__: _NumberOp
    __rfloordiv__: _NumberOp
    __pow__: _NumberOp
    __rpow__: _NumberOp
    __truediv__: _NumberOp
    __rtruediv__: _NumberOp
    __lt__: _ComparisonOp[_NumberLike_co, _ArrayLikeNumber_co]
    __le__: _ComparisonOp[_NumberLike_co, _ArrayLikeNumber_co]
    __gt__: _ComparisonOp[_NumberLike_co, _ArrayLikeNumber_co]
    __ge__: _ComparisonOp[_NumberLike_co, _ArrayLikeNumber_co]

class bool_(generic):
    def __init__(self, __value: object = ...) -> None: ...
    def item(
        self,
        __args: Union[L[0], Tuple[()], Tuple[L[0]]] = ...,
    ) -> bool: ...
    def tolist(self) -> bool: ...
    @property
    def real(self: _ArraySelf) -> _ArraySelf: ...
    @property
    def imag(self: _ArraySelf) -> _ArraySelf: ...
    def __int__(self) -> int: ...
    def __float__(self) -> float: ...
    def __complex__(self) -> complex: ...
    def __abs__(self: _ArraySelf) -> _ArraySelf: ...
    __add__: _BoolOp[bool_]
    __radd__: _BoolOp[bool_]
    __sub__: _BoolSub
    __rsub__: _BoolSub
    __mul__: _BoolOp[bool_]
    __rmul__: _BoolOp[bool_]
    __floordiv__: _BoolOp[int8]
    __rfloordiv__: _BoolOp[int8]
    __pow__: _BoolOp[int8]
    __rpow__: _BoolOp[int8]
    __truediv__: _BoolTrueDiv
    __rtruediv__: _BoolTrueDiv
    def __invert__(self) -> bool_: ...
    __lshift__: _BoolBitOp[int8]
    __rlshift__: _BoolBitOp[int8]
    __rshift__: _BoolBitOp[int8]
    __rrshift__: _BoolBitOp[int8]
    __and__: _BoolBitOp[bool_]
    __rand__: _BoolBitOp[bool_]
    __xor__: _BoolBitOp[bool_]
    __rxor__: _BoolBitOp[bool_]
    __or__: _BoolBitOp[bool_]
    __ror__: _BoolBitOp[bool_]
    __mod__: _BoolMod
    __rmod__: _BoolMod
    __divmod__: _BoolDivMod
    __rdivmod__: _BoolDivMod
    __lt__: _ComparisonOp[_NumberLike_co, _ArrayLikeNumber_co]
    __le__: _ComparisonOp[_NumberLike_co, _ArrayLikeNumber_co]
    __gt__: _ComparisonOp[_NumberLike_co, _ArrayLikeNumber_co]
    __ge__: _ComparisonOp[_NumberLike_co, _ArrayLikeNumber_co]

bool8 = bool_

class object_(generic):
    def __init__(self, __value: object = ...) -> None: ...
    @property
    def real(self: _ArraySelf) -> _ArraySelf: ...
    @property
    def imag(self: _ArraySelf) -> _ArraySelf: ...
    # The 3 protocols below may or may not raise,
    # depending on the underlying object
    def __int__(self) -> int: ...
    def __float__(self) -> float: ...
    def __complex__(self) -> complex: ...

object0 = object_

# The `datetime64` constructors requires an object with the three attributes below,
# and thus supports datetime duck typing
class _DatetimeScalar(Protocol):
    @property
    def day(self) -> int: ...
    @property
    def month(self) -> int: ...
    @property
    def year(self) -> int: ...

# TODO: `item`/`tolist` returns either `dt.date`, `dt.datetime` or `int`
# depending on the unit
class datetime64(generic):
    @overload
    def __init__(
        self,
        __value: Union[None, datetime64, _CharLike_co, _DatetimeScalar] = ...,
        __format: Union[_CharLike_co, Tuple[_CharLike_co, _IntLike_co]] = ...,
    ) -> None: ...
    @overload
    def __init__(
        self,
        __value: int,
        __format: Union[_CharLike_co, Tuple[_CharLike_co, _IntLike_co]]
    ) -> None: ...
    def __add__(self, other: _TD64Like_co) -> datetime64: ...
    def __radd__(self, other: _TD64Like_co) -> datetime64: ...
    @overload
    def __sub__(self, other: datetime64) -> timedelta64: ...
    @overload
    def __sub__(self, other: _TD64Like_co) -> datetime64: ...
    def __rsub__(self, other: datetime64) -> timedelta64: ...
    __lt__: _ComparisonOp[datetime64, _ArrayLikeDT64_co]
    __le__: _ComparisonOp[datetime64, _ArrayLikeDT64_co]
    __gt__: _ComparisonOp[datetime64, _ArrayLikeDT64_co]
    __ge__: _ComparisonOp[datetime64, _ArrayLikeDT64_co]

# Support for `__index__` was added in python 3.8 (bpo-20092)
if sys.version_info >= (3, 8):
    _IntValue = Union[SupportsInt, _CharLike_co, SupportsIndex]
    _FloatValue = Union[None, _CharLike_co, SupportsFloat, SupportsIndex]
    _ComplexValue = Union[
        None,
        _CharLike_co,
        SupportsFloat,
        SupportsComplex,
        SupportsIndex,
        complex,  # `complex` is not a subtype of `SupportsComplex`
    ]
else:
    _IntValue = Union[SupportsInt, _CharLike_co]
    _FloatValue = Union[None, _CharLike_co, SupportsFloat]
    _ComplexValue = Union[
        None,
        _CharLike_co,
        SupportsFloat,
        SupportsComplex,
        complex,
    ]

class integer(number[_NBit1]):  # type: ignore
    # NOTE: `__index__` is technically defined in the bottom-most
    # sub-classes (`int64`, `uint32`, etc)
    def item(
        self,
        __args: Union[L[0], Tuple[()], Tuple[L[0]]] = ...,
    ) -> int: ...
    def tolist(self) -> int: ...
    def __index__(self) -> int: ...
    __truediv__: _IntTrueDiv[_NBit1]
    __rtruediv__: _IntTrueDiv[_NBit1]
    def __mod__(self, value: _IntLike_co) -> integer: ...
    def __rmod__(self, value: _IntLike_co) -> integer: ...
    def __invert__(self: _IntType) -> _IntType: ...
    # Ensure that objects annotated as `integer` support bit-wise operations
    def __lshift__(self, other: _IntLike_co) -> integer: ...
    def __rlshift__(self, other: _IntLike_co) -> integer: ...
    def __rshift__(self, other: _IntLike_co) -> integer: ...
    def __rrshift__(self, other: _IntLike_co) -> integer: ...
    def __and__(self, other: _IntLike_co) -> integer: ...
    def __rand__(self, other: _IntLike_co) -> integer: ...
    def __or__(self, other: _IntLike_co) -> integer: ...
    def __ror__(self, other: _IntLike_co) -> integer: ...
    def __xor__(self, other: _IntLike_co) -> integer: ...
    def __rxor__(self, other: _IntLike_co) -> integer: ...

class signedinteger(integer[_NBit1]):
    def __init__(self, __value: _IntValue = ...) -> None: ...
    __add__: _SignedIntOp[_NBit1]
    __radd__: _SignedIntOp[_NBit1]
    __sub__: _SignedIntOp[_NBit1]
    __rsub__: _SignedIntOp[_NBit1]
    __mul__: _SignedIntOp[_NBit1]
    __rmul__: _SignedIntOp[_NBit1]
    __floordiv__: _SignedIntOp[_NBit1]
    __rfloordiv__: _SignedIntOp[_NBit1]
    __pow__: _SignedIntOp[_NBit1]
    __rpow__: _SignedIntOp[_NBit1]
    __lshift__: _SignedIntBitOp[_NBit1]
    __rlshift__: _SignedIntBitOp[_NBit1]
    __rshift__: _SignedIntBitOp[_NBit1]
    __rrshift__: _SignedIntBitOp[_NBit1]
    __and__: _SignedIntBitOp[_NBit1]
    __rand__: _SignedIntBitOp[_NBit1]
    __xor__: _SignedIntBitOp[_NBit1]
    __rxor__: _SignedIntBitOp[_NBit1]
    __or__: _SignedIntBitOp[_NBit1]
    __ror__: _SignedIntBitOp[_NBit1]
    __mod__: _SignedIntMod[_NBit1]
    __rmod__: _SignedIntMod[_NBit1]
    __divmod__: _SignedIntDivMod[_NBit1]
    __rdivmod__: _SignedIntDivMod[_NBit1]

int8 = signedinteger[_8Bit]
int16 = signedinteger[_16Bit]
int32 = signedinteger[_32Bit]
int64 = signedinteger[_64Bit]

byte = signedinteger[_NBitByte]
short = signedinteger[_NBitShort]
intc = signedinteger[_NBitIntC]
intp = signedinteger[_NBitIntP]
int0 = signedinteger[_NBitIntP]
int_ = signedinteger[_NBitInt]
longlong = signedinteger[_NBitLongLong]

# TODO: `item`/`tolist` returns either `dt.timedelta` or `int`
# depending on the unit
class timedelta64(generic):
    def __init__(
        self,
        __value: Union[None, int, _CharLike_co, dt.timedelta, timedelta64] = ...,
        __format: Union[_CharLike_co, Tuple[_CharLike_co, _IntLike_co]] = ...,
    ) -> None: ...

    # NOTE: Only a limited number of units support conversion
    # to builtin scalar types: `Y`, `M`, `ns`, `ps`, `fs`, `as`
    def __int__(self) -> int: ...
    def __float__(self) -> float: ...
    def __complex__(self) -> complex: ...
    def __neg__(self: _ArraySelf) -> _ArraySelf: ...
    def __pos__(self: _ArraySelf) -> _ArraySelf: ...
    def __abs__(self: _ArraySelf) -> _ArraySelf: ...
    def __add__(self, other: _TD64Like_co) -> timedelta64: ...
    def __radd__(self, other: _TD64Like_co) -> timedelta64: ...
    def __sub__(self, other: _TD64Like_co) -> timedelta64: ...
    def __rsub__(self, other: _TD64Like_co) -> timedelta64: ...
    def __mul__(self, other: _FloatLike_co) -> timedelta64: ...
    def __rmul__(self, other: _FloatLike_co) -> timedelta64: ...
    __truediv__: _TD64Div[float64]
    __floordiv__: _TD64Div[int64]
    def __rtruediv__(self, other: timedelta64) -> float64: ...
    def __rfloordiv__(self, other: timedelta64) -> int64: ...
    def __mod__(self, other: timedelta64) -> timedelta64: ...
    def __rmod__(self, other: timedelta64) -> timedelta64: ...
    def __divmod__(self, other: timedelta64) -> Tuple[int64, timedelta64]: ...
    def __rdivmod__(self, other: timedelta64) -> Tuple[int64, timedelta64]: ...
    __lt__: _ComparisonOp[_TD64Like_co, _ArrayLikeTD64_co]
    __le__: _ComparisonOp[_TD64Like_co, _ArrayLikeTD64_co]
    __gt__: _ComparisonOp[_TD64Like_co, _ArrayLikeTD64_co]
    __ge__: _ComparisonOp[_TD64Like_co, _ArrayLikeTD64_co]

class unsignedinteger(integer[_NBit1]):
    # NOTE: `uint64 + signedinteger -> float64`
    def __init__(self, __value: _IntValue = ...) -> None: ...
    __add__: _UnsignedIntOp[_NBit1]
    __radd__: _UnsignedIntOp[_NBit1]
    __sub__: _UnsignedIntOp[_NBit1]
    __rsub__: _UnsignedIntOp[_NBit1]
    __mul__: _UnsignedIntOp[_NBit1]
    __rmul__: _UnsignedIntOp[_NBit1]
    __floordiv__: _UnsignedIntOp[_NBit1]
    __rfloordiv__: _UnsignedIntOp[_NBit1]
    __pow__: _UnsignedIntOp[_NBit1]
    __rpow__: _UnsignedIntOp[_NBit1]
    __lshift__: _UnsignedIntBitOp[_NBit1]
    __rlshift__: _UnsignedIntBitOp[_NBit1]
    __rshift__: _UnsignedIntBitOp[_NBit1]
    __rrshift__: _UnsignedIntBitOp[_NBit1]
    __and__: _UnsignedIntBitOp[_NBit1]
    __rand__: _UnsignedIntBitOp[_NBit1]
    __xor__: _UnsignedIntBitOp[_NBit1]
    __rxor__: _UnsignedIntBitOp[_NBit1]
    __or__: _UnsignedIntBitOp[_NBit1]
    __ror__: _UnsignedIntBitOp[_NBit1]
    __mod__: _UnsignedIntMod[_NBit1]
    __rmod__: _UnsignedIntMod[_NBit1]
    __divmod__: _UnsignedIntDivMod[_NBit1]
    __rdivmod__: _UnsignedIntDivMod[_NBit1]

uint8 = unsignedinteger[_8Bit]
uint16 = unsignedinteger[_16Bit]
uint32 = unsignedinteger[_32Bit]
uint64 = unsignedinteger[_64Bit]

ubyte = unsignedinteger[_NBitByte]
ushort = unsignedinteger[_NBitShort]
uintc = unsignedinteger[_NBitIntC]
uintp = unsignedinteger[_NBitIntP]
uint0 = unsignedinteger[_NBitIntP]
uint = unsignedinteger[_NBitInt]
ulonglong = unsignedinteger[_NBitLongLong]

class inexact(number[_NBit1]): ...  # type: ignore

_IntType = TypeVar("_IntType", bound=integer)
_FloatType = TypeVar('_FloatType', bound=floating)

class floating(inexact[_NBit1]):
    def __init__(self, __value: _FloatValue = ...) -> None: ...
    def item(
        self,
        __args: Union[L[0], Tuple[()], Tuple[L[0]]] = ...,
    ) -> float: ...
    def tolist(self) -> float: ...
    __add__: _FloatOp[_NBit1]
    __radd__: _FloatOp[_NBit1]
    __sub__: _FloatOp[_NBit1]
    __rsub__: _FloatOp[_NBit1]
    __mul__: _FloatOp[_NBit1]
    __rmul__: _FloatOp[_NBit1]
    __truediv__: _FloatOp[_NBit1]
    __rtruediv__: _FloatOp[_NBit1]
    __floordiv__: _FloatOp[_NBit1]
    __rfloordiv__: _FloatOp[_NBit1]
    __pow__: _FloatOp[_NBit1]
    __rpow__: _FloatOp[_NBit1]
    __mod__: _FloatMod[_NBit1]
    __rmod__: _FloatMod[_NBit1]
    __divmod__: _FloatDivMod[_NBit1]
    __rdivmod__: _FloatDivMod[_NBit1]

float16 = floating[_16Bit]
float32 = floating[_32Bit]
float64 = floating[_64Bit]

half = floating[_NBitHalf]
single = floating[_NBitSingle]
double = floating[_NBitDouble]
float_ = floating[_NBitDouble]
longdouble = floating[_NBitLongDouble]
longfloat = floating[_NBitLongDouble]

# The main reason for `complexfloating` having two typevars is cosmetic.
# It is used to clarify why `complex128`s precision is `_64Bit`, the latter
# describing the two 64 bit floats representing its real and imaginary component

class complexfloating(inexact[_NBit1], Generic[_NBit1, _NBit2]):
    def __init__(self, __value: _ComplexValue = ...) -> None: ...
    def item(
        self,
        __args: Union[L[0], Tuple[()], Tuple[L[0]]] = ...,
    ) -> complex: ...
    def tolist(self) -> complex: ...
    @property
    def real(self) -> floating[_NBit1]: ...  # type: ignore[override]
    @property
    def imag(self) -> floating[_NBit2]: ...  # type: ignore[override]
    def __abs__(self) -> floating[_NBit1]: ...  # type: ignore[override]
    __add__: _ComplexOp[_NBit1]
    __radd__: _ComplexOp[_NBit1]
    __sub__: _ComplexOp[_NBit1]
    __rsub__: _ComplexOp[_NBit1]
    __mul__: _ComplexOp[_NBit1]
    __rmul__: _ComplexOp[_NBit1]
    __truediv__: _ComplexOp[_NBit1]
    __rtruediv__: _ComplexOp[_NBit1]
    __floordiv__: _ComplexOp[_NBit1]
    __rfloordiv__: _ComplexOp[_NBit1]
    __pow__: _ComplexOp[_NBit1]
    __rpow__: _ComplexOp[_NBit1]

complex64 = complexfloating[_32Bit, _32Bit]
complex128 = complexfloating[_64Bit, _64Bit]

csingle = complexfloating[_NBitSingle, _NBitSingle]
singlecomplex = complexfloating[_NBitSingle, _NBitSingle]
cdouble = complexfloating[_NBitDouble, _NBitDouble]
complex_ = complexfloating[_NBitDouble, _NBitDouble]
cfloat = complexfloating[_NBitDouble, _NBitDouble]
clongdouble = complexfloating[_NBitLongDouble, _NBitLongDouble]
clongfloat = complexfloating[_NBitLongDouble, _NBitLongDouble]
longcomplex = complexfloating[_NBitLongDouble, _NBitLongDouble]

class flexible(generic): ...  # type: ignore

# TODO: `item`/`tolist` returns either `bytes` or `tuple`
# depending on whether or not it's used as an opaque bytes sequence
# or a structure
class void(flexible):
    def __init__(self, __value: Union[_IntLike_co, bytes]) -> None: ...
    @property
    def real(self: _ArraySelf) -> _ArraySelf: ...
    @property
    def imag(self: _ArraySelf) -> _ArraySelf: ...
    def setfield(
        self, val: ArrayLike, dtype: DTypeLike, offset: int = ...
    ) -> None: ...
    def __getitem__(self, key: SupportsIndex) -> Any: ...
    def __setitem__(self, key: SupportsIndex, value: ArrayLike) -> None: ...

void0 = void

class character(flexible):  # type: ignore
    def __int__(self) -> int: ...
    def __float__(self) -> float: ...

# NOTE: Most `np.bytes_` / `np.str_` methods return their
# builtin `bytes` / `str` counterpart

class bytes_(character, bytes):
    @overload
    def __init__(self, __value: object = ...) -> None: ...
    @overload
    def __init__(
        self, __value: str, encoding: str = ..., errors: str = ...
    ) -> None: ...
    def item(
        self,
        __args: Union[L[0], Tuple[()], Tuple[L[0]]] = ...,
    ) -> bytes: ...
    def tolist(self) -> bytes: ...

string_ = bytes_
bytes0 = bytes_

class str_(character, str):
    @overload
    def __init__(self, __value: object = ...) -> None: ...
    @overload
    def __init__(
        self, __value: bytes, encoding: str = ..., errors: str = ...
    ) -> None: ...
    def item(
        self,
        __args: Union[L[0], Tuple[()], Tuple[L[0]]] = ...,
    ) -> str: ...
    def tolist(self) -> str: ...

unicode_ = str_
str0 = str_

<<<<<<< HEAD
def array(
    object: object,
    dtype: DTypeLike = ...,
    *,
    copy: bool | CopyMode = ...,
    order: _OrderKACF = ...,
    subok: bool = ...,
    ndmin: int = ...,
    like: ArrayLike = ...,
) -> ndarray: ...
def zeros(
    shape: _ShapeLike,
    dtype: DTypeLike = ...,
    order: _OrderCF = ...,
    *,
    like: ArrayLike = ...,
) -> ndarray: ...
def empty(
    shape: _ShapeLike,
    dtype: DTypeLike = ...,
    order: _OrderCF = ...,
    *,
    like: ArrayLike = ...,
) -> ndarray: ...

=======
>>>>>>> 75f852ed
#
# Constants
#

Inf: Final[float]
Infinity: Final[float]
NAN: Final[float]
NINF: Final[float]
NZERO: Final[float]
NaN: Final[float]
PINF: Final[float]
PZERO: Final[float]
e: Final[float]
euler_gamma: Final[float]
inf: Final[float]
infty: Final[float]
nan: Final[float]
pi: Final[float]

ERR_CALL: Final[int]
ERR_DEFAULT: Final[int]
ERR_IGNORE: Final[int]
ERR_LOG: Final[int]
ERR_PRINT: Final[int]
ERR_RAISE: Final[int]
ERR_WARN: Final[int]
FLOATING_POINT_SUPPORT: Final[int]
FPE_DIVIDEBYZERO: Final[int]
FPE_INVALID: Final[int]
FPE_OVERFLOW: Final[int]
FPE_UNDERFLOW: Final[int]
SHIFT_DIVIDEBYZERO: Final[int]
SHIFT_INVALID: Final[int]
SHIFT_OVERFLOW: Final[int]
SHIFT_UNDERFLOW: Final[int]
UFUNC_BUFSIZE_DEFAULT: Final[int]

little_endian: Final[bool]
True_: Final[bool_]
False_: Final[bool_]

UFUNC_PYVALS_NAME: Final[str]

newaxis: None

# See `npt._ufunc` for more concrete nin-/nout-specific stubs
class ufunc:
    @property
    def __name__(self) -> str: ...
    @property
    def __doc__(self) -> str: ...
    __call__: Callable[..., Any]
    @property
    def nin(self) -> int: ...
    @property
    def nout(self) -> int: ...
    @property
    def nargs(self) -> int: ...
    @property
    def ntypes(self) -> int: ...
    @property
    def types(self) -> List[str]: ...
    # Broad return type because it has to encompass things like
    #
    # >>> np.logical_and.identity is True
    # True
    # >>> np.add.identity is 0
    # True
    # >>> np.sin.identity is None
    # True
    #
    # and any user-defined ufuncs.
    @property
    def identity(self) -> Any: ...
    # This is None for ufuncs and a string for gufuncs.
    @property
    def signature(self) -> Optional[str]: ...
    # The next four methods will always exist, but they will just
    # raise a ValueError ufuncs with that don't accept two input
    # arguments and return one output argument. Because of that we
    # can't type them very precisely.
    reduce: Any
    accumulate: Any
    reduce: Any
    outer: Any
    # Similarly at won't be defined for ufuncs that return multiple
    # outputs, so we can't type it very precisely.
    at: Any

# Parameters: `__name__`, `ntypes` and `identity`
absolute: _UFunc_Nin1_Nout1[L['absolute'], L[20], None]
add: _UFunc_Nin2_Nout1[L['add'], L[22], L[0]]
arccos: _UFunc_Nin1_Nout1[L['arccos'], L[8], None]
arccosh: _UFunc_Nin1_Nout1[L['arccosh'], L[8], None]
arcsin: _UFunc_Nin1_Nout1[L['arcsin'], L[8], None]
arcsinh: _UFunc_Nin1_Nout1[L['arcsinh'], L[8], None]
arctan2: _UFunc_Nin2_Nout1[L['arctan2'], L[5], None]
arctan: _UFunc_Nin1_Nout1[L['arctan'], L[8], None]
arctanh: _UFunc_Nin1_Nout1[L['arctanh'], L[8], None]
bitwise_and: _UFunc_Nin2_Nout1[L['bitwise_and'], L[12], L[-1]]
bitwise_not: _UFunc_Nin1_Nout1[L['invert'], L[12], None]
bitwise_or: _UFunc_Nin2_Nout1[L['bitwise_or'], L[12], L[0]]
bitwise_xor: _UFunc_Nin2_Nout1[L['bitwise_xor'], L[12], L[0]]
cbrt: _UFunc_Nin1_Nout1[L['cbrt'], L[5], None]
ceil: _UFunc_Nin1_Nout1[L['ceil'], L[7], None]
conj: _UFunc_Nin1_Nout1[L['conjugate'], L[18], None]
conjugate: _UFunc_Nin1_Nout1[L['conjugate'], L[18], None]
copysign: _UFunc_Nin2_Nout1[L['copysign'], L[4], None]
cos: _UFunc_Nin1_Nout1[L['cos'], L[9], None]
cosh: _UFunc_Nin1_Nout1[L['cosh'], L[8], None]
deg2rad: _UFunc_Nin1_Nout1[L['deg2rad'], L[5], None]
degrees: _UFunc_Nin1_Nout1[L['degrees'], L[5], None]
divide: _UFunc_Nin2_Nout1[L['true_divide'], L[11], None]
divmod: _UFunc_Nin2_Nout2[L['divmod'], L[15], None]
equal: _UFunc_Nin2_Nout1[L['equal'], L[23], None]
exp2: _UFunc_Nin1_Nout1[L['exp2'], L[8], None]
exp: _UFunc_Nin1_Nout1[L['exp'], L[10], None]
expm1: _UFunc_Nin1_Nout1[L['expm1'], L[8], None]
fabs: _UFunc_Nin1_Nout1[L['fabs'], L[5], None]
float_power: _UFunc_Nin2_Nout1[L['float_power'], L[4], None]
floor: _UFunc_Nin1_Nout1[L['floor'], L[7], None]
floor_divide: _UFunc_Nin2_Nout1[L['floor_divide'], L[21], None]
fmax: _UFunc_Nin2_Nout1[L['fmax'], L[21], None]
fmin: _UFunc_Nin2_Nout1[L['fmin'], L[21], None]
fmod: _UFunc_Nin2_Nout1[L['fmod'], L[15], None]
frexp: _UFunc_Nin1_Nout2[L['frexp'], L[4], None]
gcd: _UFunc_Nin2_Nout1[L['gcd'], L[11], L[0]]
greater: _UFunc_Nin2_Nout1[L['greater'], L[23], None]
greater_equal: _UFunc_Nin2_Nout1[L['greater_equal'], L[23], None]
heaviside: _UFunc_Nin2_Nout1[L['heaviside'], L[4], None]
hypot: _UFunc_Nin2_Nout1[L['hypot'], L[5], L[0]]
invert: _UFunc_Nin1_Nout1[L['invert'], L[12], None]
isfinite: _UFunc_Nin1_Nout1[L['isfinite'], L[20], None]
isinf: _UFunc_Nin1_Nout1[L['isinf'], L[20], None]
isnan: _UFunc_Nin1_Nout1[L['isnan'], L[20], None]
isnat: _UFunc_Nin1_Nout1[L['isnat'], L[2], None]
lcm: _UFunc_Nin2_Nout1[L['lcm'], L[11], None]
ldexp: _UFunc_Nin2_Nout1[L['ldexp'], L[8], None]
left_shift: _UFunc_Nin2_Nout1[L['left_shift'], L[11], None]
less: _UFunc_Nin2_Nout1[L['less'], L[23], None]
less_equal: _UFunc_Nin2_Nout1[L['less_equal'], L[23], None]
log10: _UFunc_Nin1_Nout1[L['log10'], L[8], None]
log1p: _UFunc_Nin1_Nout1[L['log1p'], L[8], None]
log2: _UFunc_Nin1_Nout1[L['log2'], L[8], None]
log: _UFunc_Nin1_Nout1[L['log'], L[10], None]
logaddexp2: _UFunc_Nin2_Nout1[L['logaddexp2'], L[4], float]
logaddexp: _UFunc_Nin2_Nout1[L['logaddexp'], L[4], float]
logical_and: _UFunc_Nin2_Nout1[L['logical_and'], L[20], L[True]]
logical_not: _UFunc_Nin1_Nout1[L['logical_not'], L[20], None]
logical_or: _UFunc_Nin2_Nout1[L['logical_or'], L[20], L[False]]
logical_xor: _UFunc_Nin2_Nout1[L['logical_xor'], L[19], L[False]]
matmul: _GUFunc_Nin2_Nout1[L['matmul'], L[19], None]
maximum: _UFunc_Nin2_Nout1[L['maximum'], L[21], None]
minimum: _UFunc_Nin2_Nout1[L['minimum'], L[21], None]
mod: _UFunc_Nin2_Nout1[L['remainder'], L[16], None]
modf: _UFunc_Nin1_Nout2[L['modf'], L[4], None]
multiply: _UFunc_Nin2_Nout1[L['multiply'], L[23], L[1]]
negative: _UFunc_Nin1_Nout1[L['negative'], L[19], None]
nextafter: _UFunc_Nin2_Nout1[L['nextafter'], L[4], None]
not_equal: _UFunc_Nin2_Nout1[L['not_equal'], L[23], None]
positive: _UFunc_Nin1_Nout1[L['positive'], L[19], None]
power: _UFunc_Nin2_Nout1[L['power'], L[18], None]
rad2deg: _UFunc_Nin1_Nout1[L['rad2deg'], L[5], None]
radians: _UFunc_Nin1_Nout1[L['radians'], L[5], None]
reciprocal: _UFunc_Nin1_Nout1[L['reciprocal'], L[18], None]
remainder: _UFunc_Nin2_Nout1[L['remainder'], L[16], None]
right_shift: _UFunc_Nin2_Nout1[L['right_shift'], L[11], None]
rint: _UFunc_Nin1_Nout1[L['rint'], L[10], None]
sign: _UFunc_Nin1_Nout1[L['sign'], L[19], None]
signbit: _UFunc_Nin1_Nout1[L['signbit'], L[4], None]
sin: _UFunc_Nin1_Nout1[L['sin'], L[9], None]
sinh: _UFunc_Nin1_Nout1[L['sinh'], L[8], None]
spacing: _UFunc_Nin1_Nout1[L['spacing'], L[4], None]
sqrt: _UFunc_Nin1_Nout1[L['sqrt'], L[10], None]
square: _UFunc_Nin1_Nout1[L['square'], L[18], None]
subtract: _UFunc_Nin2_Nout1[L['subtract'], L[21], None]
tan: _UFunc_Nin1_Nout1[L['tan'], L[8], None]
tanh: _UFunc_Nin1_Nout1[L['tanh'], L[8], None]
true_divide: _UFunc_Nin2_Nout1[L['true_divide'], L[11], None]
trunc: _UFunc_Nin1_Nout1[L['trunc'], L[7], None]

abs = absolute

class CopyMode(enum.Enum):

    ALWAYS: L[1]
    IF_NEEDED: L[0]
    NEVER: L[2]

# Warnings
class ModuleDeprecationWarning(DeprecationWarning): ...
class VisibleDeprecationWarning(UserWarning): ...
class ComplexWarning(RuntimeWarning): ...
class RankWarning(UserWarning): ...

# Errors
class TooHardError(RuntimeError): ...

class AxisError(ValueError, IndexError):
    def __init__(
        self, axis: int, ndim: Optional[int] = ..., msg_prefix: Optional[str] = ...
    ) -> None: ...

_CallType = TypeVar("_CallType", bound=Union[_ErrFunc, _SupportsWrite])

class errstate(Generic[_CallType], ContextDecorator):
    call: _CallType
    kwargs: _ErrDictOptional

    # Expand `**kwargs` into explicit keyword-only arguments
    def __init__(
        self,
        *,
        call: _CallType = ...,
        all: Optional[_ErrKind] = ...,
        divide: Optional[_ErrKind] = ...,
        over: Optional[_ErrKind] = ...,
        under: Optional[_ErrKind] = ...,
        invalid: Optional[_ErrKind] = ...,
    ) -> None: ...
    def __enter__(self) -> None: ...
    def __exit__(
        self,
        __exc_type: Optional[Type[BaseException]],
        __exc_value: Optional[BaseException],
        __traceback: Optional[TracebackType],
    ) -> None: ...

class ndenumerate(Generic[_ScalarType]):
    iter: flatiter[NDArray[_ScalarType]]
    @overload
    def __new__(
        cls, arr: _NestedSequence[_SupportsArray[dtype[_ScalarType]]],
    ) -> ndenumerate[_ScalarType]: ...
    @overload
    def __new__(cls, arr: _NestedSequence[str]) -> ndenumerate[str_]: ...
    @overload
    def __new__(cls, arr: _NestedSequence[bytes]) -> ndenumerate[bytes_]: ...
    @overload
    def __new__(cls, arr: _NestedSequence[bool]) -> ndenumerate[bool_]: ...
    @overload
    def __new__(cls, arr: _NestedSequence[int]) -> ndenumerate[int_]: ...
    @overload
    def __new__(cls, arr: _NestedSequence[float]) -> ndenumerate[float_]: ...
    @overload
    def __new__(cls, arr: _NestedSequence[complex]) -> ndenumerate[complex_]: ...
    @overload
    def __new__(cls, arr: _RecursiveSequence) -> ndenumerate[Any]: ...
    def __next__(self: ndenumerate[_ScalarType]) -> Tuple[_Shape, _ScalarType]: ...
    def __iter__(self: _T) -> _T: ...

class ndindex:
    def __init__(self, *shape: SupportsIndex) -> None: ...
    def __iter__(self: _T) -> _T: ...
    def __next__(self) -> _Shape: ...

class DataSource:
    def __init__(
        self,
        destpath: Union[None, str, os.PathLike[str]] = ...,
    ) -> None: ...
    def __del__(self) -> None: ...
    def abspath(self, path: str) -> str: ...
    def exists(self, path: str) -> bool: ...

    # Whether the file-object is opened in string or bytes mode (by default)
    # depends on the file-extension of `path`
    def open(
        self,
        path: str,
        mode: str = ...,
        encoding: Optional[str] = ...,
        newline: Optional[str] = ...,
    ) -> IO[Any]: ...

# TODO: The type of each `__next__` and `iters` return-type depends
# on the length and dtype of `args`; we can't describe this behavior yet
# as we lack variadics (PEP 646).
class broadcast:
    def __new__(cls, *args: ArrayLike) -> broadcast: ...
    @property
    def index(self) -> int: ...
    @property
    def iters(self) -> Tuple[flatiter[Any], ...]: ...
    @property
    def nd(self) -> int: ...
    @property
    def ndim(self) -> int: ...
    @property
    def numiter(self) -> int: ...
    @property
    def shape(self) -> _Shape: ...
    @property
    def size(self) -> int: ...
    def __next__(self) -> Tuple[Any, ...]: ...
    def __iter__(self: _T) -> _T: ...
    def reset(self) -> None: ...

class busdaycalendar:
    def __new__(
        cls,
        weekmask: ArrayLike = ...,
        holidays: ArrayLike = ...,
    ) -> busdaycalendar: ...
    @property
    def weekmask(self) -> NDArray[bool_]: ...
    @property
    def holidays(self) -> NDArray[datetime64]: ...<|MERGE_RESOLUTION|>--- conflicted
+++ resolved
@@ -3432,34 +3432,6 @@
 unicode_ = str_
 str0 = str_
 
-<<<<<<< HEAD
-def array(
-    object: object,
-    dtype: DTypeLike = ...,
-    *,
-    copy: bool | CopyMode = ...,
-    order: _OrderKACF = ...,
-    subok: bool = ...,
-    ndmin: int = ...,
-    like: ArrayLike = ...,
-) -> ndarray: ...
-def zeros(
-    shape: _ShapeLike,
-    dtype: DTypeLike = ...,
-    order: _OrderCF = ...,
-    *,
-    like: ArrayLike = ...,
-) -> ndarray: ...
-def empty(
-    shape: _ShapeLike,
-    dtype: DTypeLike = ...,
-    order: _OrderCF = ...,
-    *,
-    like: ArrayLike = ...,
-) -> ndarray: ...
-
-=======
->>>>>>> 75f852ed
 #
 # Constants
 #
