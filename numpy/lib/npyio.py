--- conflicted
+++ resolved
@@ -1135,13 +1135,9 @@
         return X
 
 
-<<<<<<< HEAD
-def savetxt(fname, X, fmt='%.18e', mode='wb', delimiter=' ', newline='\n', header='',
-            footer='', comments='# '):
-=======
+
 def savetxt(fname, X, fmt='%.18e', delimiter=' ', newline='\n', header='',
             footer='', comments='# ', encoding=None):
->>>>>>> c08d2647
     """
     Save an array to a text file.
 
@@ -1307,20 +1303,20 @@
         open(fname, 'wt').close()
         fh = np.lib._datasource.open(fname, 'wt', encoding=encoding)
         own_fh = True
-<<<<<<< HEAD
+
         if fname.endswith('.gz'):
             import gzip
             fh = gzip.open(fname, 'wb')
         else:
             if sys.version_info[0] >= 3:
-                fh = open(fname, mode)
+                fh = open(fname, 'wb')
             else:
                 fh = open(fname, 'w')
-=======
+
         # need to convert str to unicode for text io output
         if sys.version_info[0] == 2:
             fh = WriteWrap(fh, encoding or 'latin1')
->>>>>>> c08d2647
+
     elif hasattr(fname, 'write'):
         # wrap to handle byte output streams
         fh = WriteWrap(fname, encoding or 'latin1')
