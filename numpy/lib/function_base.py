--- conflicted
+++ resolved
@@ -4813,7 +4813,6 @@
     # Index where to find the value in the sorted array.
     # Virtual because it is a floating point value, not an valid index.
     # The nearest neighbours are used for interpolation
-<<<<<<< HEAD
     if weights is None:
         try:
             method = _QuantileMethods[method]
@@ -4823,37 +4822,21 @@
                 f"{_QuantileMethods.keys()}") from None
         virtual_indexes = method["get_virtual_index"](values_count, quantiles)
         virtual_indexes = np.asanyarray(virtual_indexes)
+
+        supports_nans = (
+                np.issubdtype(arr.dtype, np.inexact) or arr.dtype.kind in 'Mm')
+
         if np.issubdtype(virtual_indexes.dtype, np.integer):
             # No interpolation needed, take the points along axis
-            if np.issubdtype(arr.dtype, np.inexact):
+            if supports_nans:
                 # may contain nan, which would sort to the end
                 arr.partition(concatenate((virtual_indexes.ravel(), [-1])), axis=0)
-                slices_having_nans = np.isnan(arr[-1])
+                slices_having_nans = np.isnan(arr[-1, ...])
             else:
                 # cannot contain nan
                 arr.partition(virtual_indexes.ravel(), axis=0)
                 slices_having_nans = np.array(False, dtype=bool)
             result = take(arr, virtual_indexes, axis=0, out=out)
-=======
-    try:
-        method = _QuantileMethods[method]
-    except KeyError:
-        raise ValueError(
-            f"{method!r} is not a valid method. Use one of: "
-            f"{_QuantileMethods.keys()}") from None
-    virtual_indexes = method["get_virtual_index"](values_count, quantiles)
-    virtual_indexes = np.asanyarray(virtual_indexes)
-
-    supports_nans = (
-            np.issubdtype(arr.dtype, np.inexact) or arr.dtype.kind in 'Mm')
-
-    if np.issubdtype(virtual_indexes.dtype, np.integer):
-        # No interpolation needed, take the points along axis
-        if supports_nans:
-            # may contain nan, which would sort to the end
-            arr.partition(concatenate((virtual_indexes.ravel(), [-1])), axis=0)
-            slices_having_nans = np.isnan(arr[-1, ...])
->>>>>>> f1eb09db
         else:
             previous_indexes, next_indexes = _get_indexes(arr,
                                                         virtual_indexes,
@@ -4864,16 +4847,14 @@
                                         previous_indexes.ravel(),
                                         next_indexes.ravel(),
                                         ))),
-                axis=DATA_AXIS)
-            if np.issubdtype(arr.dtype, np.inexact):
-                slices_having_nans = np.isnan(
-                    take(arr, indices=-1, axis=DATA_AXIS)
-                )
+                axis=0)
+            if supports_nans:
+                slices_having_nans = np.isnan(arr[-1, ...])
             else:
                 slices_having_nans = None
             # --- Get values from indexes
-            previous = np.take(arr, previous_indexes, axis=DATA_AXIS)
-            next = np.take(arr, next_indexes, axis=DATA_AXIS)
+            previous = arr[previous_indexes]
+            next = arr[next_indexes]
             # --- Linear interpolation
             gamma = _get_gamma(virtual_indexes, previous_indexes, method)
             result_shape = virtual_indexes.shape + (1,) * (arr.ndim - 1)
@@ -4883,11 +4864,10 @@
                         gamma,
                         out=out)
     else:
-<<<<<<< HEAD
         # Weighted case, we need to sort anyway.
         weights = np.asanyarray(weights)
-        if axis != DATA_AXIS:
-            weights = np.moveaxis(weights, axis, destination=DATA_AXIS)
+        if axis != 0:
+            weights = np.moveaxis(weights, axis, destination=0)
         index_array = np.argsort(arr, axis=axis, kind="stable")
         # TODO: Which value to set to slices_having_nans.
         slices_having_nans = None
@@ -4904,33 +4884,6 @@
         i = np.searchsorted(weights.cumsum(axis=axis), quantiles, side="left")
         result = take(arr, i, axis=0, out=out)
 
-=======
-        previous_indexes, next_indexes = _get_indexes(arr,
-                                                      virtual_indexes,
-                                                      values_count)
-        # --- Sorting
-        arr.partition(
-            np.unique(np.concatenate(([0, -1],
-                                      previous_indexes.ravel(),
-                                      next_indexes.ravel(),
-                                      ))),
-            axis=0)
-        if supports_nans:
-            slices_having_nans = np.isnan(arr[-1, ...])
-        else:
-            slices_having_nans = None
-        # --- Get values from indexes
-        previous = arr[previous_indexes]
-        next = arr[next_indexes]
-        # --- Linear interpolation
-        gamma = _get_gamma(virtual_indexes, previous_indexes, method)
-        result_shape = virtual_indexes.shape + (1,) * (arr.ndim - 1)
-        gamma = gamma.reshape(result_shape)
-        result = _lerp(previous,
-                       next,
-                       gamma,
-                       out=out)
->>>>>>> f1eb09db
     if np.any(slices_having_nans):
         if result.ndim == 0 and out is None:
             # can't write to a scalar, but indexing will be correct
