--- conflicted
+++ resolved
@@ -1771,20 +1771,12 @@
             "failed to determine the number of arguments for %s" % (obj))
 
 def _get_argspec(obj):
-<<<<<<< HEAD
-    r"""
-=======
-    """
->>>>>>> dd158fee
+    """
     Return (argnames, vargs, kwargs, defaults), the argument specification
     of `obj`.
 
     This is the same information returned by ``inspect.getargspec``, but
-<<<<<<< HEAD
-    this apparently fails for some functions like `math.cos` so we 
-=======
     this apparently fails for some functions like `math.cos` so we
->>>>>>> dd158fee
     provide additional tests here.
     """
     import inspect
@@ -1933,15 +1925,10 @@
     def __init__(self, pyfunc, otypes='', doc=None,
                  argspec=None, exclude=None):
 
-<<<<<<< HEAD
         # Implements enhancement ticket #2100: kwarg support.
 
         # Look for an attribute the user may have added to function 
         # (see the example for argspec in the docstring)
-=======
-        # look for attribute user may have added to function (see example for
-        # argspec kw in docstring)
->>>>>>> dd158fee
         original_function = getattr(pyfunc, 'original_function', pyfunc)
         if not argspec:
             argspec = _get_argspec(original_function)
@@ -1976,11 +1963,7 @@
             self.otypes = otypes
             for char in self.otypes:
                 if char not in typecodes['All']:
-<<<<<<< HEAD
                     raise ValueError("Invalid otype specified")
-=======
-                    raise ValueError("invalid otype specified")
->>>>>>> dd158fee
         elif iterable(otypes):
             self.otypes = ''.join([_nx.dtype(x).char for x in otypes])
         else:
@@ -1990,25 +1973,15 @@
         if not exclude:
             exclude = set()
         else:
-<<<<<<< HEAD
             exclude = set(exclude)
-=======
->>>>>>> dd158fee
             for _k in exclude:
                 if _k not in argnames:
                     raise ValueError(
                         "Variable to be excluded '%s' not a recognized " +
-<<<<<<< HEAD
                         "keyword argument" % (_k,))
             self.nin = self.nin - len(exclude)
             self.nin_wo_defaults = self.nin_wo_defaults - len(exclude)
        self.excluded = exclude
-=======
-                        "keyword argument" % _k)
-            self.nin = self.nin - len(exclude)
-            self.nin_wo_defaults = self.nin_wo_defaults - len(exclude)
-        self.excluded = exclude
->>>>>>> dd158fee
 
     def __call__(self, *args, **kwargs):
         thefunc = self.thefunc
@@ -2068,11 +2041,7 @@
 
     def _vectorize_call(self, thefunc, args):
         """
-<<<<<<< HEAD
-        Implements vectorized call to the function with only positional arg.
-=======
         Implements vectorized call to the function with only positional args.
->>>>>>> dd158fee
         """
         # get number of outputs and output types by calling
         #  the function on the first entries of args
