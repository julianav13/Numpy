"""Some simple financial calculations

patterned after spreadsheet computations.

There is some complexity in each function
so that the functions behave like ufuncs with
broadcasting and being able to be called with scalars
or arrays (or other sequences).

"""
from __future__ import division, absolute_import, print_function

import numpy as np

__all__ = ['fv', 'pmt', 'nper', 'ipmt', 'ppmt', 'pv', 'rate',
           'irr', 'npv', 'mirr']

_when_to_num = {'end':0, 'begin':1,
                'e':0, 'b':1,
                0:0, 1:1,
                'beginning':1,
                'start':1,
                'finish':0}

def _convert_when(when):
    #Test to see if when has already been converted to ndarray
    #This will happen if one function calls another, for example ppmt
    if isinstance(when, np.ndarray):
        return when
    try:
        return _when_to_num[when]
    except (KeyError, TypeError):
        return [_when_to_num[x] for x in when]


def fv(rate, nper, pmt, pv, when='end'):
    """
    Compute the future value.

    Given:
     * a present value, `pv`
     * an interest `rate` compounded once per period, of which
       there are
     * `nper` total
     * a (fixed) payment, `pmt`, paid either
     * at the beginning (`when` = {'begin', 1}) or the end
       (`when` = {'end', 0}) of each period

    Return:
       the value at the end of the `nper` periods

    Parameters
    ----------
    rate : scalar or array_like of shape(M, )
        Rate of interest as decimal (not per cent) per period
    nper : scalar or array_like of shape(M, )
        Number of compounding periods
    pmt : scalar or array_like of shape(M, )
        Payment
    pv : scalar or array_like of shape(M, )
        Present value
    when : {{'begin', 1}, {'end', 0}}, {string, int}, optional
        When payments are due ('begin' (1) or 'end' (0)).
        Defaults to {'end', 0}.

    Returns
    -------
    out : ndarray
        Future values.  If all input is scalar, returns a scalar float.  If
        any input is array_like, returns future values for each input element.
        If multiple inputs are array_like, they all must have the same shape.

    Notes
    -----
    The future value is computed by solving the equation::

     fv +
     pv*(1+rate)**nper +
     pmt*(1 + rate*when)/rate*((1 + rate)**nper - 1) == 0

    or, when ``rate == 0``::

     fv + pv + pmt * nper == 0

    References
    ----------
    .. [WRW] Wheeler, D. A., E. Rathke, and R. Weir (Eds.) (2009, May).
       Open Document Format for Office Applications (OpenDocument)v1.2,
       Part 2: Recalculated Formula (OpenFormula) Format - Annotated Version,
       Pre-Draft 12. Organization for the Advancement of Structured Information
       Standards (OASIS). Billerica, MA, USA. [ODT Document].
       Available:
       http://www.oasis-open.org/committees/documents.php?wg_abbrev=office-formula
       OpenDocument-formula-20090508.odt

    Examples
    --------
    What is the future value after 10 years of saving $100 now, with
    an additional monthly savings of $100.  Assume the interest rate is
    5% (annually) compounded monthly?

    >>> np.fv(0.05/12, 10*12, -100, -100)
    15692.928894335748

    By convention, the negative sign represents cash flow out (i.e. money not
    available today).  Thus, saving $100 a month at 5% annual interest leads
    to $15,692.93 available to spend in 10 years.

    If any input is array_like, returns an array of equal shape.  Let's
    compare different interest rates from the example above.

    >>> a = np.array((0.05, 0.06, 0.07))/12
    >>> np.fv(a, 10*12, -100, -100)
    array([ 15692.92889434,  16569.87435405,  17509.44688102])

    """
    when = _convert_when(when)
    (rate, nper, pmt, pv, when) = map(np.asarray, [rate, nper, pmt, pv, when])
    temp = (1+rate)**nper
    miter = np.broadcast(rate, nper, pmt, pv, when)
    zer = np.zeros(miter.shape)
    fact = np.where(rate == zer, nper + zer,
                    (1 + rate*when)*(temp - 1)/rate + zer)
    return -(pv*temp + pmt*fact)

def pmt(rate, nper, pv, fv=0, when='end'):
    """
    Compute the payment against loan principal plus interest.

    Given:
     * a present value, `pv` (e.g., an amount borrowed)
     * a future value, `fv` (e.g., 0)
     * an interest `rate` compounded once per period, of which
       there are
     * `nper` total
     * and (optional) specification of whether payment is made
       at the beginning (`when` = {'begin', 1}) or the end
       (`when` = {'end', 0}) of each period

    Return:
       the (fixed) periodic payment.

    Parameters
    ----------
    rate : array_like
        Rate of interest (per period)
    nper : array_like
        Number of compounding periods
    pv : array_like
        Present value
    fv : array_like (optional)
        Future value (default = 0)
    when : {{'begin', 1}, {'end', 0}}, {string, int}
        When payments are due ('begin' (1) or 'end' (0))

    Returns
    -------
    out : ndarray
        Payment against loan plus interest.  If all input is scalar, returns a
        scalar float.  If any input is array_like, returns payment for each
        input element. If multiple inputs are array_like, they all must have
        the same shape.

    Notes
    -----
    When `rate != 0``: the payment is computed by solving the equation::

     fv +
     pv*(1 + rate)**nper +
     pmt*(1 + rate*when)/rate*((1 + rate)**nper - 1) == 0

    Solving for pmt yields::

      pmt = -(fv + pv*(1 + rate)**nper) * rate / ( (1 + rate*when) * ((1 + rate)**nper -1) )

    When ``rate == 0``:the payment is computed by instead solving the equation::

      fv + pv + pmt * nper == 0

    Solving for pmt yields::

      pmt = -(fv + pv) / nper


    Note that computing a monthly mortgage payment is only
    one use for this function.  For example, pmt returns the
    periodic deposit one must make to achieve a specified
    future balance given an initial deposit, a fixed,
    periodically compounded interest rate, and the total
    number of periods.

    References
    ----------
    .. [WRW] Wheeler, D. A., E. Rathke, and R. Weir (Eds.) (2009, May).
       Open Document Format for Office Applications (OpenDocument)v1.2,
       Part 2: Recalculated Formula (OpenFormula) Format - Annotated Version,
       Pre-Draft 12. Organization for the Advancement of Structured Information
       Standards (OASIS). Billerica, MA, USA. [ODT Document].
       Available:
       http://www.oasis-open.org/committees/documents.php
       ?wg_abbrev=office-formulaOpenDocument-formula-20090508.odt

    Examples
    --------
    What is the monthly payment needed to pay off a $200,000 loan in 15
    years at an annual interest rate of 7.5%?

    >>> np.pmt(0.075/12, 12*15, 200000)
    -1854.0247200054619

    In order to pay-off (i.e., have a future-value of 0) the $200,000 obtained
    today, a monthly payment of $1,854.02 would be required.  Note that this
    example illustrates usage of `fv` having a default value of 0.

    """
    when = _convert_when(when)
    (rate, nper, pv, fv, when) = map(np.asarray, [rate, nper, pv, fv, when])

    # use different payment if rate == 0
<<<<<<< HEAD
    zero_rate_mask = (rate == 0)
=======
    zero_rate_mask = rate == 0
>>>>>>> f116c395
    compounded_rate = (1 + rate)**nper
    payment = np.asarray(np.divide(-(fv + pv*compounded_rate)*rate,
                                   (1 + rate*when)*(compounded_rate - 1),
                                   where=~zero_rate_mask))
    np.copyto(payment, -(fv + pv)/nper, where=zero_rate_mask)
    return payment

def nper(rate, pmt, pv, fv=0, when='end'):
    """
    Compute the number of periodic payments.

    Parameters
    ----------
    rate : array_like
        Rate of interest (per period)
    pmt : array_like
        Payment
    pv : array_like
        Present value
    fv : array_like, optional
        Future value
    when : {{'begin', 1}, {'end', 0}}, {string, int}, optional
        When payments are due ('begin' (1) or 'end' (0))

    Notes
    -----
    The number of periods ``nper`` is computed by solving the equation::

     fv + pv*(1+rate)**nper + pmt*(1+rate*when)/rate*((1+rate)**nper-1) = 0

    but if ``rate = 0`` then::

     fv + pv + pmt*nper = 0

    Examples
    --------
    If you only had $150/month to pay towards the loan, how long would it take
    to pay-off a loan of $8,000 at 7% annual interest?

    >>> print round(np.nper(0.07/12, -150, 8000), 5)
    64.07335

    So, over 64 months would be required to pay off the loan.

    The same analysis could be done with several different interest rates
    and/or payments and/or total amounts to produce an entire table.

    >>> np.nper(*(np.ogrid[0.07/12: 0.08/12: 0.01/12,
    ...                    -150   : -99     : 50    ,
    ...                    8000   : 9001    : 1000]))
    array([[[  64.07334877,   74.06368256],
            [ 108.07548412,  127.99022654]],
           [[  66.12443902,   76.87897353],
            [ 114.70165583,  137.90124779]]])

    """
    when = _convert_when(when)
    (rate, pmt, pv, fv, when) = map(np.asarray, [rate, pmt, pv, fv, when])

    use_zero_rate = False
    with np.errstate(divide="raise"):
        try:
            z = pmt*(1.0+rate*when)/rate
        except FloatingPointError:
            use_zero_rate = True

    if use_zero_rate:
        return (-fv + pv) / (pmt + 0.0)
    else:
        A = -(fv + pv)/(pmt+0.0)
        B = np.log((-fv+z) / (pv+z))/np.log(1.0+rate)
        miter = np.broadcast(rate, pmt, pv, fv, when)
        zer = np.zeros(miter.shape)
        return np.where(rate == zer, A + zer, B + zer) + 0.0

def ipmt(rate, per, nper, pv, fv=0.0, when='end'):
    """
    Compute the interest portion of a payment.

    Parameters
    ----------
    rate : scalar or array_like of shape(M, )
        Rate of interest as decimal (not per cent) per period
    per : scalar or array_like of shape(M, )
        Interest paid against the loan changes during the life or the loan.
        The `per` is the payment period to calculate the interest amount.
    nper : scalar or array_like of shape(M, )
        Number of compounding periods
    pv : scalar or array_like of shape(M, )
        Present value
    fv : scalar or array_like of shape(M, ), optional
        Future value
    when : {{'begin', 1}, {'end', 0}}, {string, int}, optional
        When payments are due ('begin' (1) or 'end' (0)).
        Defaults to {'end', 0}.

    Returns
    -------
    out : ndarray
        Interest portion of payment.  If all input is scalar, returns a scalar
        float.  If any input is array_like, returns interest payment for each
        input element. If multiple inputs are array_like, they all must have
        the same shape.

    See Also
    --------
    ppmt, pmt, pv

    Notes
    -----
    The total payment is made up of payment against principal plus interest.

    ``pmt = ppmt + ipmt``

    Examples
    --------
    What is the amortization schedule for a 1 year loan of $2500 at
    8.24% interest per year compounded monthly?

    >>> principal = 2500.00

    The 'per' variable represents the periods of the loan.  Remember that
    financial equations start the period count at 1!

    >>> per = np.arange(1*12) + 1
    >>> ipmt = np.ipmt(0.0824/12, per, 1*12, principal)
    >>> ppmt = np.ppmt(0.0824/12, per, 1*12, principal)

    Each element of the sum of the 'ipmt' and 'ppmt' arrays should equal
    'pmt'.

    >>> pmt = np.pmt(0.0824/12, 1*12, principal)
    >>> np.allclose(ipmt + ppmt, pmt)
    True

    >>> fmt = '{0:2d} {1:8.2f} {2:8.2f} {3:8.2f}'
    >>> for payment in per:
    ...     index = payment - 1
    ...     principal = principal + ppmt[index]
    ...     print fmt.format(payment, ppmt[index], ipmt[index], principal)
     1  -200.58   -17.17  2299.42
     2  -201.96   -15.79  2097.46
     3  -203.35   -14.40  1894.11
     4  -204.74   -13.01  1689.37
     5  -206.15   -11.60  1483.22
     6  -207.56   -10.18  1275.66
     7  -208.99    -8.76  1066.67
     8  -210.42    -7.32   856.25
     9  -211.87    -5.88   644.38
    10  -213.32    -4.42   431.05
    11  -214.79    -2.96   216.26
    12  -216.26    -1.49    -0.00

    >>> interestpd = np.sum(ipmt)
    >>> np.round(interestpd, 2)
    -112.98

    """
    when = _convert_when(when)
    rate, per, nper, pv, fv, when = np.broadcast_arrays(rate, per, nper,
                                                        pv, fv, when)
    total_pmt = pmt(rate, nper, pv, fv, when)
    ipmt = _rbl(rate, per, total_pmt, pv, when)*rate
    try:
        ipmt = np.where(when == 1, ipmt/(1 + rate), ipmt)
        ipmt = np.where(np.logical_and(when == 1, per == 1), 0.0, ipmt)
    except IndexError:
        pass
    return ipmt

def _rbl(rate, per, pmt, pv, when):
    """
    This function is here to simply have a different name for the 'fv'
    function to not interfere with the 'fv' keyword argument within the 'ipmt'
    function.  It is the 'remaining balance on loan' which might be useful as
    it's own function, but is easily calculated with the 'fv' function.
    """
    return fv(rate, (per - 1), pmt, pv, when)

def ppmt(rate, per, nper, pv, fv=0.0, when='end'):
    """
    Compute the payment against loan principal.

    Parameters
    ----------
    rate : array_like
        Rate of interest (per period)
    per : array_like, int
        Amount paid against the loan changes.  The `per` is the period of
        interest.
    nper : array_like
        Number of compounding periods
    pv : array_like
        Present value
    fv : array_like, optional
        Future value
    when : {{'begin', 1}, {'end', 0}}, {string, int}
        When payments are due ('begin' (1) or 'end' (0))

    See Also
    --------
    pmt, pv, ipmt

    """
    total = pmt(rate, nper, pv, fv, when)
    return total - ipmt(rate, per, nper, pv, fv, when)

def pv(rate, nper, pmt, fv=0.0, when='end'):
    """
    Compute the present value.

    Given:
     * a future value, `fv`
     * an interest `rate` compounded once per period, of which
       there are
     * `nper` total
     * a (fixed) payment, `pmt`, paid either
     * at the beginning (`when` = {'begin', 1}) or the end
       (`when` = {'end', 0}) of each period

    Return:
       the value now

    Parameters
    ----------
    rate : array_like
        Rate of interest (per period)
    nper : array_like
        Number of compounding periods
    pmt : array_like
        Payment
    fv : array_like, optional
        Future value
    when : {{'begin', 1}, {'end', 0}}, {string, int}, optional
        When payments are due ('begin' (1) or 'end' (0))

    Returns
    -------
    out : ndarray, float
        Present value of a series of payments or investments.

    Notes
    -----
    The present value is computed by solving the equation::

     fv +
     pv*(1 + rate)**nper +
     pmt*(1 + rate*when)/rate*((1 + rate)**nper - 1) = 0

    or, when ``rate = 0``::

     fv + pv + pmt * nper = 0

    for `pv`, which is then returned.

    References
    ----------
    .. [WRW] Wheeler, D. A., E. Rathke, and R. Weir (Eds.) (2009, May).
       Open Document Format for Office Applications (OpenDocument)v1.2,
       Part 2: Recalculated Formula (OpenFormula) Format - Annotated Version,
       Pre-Draft 12. Organization for the Advancement of Structured Information
       Standards (OASIS). Billerica, MA, USA. [ODT Document].
       Available:
       http://www.oasis-open.org/committees/documents.php?wg_abbrev=office-formula
       OpenDocument-formula-20090508.odt

    Examples
    --------
    What is the present value (e.g., the initial investment)
    of an investment that needs to total $15692.93
    after 10 years of saving $100 every month?  Assume the
    interest rate is 5% (annually) compounded monthly.

    >>> np.pv(0.05/12, 10*12, -100, 15692.93)
    -100.00067131625819

    By convention, the negative sign represents cash flow out
    (i.e., money not available today).  Thus, to end up with
    $15,692.93 in 10 years saving $100 a month at 5% annual
    interest, one's initial deposit should also be $100.

    If any input is array_like, ``pv`` returns an array of equal shape.
    Let's compare different interest rates in the example above:

    >>> a = np.array((0.05, 0.04, 0.03))/12
    >>> np.pv(a, 10*12, -100, 15692.93)
    array([ -100.00067132,  -649.26771385, -1273.78633713])

    So, to end up with the same $15692.93 under the same $100 per month
    "savings plan," for annual interest rates of 4% and 3%, one would
    need initial investments of $649.27 and $1273.79, respectively.

    """
    when = _convert_when(when)
    (rate, nper, pmt, fv, when) = map(np.asarray, [rate, nper, pmt, fv, when])
    temp = (1+rate)**nper
    miter = np.broadcast(rate, nper, pmt, fv, when)
    zer = np.zeros(miter.shape)
    fact = np.where(rate == zer, nper+zer, (1+rate*when)*(temp-1)/rate+zer)
    return -(fv + pmt*fact)/temp

# Computed with Sage
#  (y + (r + 1)^n*x + p*((r + 1)^n - 1)*(r*w + 1)/r)/(n*(r + 1)^(n - 1)*x -
#  p*((r + 1)^n - 1)*(r*w + 1)/r^2 + n*p*(r + 1)^(n - 1)*(r*w + 1)/r +
#  p*((r + 1)^n - 1)*w/r)

def _g_div_gp(r, n, p, x, y, w):
    t1 = (r+1)**n
    t2 = (r+1)**(n-1)
    return ((y + t1*x + p*(t1 - 1)*(r*w + 1)/r) /
                (n*t2*x - p*(t1 - 1)*(r*w + 1)/(r**2) + n*p*t2*(r*w + 1)/r +
                 p*(t1 - 1)*w/r))

# Use Newton's iteration until the change is less than 1e-6
#  for all values or a maximum of 100 iterations is reached.
#  Newton's rule is
#  r_{n+1} = r_{n} - g(r_n)/g'(r_n)
#     where
#  g(r) is the formula
#  g'(r) is the derivative with respect to r.
def rate(nper, pmt, pv, fv, when='end', guess=0.10, tol=1e-6, maxiter=100):
    """
    Compute the rate of interest per period.

    Parameters
    ----------
    nper : array_like
        Number of compounding periods
    pmt : array_like
        Payment
    pv : array_like
        Present value
    fv : array_like
        Future value
    when : {{'begin', 1}, {'end', 0}}, {string, int}, optional
        When payments are due ('begin' (1) or 'end' (0))
    guess : float, optional
        Starting guess for solving the rate of interest
    tol : float, optional
        Required tolerance for the solution
    maxiter : int, optional
        Maximum iterations in finding the solution

    Notes
    -----
    The rate of interest is computed by iteratively solving the
    (non-linear) equation::

     fv + pv*(1+rate)**nper + pmt*(1+rate*when)/rate * ((1+rate)**nper - 1) = 0

    for ``rate``.

    References
    ----------
    Wheeler, D. A., E. Rathke, and R. Weir (Eds.) (2009, May). Open Document
    Format for Office Applications (OpenDocument)v1.2, Part 2: Recalculated
    Formula (OpenFormula) Format - Annotated Version, Pre-Draft 12.
    Organization for the Advancement of Structured Information Standards
    (OASIS). Billerica, MA, USA. [ODT Document]. Available:
    http://www.oasis-open.org/committees/documents.php?wg_abbrev=office-formula
    OpenDocument-formula-20090508.odt

    """
    when = _convert_when(when)
    (nper, pmt, pv, fv, when) = map(np.asarray, [nper, pmt, pv, fv, when])
    rn = guess
    iter = 0
    close = False
    while (iter < maxiter) and not close:
        rnp1 = rn - _g_div_gp(rn, nper, pmt, pv, fv, when)
        diff = abs(rnp1-rn)
        close = np.all(diff < tol)
        iter += 1
        rn = rnp1
    if not close:
        # Return nan's in array of the same shape as rn
        return np.nan + rn
    else:
        return rn

def irr(values):
    """
    Return the Internal Rate of Return (IRR).

    This is the "average" periodically compounded rate of return
    that gives a net present value of 0.0; for a more complete explanation,
    see Notes below.

    Parameters
    ----------
    values : array_like, shape(N,)
        Input cash flows per time period.  By convention, net "deposits"
        are negative and net "withdrawals" are positive.  Thus, for
        example, at least the first element of `values`, which represents
        the initial investment, will typically be negative.

    Returns
    -------
    out : float
        Internal Rate of Return for periodic input values.

    Notes
    -----
    The IRR is perhaps best understood through an example (illustrated
    using np.irr in the Examples section below).  Suppose one invests 100
    units and then makes the following withdrawals at regular (fixed)
    intervals: 39, 59, 55, 20.  Assuming the ending value is 0, one's 100
    unit investment yields 173 units; however, due to the combination of
    compounding and the periodic withdrawals, the "average" rate of return
    is neither simply 0.73/4 nor (1.73)^0.25-1.  Rather, it is the solution
    (for :math:`r`) of the equation:

    .. math:: -100 + \\frac{39}{1+r} + \\frac{59}{(1+r)^2}
     + \\frac{55}{(1+r)^3} + \\frac{20}{(1+r)^4} = 0

    In general, for `values` :math:`= [v_0, v_1, ... v_M]`,
    irr is the solution of the equation: [G]_

    .. math:: \\sum_{t=0}^M{\\frac{v_t}{(1+irr)^{t}}} = 0

    References
    ----------
    .. [G] L. J. Gitman, "Principles of Managerial Finance, Brief," 3rd ed.,
       Addison-Wesley, 2003, pg. 348.

    Examples
    --------
    >>> round(irr([-100, 39, 59, 55, 20]), 5)
    0.28095
    >>> round(irr([-100, 0, 0, 74]), 5)
    -0.0955
    >>> round(irr([-100, 100, 0, -7]), 5)
    -0.0833
    >>> round(irr([-100, 100, 0, 7]), 5)
    0.06206
    >>> round(irr([-5, 10.5, 1, -8, 1]), 5)
    0.0886

    (Compare with the Example given for numpy.lib.financial.npv)

    """
    res = np.roots(values[::-1])
    mask = (res.imag == 0) & (res.real > 0)
    if res.size == 0:
        return np.nan
    res = res[mask].real
    # NPV(rate) = 0 can have more than one solution so we return
    # only the solution closest to zero.
    rate = 1.0/res - 1
    rate = rate.item(np.argmin(np.abs(rate)))
    return rate

def npv(rate, values):
    """
    Returns the NPV (Net Present Value) of a cash flow series.

    Parameters
    ----------
    rate : scalar
        The discount rate.
    values : array_like, shape(M, )
        The values of the time series of cash flows.  The (fixed) time
        interval between cash flow "events" must be the same as that for
        which `rate` is given (i.e., if `rate` is per year, then precisely
        a year is understood to elapse between each cash flow event).  By
        convention, investments or "deposits" are negative, income or
        "withdrawals" are positive; `values` must begin with the initial
        investment, thus `values[0]` will typically be negative.

    Returns
    -------
    out : float
        The NPV of the input cash flow series `values` at the discount
        `rate`.

    Notes
    -----
    Returns the result of: [G]_

    .. math :: \\sum_{t=0}^{M-1}{\\frac{values_t}{(1+rate)^{t}}}

    References
    ----------
    .. [G] L. J. Gitman, "Principles of Managerial Finance, Brief," 3rd ed.,
       Addison-Wesley, 2003, pg. 346.

    Examples
    --------
    >>> np.npv(0.281,[-100, 39, 59, 55, 20])
    -0.0084785916384548798

    (Compare with the Example given for numpy.lib.financial.irr)

    """
    values = np.asarray(values)
    return (values / (1+rate)**np.arange(0, len(values))).sum(axis=0)

def mirr(values, finance_rate, reinvest_rate):
    """
    Modified internal rate of return.

    Parameters
    ----------
    values : array_like
        Cash flows (must contain at least one positive and one negative
        value) or nan is returned.  The first value is considered a sunk
        cost at time zero.
    finance_rate : scalar
        Interest rate paid on the cash flows
    reinvest_rate : scalar
        Interest rate received on the cash flows upon reinvestment

    Returns
    -------
    out : float
        Modified internal rate of return

    """
    values = np.asarray(values, dtype=np.double)
    n = values.size
    pos = values > 0
    neg = values < 0
    if not (pos.any() and neg.any()):
        return np.nan
    numer = np.abs(npv(reinvest_rate, values*pos))
    denom = np.abs(npv(finance_rate, values*neg))
    return (numer/denom)**(1.0/(n - 1))*(1 + reinvest_rate) - 1<|MERGE_RESOLUTION|>--- conflicted
+++ resolved
@@ -217,16 +217,12 @@
     (rate, nper, pv, fv, when) = map(np.asarray, [rate, nper, pv, fv, when])
 
     # use different payment if rate == 0
-<<<<<<< HEAD
     zero_rate_mask = (rate == 0)
-=======
-    zero_rate_mask = rate == 0
->>>>>>> f116c395
     compounded_rate = (1 + rate)**nper
-    payment = np.asarray(np.divide(-(fv + pv*compounded_rate)*rate,
-                                   (1 + rate*when)*(compounded_rate - 1),
+    payment = np.asarray(np.divide(-(fv + pv * compounded_rate) * rate,
+                                   (1 + rate * when) * (compounded_rate - 1),
                                    where=~zero_rate_mask))
-    np.copyto(payment, -(fv + pv)/nper, where=zero_rate_mask)
+    np.copyto(payment, -(fv + pv) / nper, where=zero_rate_mask)
     return payment
 
 def nper(rate, pmt, pv, fv=0, when='end'):
