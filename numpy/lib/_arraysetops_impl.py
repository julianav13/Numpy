"""
Set operations for arrays based on sorting.

Notes
-----

For floating point arrays, inaccurate results may appear due to usual round-off
and floating point comparison issues.

Speed could be gained in some operations by an implementation of
`numpy.sort`, that can provide directly the permutation vectors, thus avoiding
calls to `numpy.argsort`.

Original author: Robert Cimrman

"""
import functools
import warnings
from typing import NamedTuple

import numpy as np
from numpy._core import overrides
from numpy._core._hashing import hashtable as htable


array_function_dispatch = functools.partial(
    overrides.array_function_dispatch, module='numpy')


__all__ = [
    "ediff1d", "in1d", "intersect1d", "isin", "setdiff1d", "setxor1d",
    "union1d", "unique", "unique_all", "unique_counts", "unique_inverse",
    "unique_values"
]


_hashtables = {
    "complex128": htable.Complex128HashTable,
    "complex64": htable.Complex64HashTable,
    "float64": htable.Float64HashTable,
    "float32": htable.Float32HashTable,
    "uint64": htable.UInt64HashTable,
    "uint32": htable.UInt32HashTable,
    "uint16": htable.UInt16HashTable,
    "uint8": htable.UInt8HashTable,
    "int64": htable.Int64HashTable,
    "int32": htable.Int32HashTable,
    "int16": htable.Int16HashTable,
    "int8": htable.Int8HashTable,
    "string": htable.StringHashTable,
    "object": htable.PyObjectHashTable,
}


def _ediff1d_dispatcher(ary, to_end=None, to_begin=None):
    return (ary, to_end, to_begin)


@array_function_dispatch(_ediff1d_dispatcher)
def ediff1d(ary, to_end=None, to_begin=None):
    """
    The differences between consecutive elements of an array.

    Parameters
    ----------
    ary : array_like
        If necessary, will be flattened before the differences are taken.
    to_end : array_like, optional
        Number(s) to append at the end of the returned differences.
    to_begin : array_like, optional
        Number(s) to prepend at the beginning of the returned differences.

    Returns
    -------
    ediff1d : ndarray
        The differences. Loosely, this is ``ary.flat[1:] - ary.flat[:-1]``.

    See Also
    --------
    diff, gradient

    Notes
    -----
    When applied to masked arrays, this function drops the mask information
    if the `to_begin` and/or `to_end` parameters are used.

    Examples
    --------
    >>> x = np.array([1, 2, 4, 7, 0])
    >>> np.ediff1d(x)
    array([ 1,  2,  3, -7])

    >>> np.ediff1d(x, to_begin=-99, to_end=np.array([88, 99]))
    array([-99,   1,   2, ...,  -7,  88,  99])

    The returned array is always 1D.

    >>> y = [[1, 2, 4], [1, 6, 24]]
    >>> np.ediff1d(y)
    array([ 1,  2, -3,  5, 18])

    """
    # force a 1d array
    ary = np.asanyarray(ary).ravel()

    # enforce that the dtype of `ary` is used for the output
    dtype_req = ary.dtype

    # fast track default case
    if to_begin is None and to_end is None:
        return ary[1:] - ary[:-1]

    if to_begin is None:
        l_begin = 0
    else:
        to_begin = np.asanyarray(to_begin)
        if not np.can_cast(to_begin, dtype_req, casting="same_kind"):
            raise TypeError("dtype of `to_begin` must be compatible "
                            "with input `ary` under the `same_kind` rule.")

        to_begin = to_begin.ravel()
        l_begin = len(to_begin)

    if to_end is None:
        l_end = 0
    else:
        to_end = np.asanyarray(to_end)
        if not np.can_cast(to_end, dtype_req, casting="same_kind"):
            raise TypeError("dtype of `to_end` must be compatible "
                            "with input `ary` under the `same_kind` rule.")

        to_end = to_end.ravel()
        l_end = len(to_end)

    # do the calculation in place and copy to_begin and to_end
    l_diff = max(len(ary) - 1, 0)
    result = np.empty(l_diff + l_begin + l_end, dtype=ary.dtype)
    result = ary.__array_wrap__(result)
    if l_begin > 0:
        result[:l_begin] = to_begin
    if l_end > 0:
        result[l_begin + l_diff:] = to_end
    np.subtract(ary[1:], ary[:-1], result[l_begin:l_begin + l_diff])
    return result


def _unpack_tuple(x):
    """ Unpacks one-element tuples for use as return values """
    if len(x) == 1:
        return x[0]
    else:
        return x


def _unique_dispatcher(ar, return_index=None, return_inverse=None,
                       return_counts=None, axis=None, *, equal_nan=None,
                       sorted=True):
    return (ar,)


@array_function_dispatch(_unique_dispatcher)
def unique(ar, return_index=False, return_inverse=False,
           return_counts=False, axis=None, *, equal_nan=True, sorted=True):
    """
    Find the unique elements of an array.

    Returns the sorted unique elements of an array. There are three optional
    outputs in addition to the unique elements:

    * the indices of the input array that give the unique values
    * the indices of the unique array that reconstruct the input array
    * the number of times each unique value comes up in the input array

    Parameters
    ----------
    ar : array_like
        Input array. Unless `axis` is specified, this will be flattened if it
        is not already 1-D.
    return_index : bool, optional
        If True, also return the indices of `ar` (along the specified axis,
        if provided, or in the flattened array) that result in the unique array.
    return_inverse : bool, optional
        If True, also return the indices of the unique array (for the specified
        axis, if provided) that can be used to reconstruct `ar`.
    return_counts : bool, optional
        If True, also return the number of times each unique item appears
        in `ar`.
    axis : int or None, optional
        The axis to operate on. If None, `ar` will be flattened. If an integer,
        the subarrays indexed by the given axis will be flattened and treated
        as the elements of a 1-D array with the dimension of the given axis,
        see the notes for more details.  Object arrays or structured arrays
        that contain objects are not supported if the `axis` kwarg is used. The
        default is None.

        .. versionadded:: 1.13.0

    equal_nan : bool, optional
        If True, collapses multiple NaN values in the return array into one.

        .. versionadded:: 1.24
    
    sorted : bool, optional
        If True, the array is sorted and sorted unique values are returned.
        If False, sorting is avoided 

    Returns
    -------
    unique : ndarray
        The sorted unique values.
    unique_indices : ndarray, optional
        The indices of the first occurrences of the unique values in the
        original array. Only provided if `return_index` is True.
    unique_inverse : ndarray, optional
        The indices to reconstruct the original array from the
        unique array. Only provided if `return_inverse` is True.
    unique_counts : ndarray, optional
        The number of times each of the unique values comes up in the
        original array. Only provided if `return_counts` is True.

        .. versionadded:: 1.9.0

    See Also
    --------
    repeat : Repeat elements of an array.

    Notes
    -----
    When an axis is specified the subarrays indexed by the axis are sorted.
    This is done by making the specified axis the first dimension of the array
    (move the axis to the first dimension to keep the order of the other axes)
    and then flattening the subarrays in C order. The flattened subarrays are
    then viewed as a structured type with each element given a label, with the
    effect that we end up with a 1-D array of structured types that can be
    treated in the same way as any other 1-D array. The result is that the
    flattened subarrays are sorted in lexicographic order starting with the
    first element.

    .. versionchanged: 1.21
        If nan values are in the input array, a single nan is put
        to the end of the sorted unique values.

        Also for complex arrays all NaN values are considered equivalent
        (no matter whether the NaN is in the real or imaginary part).
        As the representant for the returned array the smallest one in the
        lexicographical order is chosen - see np.sort for how the lexicographical
        order is defined for complex arrays.

    .. versionchanged: 2.0
        For multi-dimensional inputs, ``unique_inverse`` is reshaped
        such that the input can be reconstructed using
        ``np.take(unique, unique_inverse)`` when ``axis = None``, and
        ``np.take_along_axis(unique, unique_inverse, axis=axis)`` otherwise.

    Examples
    --------
    >>> np.unique([1, 1, 2, 2, 3, 3])
    array([1, 2, 3])
    >>> a = np.array([[1, 1], [2, 3]])
    >>> np.unique(a)
    array([1, 2, 3])

    Return the unique rows of a 2D array

    >>> a = np.array([[1, 0, 0], [1, 0, 0], [2, 3, 4]])
    >>> np.unique(a, axis=0)
    array([[1, 0, 0], [2, 3, 4]])

    Return the indices of the original array that give the unique values:

    >>> a = np.array(['a', 'b', 'b', 'c', 'a'])
    >>> u, indices = np.unique(a, return_index=True)
    >>> u
    array(['a', 'b', 'c'], dtype='<U1')
    >>> indices
    array([0, 1, 3])
    >>> a[indices]
    array(['a', 'b', 'c'], dtype='<U1')

    Reconstruct the input array from the unique values and inverse:

    >>> a = np.array([1, 2, 6, 4, 2, 3, 2])
    >>> u, indices = np.unique(a, return_inverse=True)
    >>> u
    array([1, 2, 3, 4, 6])
    >>> indices
    array([0, 1, 4, 3, 1, 2, 1])
    >>> u[indices]
    array([1, 2, 6, 4, 2, 3, 2])

    Reconstruct the input values from the unique values and counts:

    >>> a = np.array([1, 2, 6, 4, 2, 3, 2])
    >>> values, counts = np.unique(a, return_counts=True)
    >>> values
    array([1, 2, 3, 4, 6])
    >>> counts
    array([1, 3, 1, 1, 1])
    >>> np.repeat(values, counts)
    array([1, 2, 2, 2, 3, 4, 6])    # original order not preserved

    """
    ar = np.asanyarray(ar)
    if axis is None:
        ret = _unique1d(ar, return_index, return_inverse, return_counts, 
<<<<<<< HEAD
                        equal_nan=equal_nan, sorted=sorted)
=======
                        equal_nan=equal_nan, inverse_shape=ar.shape)
>>>>>>> b0371ef2
        return _unpack_tuple(ret)

    # axis was specified and not None
    try:
        ar = np.moveaxis(ar, axis, 0)
    except np.exceptions.AxisError:
        # this removes the "axis1" or "axis2" prefix from the error message
        raise np.exceptions.AxisError(axis, ar.ndim) from None
    inverse_shape = [1] * ar.ndim
    inverse_shape[axis] = ar.shape[0]

    # Must reshape to a contiguous 2D array for this to work...
    orig_shape, orig_dtype = ar.shape, ar.dtype
    ar = ar.reshape(orig_shape[0], np.prod(orig_shape[1:], dtype=np.intp))
    ar = np.ascontiguousarray(ar)
    dtype = [('f{i}'.format(i=i), ar.dtype) for i in range(ar.shape[1])]

    # At this point, `ar` has shape `(n, m)`, and `dtype` is a structured
    # data type with `m` fields where each field has the data type of `ar`.
    # In the following, we create the array `consolidated`, which has
    # shape `(n,)` with data type `dtype`.
    try:
        if ar.shape[1] > 0:
            consolidated = ar.view(dtype)
        else:
            # If ar.shape[1] == 0, then dtype will be `np.dtype([])`, which is
            # a data type with itemsize 0, and the call `ar.view(dtype)` will
            # fail.  Instead, we'll use `np.empty` to explicitly create the
            # array with shape `(len(ar),)`.  Because `dtype` in this case has
            # itemsize 0, the total size of the result is still 0 bytes.
            consolidated = np.empty(len(ar), dtype=dtype)
    except TypeError as e:
        # There's no good way to do this for object arrays, etc...
        msg = 'The axis argument to unique is not supported for dtype {dt}'
        raise TypeError(msg.format(dt=ar.dtype)) from e

    def reshape_uniq(uniq):
        n = len(uniq)
        uniq = uniq.view(orig_dtype)
        uniq = uniq.reshape(n, *orig_shape[1:])
        uniq = np.moveaxis(uniq, 0, axis)
        return uniq

    output = _unique1d(consolidated, return_index,
<<<<<<< HEAD
                       return_inverse, return_counts, equal_nan=equal_nan,
                       sorted=sorted)
=======
                       return_inverse, return_counts,
                       equal_nan=equal_nan, inverse_shape=inverse_shape)
>>>>>>> b0371ef2
    output = (reshape_uniq(output[0]),) + output[1:]
    return _unpack_tuple(output)


def _get_hashtable_algo(values: np.ndarray):
    """
    Parameters
    ----------
    values : np.ndarray

    Returns
    -------
    htable : HashTable subclass
    values : ndarray
    """
    # values = _ensure_data(values)

    ndtype = _check_object_for_strings(values)
    hashtable = _hashtables[ndtype]
    return hashtable, values


def _check_object_for_strings(values: np.ndarray) -> str:
    """
    Check if we can use string hashtable instead of object hashtable.

    Parameters
    ----------
    values : ndarray

    Returns
    -------
    str
    """
    ndtype = values.dtype.name
    if ndtype.startswith("str"):
        return "string"
    return ndtype


def _unique1d_unsorted(ar, equal_nan):
    original = ar
    hashtable, values = _get_hashtable_algo(ar)

    table = hashtable(len(values))
    uniques = table.unique(values).astype(original.dtype, copy=False)
    return (uniques,)


def _unique1d(ar, return_index=False, return_inverse=False,
<<<<<<< HEAD
              return_counts=False, *, equal_nan=True, sorted=True):
=======
              return_counts=False, *, equal_nan=True, inverse_shape=None):
>>>>>>> b0371ef2
    """
    Find the unique elements of an array, ignoring shape.
    """
    ar = np.asanyarray(ar).flatten()

    optional_indices = return_index or return_inverse

    if (optional_indices or return_counts) and not sorted:
        raise ValueError(
            "`sorted` can only be False if `return_index`, `return_inverse`, "
            "and `return_counts` are all False."
        )

    if not sorted:
        return _unique1d_unsorted(ar, equal_nan=equal_nan)

    if optional_indices:
        perm = ar.argsort(kind='mergesort' if return_index else 'quicksort')
        aux = ar[perm]
    else:
        ar.sort()
        aux = ar
    mask = np.empty(aux.shape, dtype=np.bool)
    mask[:1] = True
    if (equal_nan and aux.shape[0] > 0 and aux.dtype.kind in "cfmM" and
            np.isnan(aux[-1])):
        if aux.dtype.kind == "c":  # for complex all NaNs are considered equivalent
            aux_firstnan = np.searchsorted(np.isnan(aux), True, side='left')
        else:
            aux_firstnan = np.searchsorted(aux, aux[-1], side='left')
        if aux_firstnan > 0:
            mask[1:aux_firstnan] = (
                aux[1:aux_firstnan] != aux[:aux_firstnan - 1])
        mask[aux_firstnan] = True
        mask[aux_firstnan + 1:] = False
    else:
        mask[1:] = aux[1:] != aux[:-1]

    ret = (aux[mask],)
    if return_index:
        ret += (perm[mask],)
    if return_inverse:
        imask = np.cumsum(mask) - 1
        inv_idx = np.empty(mask.shape, dtype=np.intp)
        inv_idx[perm] = imask
        ret += (inv_idx.reshape(inverse_shape),)
    if return_counts:
        idx = np.concatenate(np.nonzero(mask) + ([mask.size],))
        ret += (np.diff(idx),)
    return ret


# Array API set functions

class UniqueAllResult(NamedTuple):
    values: np.ndarray
    indices: np.ndarray
    inverse_indices: np.ndarray
    counts: np.ndarray


class UniqueCountsResult(NamedTuple):
    values: np.ndarray
    counts: np.ndarray


class UniqueInverseResult(NamedTuple):
    values: np.ndarray
    inverse_indices: np.ndarray


def _unique_all_dispatcher(x, /):
    return (x,)


@array_function_dispatch(_unique_all_dispatcher)
def unique_all(x):
    """
    Find the unique elements of an array, and counts, inverse and indices.

    This function is an Array API compatible alternative to:

    >>> x = np.array([1, 1, 2])
    >>> np.unique(x, return_index=True, return_inverse=True,
    ...           return_counts=True, equal_nan=False)
    (array([1, 2]), array([0, 2]), array([0, 0, 1]), array([2, 1]))

    Parameters
    ----------
    x : array_like
        Input array. It will be flattened if it is not already 1-D.

    Returns
    -------
    out : namedtuple
        The result containing:

        * values - The unique elements of an input array.
        * indices - The first occurring indices for each unique element.
        * inverse_indices - The indices from the set of unique elements
          that reconstruct `x`.
        * counts - The corresponding counts for each unique element.

    See Also
    --------
    unique : Find the unique elements of an array.

    """
    result = unique(
        x,
        return_index=True,
        return_inverse=True,
        return_counts=True,
        equal_nan=False
    )
    return UniqueAllResult(*result)


def _unique_counts_dispatcher(x, /):
    return (x,)


@array_function_dispatch(_unique_counts_dispatcher)
def unique_counts(x):
    """
    Find the unique elements and counts of an input array `x`.

    This function is an Array API compatible alternative to:

    >>> x = np.array([1, 1, 2])
    >>> np.unique(x, return_counts=True, equal_nan=False)
    (array([1, 2]), array([2, 1]))

    Parameters
    ----------
    x : array_like
        Input array. It will be flattened if it is not already 1-D.

    Returns
    -------
    out : namedtuple
        The result containing:

        * values - The unique elements of an input array.
        * counts - The corresponding counts for each unique element.

    See Also
    --------
    unique : Find the unique elements of an array.

    """
    result = unique(
        x,
        return_index=False,
        return_inverse=False,
        return_counts=True,
        equal_nan=False
    )
    return UniqueCountsResult(*result)


def _unique_inverse_dispatcher(x, /):
    return (x,)


@array_function_dispatch(_unique_inverse_dispatcher)
def unique_inverse(x):
    """
    Find the unique elements of `x` and indices to reconstruct `x`.

    This function is Array API compatible alternative to:

    >>> x = np.array([1, 1, 2])
    >>> np.unique(x, return_inverse=True, equal_nan=False)
    (array([1, 2]), array([0, 0, 1]))

    Parameters
    ----------
    x : array_like
        Input array. It will be flattened if it is not already 1-D.

    Returns
    -------
    out : namedtuple
        The result containing:

        * values - The unique elements of an input array.
        * inverse_indices - The indices from the set of unique elements
          that reconstruct `x`.

    See Also
    --------
    unique : Find the unique elements of an array.

    """
    result = unique(
        x,
        return_index=False,
        return_inverse=True,
        return_counts=False,
        equal_nan=False
    )
    return UniqueInverseResult(*result)


def _unique_values_dispatcher(x, /):
    return (x,)


@array_function_dispatch(_unique_values_dispatcher)
def unique_values(x):
    """
    Returns the unique elements of an input array `x`.

    This function is Array API compatible alternative to:

    >>> x = np.array([1, 1, 2])
    >>> np.unique(x, equal_nan=False)
    array([1, 2])

    Parameters
    ----------
    x : array_like
        Input array. It will be flattened if it is not already 1-D.

    Returns
    -------
    out : ndarray
        The unique elements of an input array.

    See Also
    --------
    unique : Find the unique elements of an array.

    """
    return unique(
        x,
        return_index=False,
        return_inverse=False,
        return_counts=False,
        equal_nan=False
    )


def _intersect1d_dispatcher(
        ar1, ar2, assume_unique=None, return_indices=None):
    return (ar1, ar2)


@array_function_dispatch(_intersect1d_dispatcher)
def intersect1d(ar1, ar2, assume_unique=False, return_indices=False):
    """
    Find the intersection of two arrays.

    Return the sorted, unique values that are in both of the input arrays.

    Parameters
    ----------
    ar1, ar2 : array_like
        Input arrays. Will be flattened if not already 1D.
    assume_unique : bool
        If True, the input arrays are both assumed to be unique, which
        can speed up the calculation.  If True but ``ar1`` or ``ar2`` are not
        unique, incorrect results and out-of-bounds indices could result.
        Default is False.
    return_indices : bool
        If True, the indices which correspond to the intersection of the two
        arrays are returned. The first instance of a value is used if there are
        multiple. Default is False.

        .. versionadded:: 1.15.0

    Returns
    -------
    intersect1d : ndarray
        Sorted 1D array of common and unique elements.
    comm1 : ndarray
        The indices of the first occurrences of the common values in `ar1`.
        Only provided if `return_indices` is True.
    comm2 : ndarray
        The indices of the first occurrences of the common values in `ar2`.
        Only provided if `return_indices` is True.

    Examples
    --------
    >>> np.intersect1d([1, 3, 4, 3], [3, 1, 2, 1])
    array([1, 3])

    To intersect more than two arrays, use functools.reduce:

    >>> from functools import reduce
    >>> reduce(np.intersect1d, ([1, 3, 4, 3], [3, 1, 2, 1], [6, 3, 4, 2]))
    array([3])

    To return the indices of the values common to the input arrays
    along with the intersected values:

    >>> x = np.array([1, 1, 2, 3, 4])
    >>> y = np.array([2, 1, 4, 6])
    >>> xy, x_ind, y_ind = np.intersect1d(x, y, return_indices=True)
    >>> x_ind, y_ind
    (array([0, 2, 4]), array([1, 0, 2]))
    >>> xy, x[x_ind], y[y_ind]
    (array([1, 2, 4]), array([1, 2, 4]), array([1, 2, 4]))

    """
    ar1 = np.asanyarray(ar1)
    ar2 = np.asanyarray(ar2)

    if not assume_unique:
        if return_indices:
            ar1, ind1 = unique(ar1, return_index=True)
            ar2, ind2 = unique(ar2, return_index=True)
        else:
            ar1 = unique(ar1)
            ar2 = unique(ar2)
    else:
        ar1 = ar1.ravel()
        ar2 = ar2.ravel()

    aux = np.concatenate((ar1, ar2))
    if return_indices:
        aux_sort_indices = np.argsort(aux, kind='mergesort')
        aux = aux[aux_sort_indices]
    else:
        aux.sort()

    mask = aux[1:] == aux[:-1]
    int1d = aux[:-1][mask]

    if return_indices:
        ar1_indices = aux_sort_indices[:-1][mask]
        ar2_indices = aux_sort_indices[1:][mask] - ar1.size
        if not assume_unique:
            ar1_indices = ind1[ar1_indices]
            ar2_indices = ind2[ar2_indices]

        return int1d, ar1_indices, ar2_indices
    else:
        return int1d


def _setxor1d_dispatcher(ar1, ar2, assume_unique=None):
    return (ar1, ar2)


@array_function_dispatch(_setxor1d_dispatcher)
def setxor1d(ar1, ar2, assume_unique=False):
    """
    Find the set exclusive-or of two arrays.

    Return the sorted, unique values that are in only one (not both) of the
    input arrays.

    Parameters
    ----------
    ar1, ar2 : array_like
        Input arrays.
    assume_unique : bool
        If True, the input arrays are both assumed to be unique, which
        can speed up the calculation.  Default is False.

    Returns
    -------
    setxor1d : ndarray
        Sorted 1D array of unique values that are in only one of the input
        arrays.

    Examples
    --------
    >>> a = np.array([1, 2, 3, 2, 4])
    >>> b = np.array([2, 3, 5, 7, 5])
    >>> np.setxor1d(a,b)
    array([1, 4, 5, 7])

    """
    if not assume_unique:
        ar1 = unique(ar1)
        ar2 = unique(ar2)

    aux = np.concatenate((ar1, ar2))
    if aux.size == 0:
        return aux

    aux.sort()
    flag = np.concatenate(([True], aux[1:] != aux[:-1], [True]))
    return aux[flag[1:] & flag[:-1]]


def _in1d_dispatcher(ar1, ar2, assume_unique=None, invert=None, *,
                     kind=None):
    return (ar1, ar2)


@array_function_dispatch(_in1d_dispatcher)
def in1d(ar1, ar2, assume_unique=False, invert=False, *, kind=None):
    """
    Test whether each element of a 1-D array is also present in a second array.

    .. deprecated:: 2.0
        Use :func:`isin` instead of `in1d` for new code.

    Returns a boolean array the same length as `ar1` that is True
    where an element of `ar1` is in `ar2` and False otherwise.

    Parameters
    ----------
    ar1 : (M,) array_like
        Input array.
    ar2 : array_like
        The values against which to test each value of `ar1`.
    assume_unique : bool, optional
        If True, the input arrays are both assumed to be unique, which
        can speed up the calculation.  Default is False.
    invert : bool, optional
        If True, the values in the returned array are inverted (that is,
        False where an element of `ar1` is in `ar2` and True otherwise).
        Default is False. ``np.in1d(a, b, invert=True)`` is equivalent
        to (but is faster than) ``np.invert(in1d(a, b))``.
    kind : {None, 'sort', 'table'}, optional
        The algorithm to use. This will not affect the final result,
        but will affect the speed and memory use. The default, None,
        will select automatically based on memory considerations.

        * If 'sort', will use a mergesort-based approach. This will have
          a memory usage of roughly 6 times the sum of the sizes of
          `ar1` and `ar2`, not accounting for size of dtypes.
        * If 'table', will use a lookup table approach similar
          to a counting sort. This is only available for boolean and
          integer arrays. This will have a memory usage of the
          size of `ar1` plus the max-min value of `ar2`. `assume_unique`
          has no effect when the 'table' option is used.
        * If None, will automatically choose 'table' if
          the required memory allocation is less than or equal to
          6 times the sum of the sizes of `ar1` and `ar2`,
          otherwise will use 'sort'. This is done to not use
          a large amount of memory by default, even though
          'table' may be faster in most cases. If 'table' is chosen,
          `assume_unique` will have no effect.

        .. versionadded:: 1.8.0

    Returns
    -------
    in1d : (M,) ndarray, bool
        The values `ar1[in1d]` are in `ar2`.

    See Also
    --------
    isin                  : Version of this function that preserves the
                            shape of ar1.

    Notes
    -----
    `in1d` can be considered as an element-wise function version of the
    python keyword `in`, for 1-D sequences. ``in1d(a, b)`` is roughly
    equivalent to ``np.array([item in b for item in a])``.
    However, this idea fails if `ar2` is a set, or similar (non-sequence)
    container:  As ``ar2`` is converted to an array, in those cases
    ``asarray(ar2)`` is an object array rather than the expected array of
    contained values.

    Using ``kind='table'`` tends to be faster than `kind='sort'` if the
    following relationship is true:
    ``log10(len(ar2)) > (log10(max(ar2)-min(ar2)) - 2.27) / 0.927``,
    but may use greater memory. The default value for `kind` will
    be automatically selected based only on memory usage, so one may
    manually set ``kind='table'`` if memory constraints can be relaxed.

    .. versionadded:: 1.4.0

    Examples
    --------
    >>> test = np.array([0, 1, 2, 5, 0])
    >>> states = [0, 2]
    >>> mask = np.in1d(test, states)
    >>> mask
    array([ True, False,  True, False,  True])
    >>> test[mask]
    array([0, 2, 0])
    >>> mask = np.in1d(test, states, invert=True)
    >>> mask
    array([False,  True, False,  True, False])
    >>> test[mask]
    array([1, 5])
    """

    # Deprecated in NumPy 2.0, 2023-08-18
    warnings.warn(
        "`in1d` is deprecated. Use `np.isin` instead.",
        DeprecationWarning,
        stacklevel=2
    )

    return _in1d(ar1, ar2, assume_unique, invert, kind=kind)


def _in1d(ar1, ar2, assume_unique=False, invert=False, *, kind=None):
    # Ravel both arrays, behavior for the first array could be different
    ar1 = np.asarray(ar1).ravel()
    ar2 = np.asarray(ar2).ravel()

    # Ensure that iteration through object arrays yields size-1 arrays
    if ar2.dtype == object:
        ar2 = ar2.reshape(-1, 1)

    if kind not in {None, 'sort', 'table'}:
        raise ValueError(
            f"Invalid kind: '{kind}'. Please use None, 'sort' or 'table'.")

    # Can use the table method if all arrays are integers or boolean:
    is_int_arrays = all(ar.dtype.kind in ("u", "i", "b") for ar in (ar1, ar2))
    use_table_method = is_int_arrays and kind in {None, 'table'}

    if use_table_method:
        if ar2.size == 0:
            if invert:
                return np.ones_like(ar1, dtype=bool)
            else:
                return np.zeros_like(ar1, dtype=bool)

        # Convert booleans to uint8 so we can use the fast integer algorithm
        if ar1.dtype == bool:
            ar1 = ar1.astype(np.uint8)
        if ar2.dtype == bool:
            ar2 = ar2.astype(np.uint8)

        ar2_min = np.min(ar2)
        ar2_max = np.max(ar2)

        ar2_range = int(ar2_max) - int(ar2_min)

        # Constraints on whether we can actually use the table method:
        #  1. Assert memory usage is not too large
        below_memory_constraint = ar2_range <= 6 * (ar1.size + ar2.size)
        #  2. Check overflows for (ar2 - ar2_min); dtype=ar2.dtype
        range_safe_from_overflow = ar2_range <= np.iinfo(ar2.dtype).max
        #  3. Check overflows for (ar1 - ar2_min); dtype=ar1.dtype
        if ar1.size > 0:
            ar1_min = np.min(ar1)
            ar1_max = np.max(ar1)

            # After masking, the range of ar1 is guaranteed to be
            # within the range of ar2:
            ar1_upper = min(int(ar1_max), int(ar2_max))
            ar1_lower = max(int(ar1_min), int(ar2_min))

            range_safe_from_overflow &= all((
                ar1_upper - int(ar2_min) <= np.iinfo(ar1.dtype).max,
                ar1_lower - int(ar2_min) >= np.iinfo(ar1.dtype).min
            ))

        # Optimal performance is for approximately
        # log10(size) > (log10(range) - 2.27) / 0.927.
        # However, here we set the requirement that by default
        # the intermediate array can only be 6x
        # the combined memory allocation of the original
        # arrays. See discussion on 
        # https://github.com/numpy/numpy/pull/12065.

        if (
            range_safe_from_overflow and 
            (below_memory_constraint or kind == 'table')
        ):

            if invert:
                outgoing_array = np.ones_like(ar1, dtype=bool)
            else:
                outgoing_array = np.zeros_like(ar1, dtype=bool)

            # Make elements 1 where the integer exists in ar2
            if invert:
                isin_helper_ar = np.ones(ar2_range + 1, dtype=bool)
                isin_helper_ar[ar2 - ar2_min] = 0
            else:
                isin_helper_ar = np.zeros(ar2_range + 1, dtype=bool)
                isin_helper_ar[ar2 - ar2_min] = 1

            # Mask out elements we know won't work
            basic_mask = (ar1 <= ar2_max) & (ar1 >= ar2_min)
            outgoing_array[basic_mask] = isin_helper_ar[ar1[basic_mask] -
                                                        ar2_min]

            return outgoing_array
        elif kind == 'table':  # not range_safe_from_overflow
            raise RuntimeError(
                "You have specified kind='table', "
                "but the range of values in `ar2` or `ar1` exceed the "
                "maximum integer of the datatype. "
                "Please set `kind` to None or 'sort'."
            )
    elif kind == 'table':
        raise ValueError(
            "The 'table' method is only "
            "supported for boolean or integer arrays. "
            "Please select 'sort' or None for kind."
        )


    # Check if one of the arrays may contain arbitrary objects
    contains_object = ar1.dtype.hasobject or ar2.dtype.hasobject

    # This code is run when
    # a) the first condition is true, making the code significantly faster
    # b) the second condition is true (i.e. `ar1` or `ar2` may contain
    #    arbitrary objects), since then sorting is not guaranteed to work
    if len(ar2) < 10 * len(ar1) ** 0.145 or contains_object:
        if invert:
            mask = np.ones(len(ar1), dtype=bool)
            for a in ar2:
                mask &= (ar1 != a)
        else:
            mask = np.zeros(len(ar1), dtype=bool)
            for a in ar2:
                mask |= (ar1 == a)
        return mask

    # Otherwise use sorting
    if not assume_unique:
        ar1, rev_idx = np.unique(ar1, return_inverse=True)
        ar2 = np.unique(ar2)

    ar = np.concatenate((ar1, ar2))
    # We need this to be a stable sort, so always use 'mergesort'
    # here. The values from the first array should always come before
    # the values from the second array.
    order = ar.argsort(kind='mergesort')
    sar = ar[order]
    if invert:
        bool_ar = (sar[1:] != sar[:-1])
    else:
        bool_ar = (sar[1:] == sar[:-1])
    flag = np.concatenate((bool_ar, [invert]))
    ret = np.empty(ar.shape, dtype=bool)
    ret[order] = flag

    if assume_unique:
        return ret[:len(ar1)]
    else:
        return ret[rev_idx]


def _isin_dispatcher(element, test_elements, assume_unique=None, invert=None,
                     *, kind=None):
    return (element, test_elements)


@array_function_dispatch(_isin_dispatcher)
def isin(element, test_elements, assume_unique=False, invert=False, *,
         kind=None):
    """
    Calculates ``element in test_elements``, broadcasting over `element` only.
    Returns a boolean array of the same shape as `element` that is True
    where an element of `element` is in `test_elements` and False otherwise.

    Parameters
    ----------
    element : array_like
        Input array.
    test_elements : array_like
        The values against which to test each value of `element`.
        This argument is flattened if it is an array or array_like.
        See notes for behavior with non-array-like parameters.
    assume_unique : bool, optional
        If True, the input arrays are both assumed to be unique, which
        can speed up the calculation.  Default is False.
    invert : bool, optional
        If True, the values in the returned array are inverted, as if
        calculating `element not in test_elements`. Default is False.
        ``np.isin(a, b, invert=True)`` is equivalent to (but faster
        than) ``np.invert(np.isin(a, b))``.
    kind : {None, 'sort', 'table'}, optional
        The algorithm to use. This will not affect the final result,
        but will affect the speed and memory use. The default, None,
        will select automatically based on memory considerations.

        * If 'sort', will use a mergesort-based approach. This will have
          a memory usage of roughly 6 times the sum of the sizes of
          `element` and `test_elements`, not accounting for size of dtypes.
        * If 'table', will use a lookup table approach similar
          to a counting sort. This is only available for boolean and
          integer arrays. This will have a memory usage of the
          size of `element` plus the max-min value of `test_elements`.
          `assume_unique` has no effect when the 'table' option is used.
        * If None, will automatically choose 'table' if
          the required memory allocation is less than or equal to
          6 times the sum of the sizes of `element` and `test_elements`,
          otherwise will use 'sort'. This is done to not use
          a large amount of memory by default, even though
          'table' may be faster in most cases. If 'table' is chosen,
          `assume_unique` will have no effect.


    Returns
    -------
    isin : ndarray, bool
        Has the same shape as `element`. The values `element[isin]`
        are in `test_elements`.

    Notes
    -----

    `isin` is an element-wise function version of the python keyword `in`.
    ``isin(a, b)`` is roughly equivalent to
    ``np.array([item in b for item in a])`` if `a` and `b` are 1-D sequences.

    `element` and `test_elements` are converted to arrays if they are not
    already. If `test_elements` is a set (or other non-sequence collection)
    it will be converted to an object array with one element, rather than an
    array of the values contained in `test_elements`. This is a consequence
    of the `array` constructor's way of handling non-sequence collections.
    Converting the set to a list usually gives the desired behavior.

    Using ``kind='table'`` tends to be faster than `kind='sort'` if the
    following relationship is true:
    ``log10(len(test_elements)) >
    (log10(max(test_elements)-min(test_elements)) - 2.27) / 0.927``,
    but may use greater memory. The default value for `kind` will
    be automatically selected based only on memory usage, so one may
    manually set ``kind='table'`` if memory constraints can be relaxed.

    .. versionadded:: 1.13.0

    Examples
    --------
    >>> element = 2*np.arange(4).reshape((2, 2))
    >>> element
    array([[0, 2],
           [4, 6]])
    >>> test_elements = [1, 2, 4, 8]
    >>> mask = np.isin(element, test_elements)
    >>> mask
    array([[False,  True],
           [ True, False]])
    >>> element[mask]
    array([2, 4])

    The indices of the matched values can be obtained with `nonzero`:

    >>> np.nonzero(mask)
    (array([0, 1]), array([1, 0]))

    The test can also be inverted:

    >>> mask = np.isin(element, test_elements, invert=True)
    >>> mask
    array([[ True, False],
           [False,  True]])
    >>> element[mask]
    array([0, 6])

    Because of how `array` handles sets, the following does not
    work as expected:

    >>> test_set = {1, 2, 4, 8}
    >>> np.isin(element, test_set)
    array([[False, False],
           [False, False]])

    Casting the set to a list gives the expected result:

    >>> np.isin(element, list(test_set))
    array([[False,  True],
           [ True, False]])
    """
    element = np.asarray(element)
    return _in1d(element, test_elements, assume_unique=assume_unique,
                 invert=invert, kind=kind).reshape(element.shape)


def _union1d_dispatcher(ar1, ar2):
    return (ar1, ar2)


@array_function_dispatch(_union1d_dispatcher)
def union1d(ar1, ar2):
    """
    Find the union of two arrays.

    Return the unique, sorted array of values that are in either of the two
    input arrays.

    Parameters
    ----------
    ar1, ar2 : array_like
        Input arrays. They are flattened if they are not already 1D.

    Returns
    -------
    union1d : ndarray
        Unique, sorted union of the input arrays.

    Examples
    --------
    >>> np.union1d([-1, 0, 1], [-2, 0, 2])
    array([-2, -1,  0,  1,  2])

    To find the union of more than two arrays, use functools.reduce:

    >>> from functools import reduce
    >>> reduce(np.union1d, ([1, 3, 4, 3], [3, 1, 2, 1], [6, 3, 4, 2]))
    array([1, 2, 3, 4, 6])
    """
    return unique(np.concatenate((ar1, ar2), axis=None))


def _setdiff1d_dispatcher(ar1, ar2, assume_unique=None):
    return (ar1, ar2)


@array_function_dispatch(_setdiff1d_dispatcher)
def setdiff1d(ar1, ar2, assume_unique=False):
    """
    Find the set difference of two arrays.

    Return the unique values in `ar1` that are not in `ar2`.

    Parameters
    ----------
    ar1 : array_like
        Input array.
    ar2 : array_like
        Input comparison array.
    assume_unique : bool
        If True, the input arrays are both assumed to be unique, which
        can speed up the calculation.  Default is False.

    Returns
    -------
    setdiff1d : ndarray
        1D array of values in `ar1` that are not in `ar2`. The result
        is sorted when `assume_unique=False`, but otherwise only sorted
        if the input is sorted.

    Examples
    --------
    >>> a = np.array([1, 2, 3, 2, 4, 1])
    >>> b = np.array([3, 4, 5, 6])
    >>> np.setdiff1d(a, b)
    array([1, 2])

    """
    if assume_unique:
        ar1 = np.asarray(ar1).ravel()
    else:
        ar1 = unique(ar1)
        ar2 = unique(ar2)
    return ar1[_in1d(ar1, ar2, assume_unique=True, invert=True)]<|MERGE_RESOLUTION|>--- conflicted
+++ resolved
@@ -303,11 +303,7 @@
     ar = np.asanyarray(ar)
     if axis is None:
         ret = _unique1d(ar, return_index, return_inverse, return_counts, 
-<<<<<<< HEAD
-                        equal_nan=equal_nan, sorted=sorted)
-=======
-                        equal_nan=equal_nan, inverse_shape=ar.shape)
->>>>>>> b0371ef2
+                        equal_nan=equal_nan, inverse_shape=ar.shape, sorted=sorted)
         return _unpack_tuple(ret)
 
     # axis was specified and not None
@@ -352,13 +348,9 @@
         return uniq
 
     output = _unique1d(consolidated, return_index,
-<<<<<<< HEAD
-                       return_inverse, return_counts, equal_nan=equal_nan,
+                       return_inverse, return_counts,
+                       equal_nan=equal_nan, inverse_shape=inverse_shape,
                        sorted=sorted)
-=======
-                       return_inverse, return_counts,
-                       equal_nan=equal_nan, inverse_shape=inverse_shape)
->>>>>>> b0371ef2
     output = (reshape_uniq(output[0]),) + output[1:]
     return _unpack_tuple(output)
 
@@ -409,11 +401,8 @@
 
 
 def _unique1d(ar, return_index=False, return_inverse=False,
-<<<<<<< HEAD
-              return_counts=False, *, equal_nan=True, sorted=True):
-=======
-              return_counts=False, *, equal_nan=True, inverse_shape=None):
->>>>>>> b0371ef2
+              return_counts=False, *, equal_nan=True, inverse_shape=None,
+              sorted=True):
     """
     Find the unique elements of an array, ignoring shape.
     """
