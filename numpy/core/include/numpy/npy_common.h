#ifndef _NPY_COMMON_H_
#define _NPY_COMMON_H_

/* need Python.h for npy_intp, npy_uintp */
#include <Python.h>

/* numpconfig.h is auto-generated */
#include "numpyconfig.h"
#ifdef HAVE_NPY_CONFIG_H
#include <npy_config.h>
#endif

<<<<<<< HEAD
=======
// int*, int64* should be propertly aligned on ARMv7 to avoid bus error
#if !defined(NPY_STRONG_ALIGNMENT) && defined(__arm__) && !(defined(__aarch64__) || defined(_M_ARM64))
#define NPY_STRONG_ALIGNMENT 1
#endif
#if !defined(NPY_STRONG_ALIGNMENT)
#define NPY_STRONG_ALIGNMENT 0
#endif

// compile time environment variables
#ifndef NPY_RELAXED_STRIDES_CHECKING
    #define NPY_RELAXED_STRIDES_CHECKING 0
#endif
#ifndef NPY_RELAXED_STRIDES_DEBUG
    #define NPY_RELAXED_STRIDES_DEBUG 0
#endif
#ifndef NPY_USE_NEW_CASTINGIMPL
    #define NPY_USE_NEW_CASTINGIMPL 0
#endif
>>>>>>> 31647f1b
/*
 * using static inline modifiers when defining npy_math functions
 * allows the compiler to make optimizations when possible
 */
#ifndef NPY_INLINE_MATH
#if defined(NPY_INTERNAL_BUILD) && NPY_INTERNAL_BUILD
    #define NPY_INLINE_MATH 1
#else
    #define NPY_INLINE_MATH 0
#endif
#endif

/*
 * gcc does not unroll even with -O3
 * use with care, unrolling on modern cpus rarely speeds things up
 */
#ifdef HAVE_ATTRIBUTE_OPTIMIZE_UNROLL_LOOPS
#define NPY_GCC_UNROLL_LOOPS \
    __attribute__((optimize("unroll-loops")))
#else
#define NPY_GCC_UNROLL_LOOPS
#endif

/* highest gcc optimization level, enabled autovectorizer */
#ifdef HAVE_ATTRIBUTE_OPTIMIZE_OPT_3
#define NPY_GCC_OPT_3 __attribute__((optimize("O3")))
#else
#define NPY_GCC_OPT_3
#endif

/* compile target attributes */
#if defined HAVE_ATTRIBUTE_TARGET_AVX && defined HAVE_LINK_AVX
#define NPY_GCC_TARGET_AVX __attribute__((target("avx")))
#else
#define NPY_GCC_TARGET_AVX
#endif

#if defined HAVE_ATTRIBUTE_TARGET_AVX2_WITH_INTRINSICS
#define HAVE_ATTRIBUTE_TARGET_FMA
#define NPY_GCC_TARGET_FMA __attribute__((target("avx2,fma")))
#endif

#if defined HAVE_ATTRIBUTE_TARGET_AVX2 && defined HAVE_LINK_AVX2
#define NPY_GCC_TARGET_AVX2 __attribute__((target("avx2")))
#else
#define NPY_GCC_TARGET_AVX2
#endif

#if defined HAVE_ATTRIBUTE_TARGET_AVX512F && defined HAVE_LINK_AVX512F
#define NPY_GCC_TARGET_AVX512F __attribute__((target("avx512f")))
#elif defined HAVE_ATTRIBUTE_TARGET_AVX512F_WITH_INTRINSICS
#define NPY_GCC_TARGET_AVX512F __attribute__((target("avx512f")))
#else
#define NPY_GCC_TARGET_AVX512F
#endif

#if defined HAVE_ATTRIBUTE_TARGET_AVX512_SKX && defined HAVE_LINK_AVX512_SKX
#define NPY_GCC_TARGET_AVX512_SKX __attribute__((target("avx512f,avx512dq,avx512vl,avx512bw,avx512cd")))
#elif defined HAVE_ATTRIBUTE_TARGET_AVX512_SKX_WITH_INTRINSICS
#define NPY_GCC_TARGET_AVX512_SKX __attribute__((target("avx512f,avx512dq,avx512vl,avx512bw,avx512cd")))
#else
#define NPY_GCC_TARGET_AVX512_SKX
#endif
/*
 * mark an argument (starting from 1) that must not be NULL and is not checked
 * DO NOT USE IF FUNCTION CHECKS FOR NULL!! the compiler will remove the check
 */
#ifdef HAVE_ATTRIBUTE_NONNULL
#define NPY_GCC_NONNULL(n) __attribute__((nonnull(n)))
#else
#define NPY_GCC_NONNULL(n)
#endif

#if defined HAVE_XMMINTRIN_H && defined HAVE__MM_LOAD_PS
#define NPY_HAVE_SSE_INTRINSICS
#endif

#if defined HAVE_EMMINTRIN_H && defined HAVE__MM_LOAD_PD
#define NPY_HAVE_SSE2_INTRINSICS
#endif

#if defined HAVE_IMMINTRIN_H && defined HAVE_LINK_AVX2
#define NPY_HAVE_AVX2_INTRINSICS
#endif

#if defined HAVE_IMMINTRIN_H && defined HAVE_LINK_AVX512F
#define NPY_HAVE_AVX512F_INTRINSICS
#endif
/*
 * give a hint to the compiler which branch is more likely or unlikely
 * to occur, e.g. rare error cases:
 *
 * if (NPY_UNLIKELY(failure == 0))
 *    return NULL;
 *
 * the double !! is to cast the expression (e.g. NULL) to a boolean required by
 * the intrinsic
 */
#ifdef HAVE___BUILTIN_EXPECT
#define NPY_LIKELY(x) __builtin_expect(!!(x), 1)
#define NPY_UNLIKELY(x) __builtin_expect(!!(x), 0)
#else
#define NPY_LIKELY(x) (x)
#define NPY_UNLIKELY(x) (x)
#endif

#ifdef HAVE___BUILTIN_PREFETCH
/* unlike _mm_prefetch also works on non-x86 */
#define NPY_PREFETCH(x, rw, loc) __builtin_prefetch((x), (rw), (loc))
#else
#ifdef HAVE__MM_PREFETCH
/* _MM_HINT_ET[01] (rw = 1) unsupported, only available in gcc >= 4.9 */
#define NPY_PREFETCH(x, rw, loc) _mm_prefetch((x), loc == 0 ? _MM_HINT_NTA : \
                                             (loc == 1 ? _MM_HINT_T2 : \
                                              (loc == 2 ? _MM_HINT_T1 : \
                                               (loc == 3 ? _MM_HINT_T0 : -1))))
#else
#define NPY_PREFETCH(x, rw,loc)
#endif
#endif

#if defined(_MSC_VER)
        #define NPY_INLINE __inline
#elif defined(__GNUC__)
    #if defined(__STRICT_ANSI__)
         #define NPY_INLINE __inline__
    #else
         #define NPY_INLINE inline
    #endif
#else
    #define NPY_INLINE
#endif

#ifdef _MSC_VER
    #define NPY_FINLINE static __forceinline
#elif defined(__GNUC__)
    #define NPY_FINLINE static NPY_INLINE __attribute__((always_inline))
#else
    #define NPY_FINLINE static
#endif

#ifdef HAVE___THREAD
    #define NPY_TLS __thread
#else
    #ifdef HAVE___DECLSPEC_THREAD_
        #define NPY_TLS __declspec(thread)
    #else
        #define NPY_TLS
    #endif
#endif

#ifdef WITH_CPYCHECKER_RETURNS_BORROWED_REF_ATTRIBUTE
  #define NPY_RETURNS_BORROWED_REF \
    __attribute__((cpychecker_returns_borrowed_ref))
#else
  #define NPY_RETURNS_BORROWED_REF
#endif

#ifdef WITH_CPYCHECKER_STEALS_REFERENCE_TO_ARG_ATTRIBUTE
  #define NPY_STEALS_REF_TO_ARG(n) \
   __attribute__((cpychecker_steals_reference_to_arg(n)))
#else
 #define NPY_STEALS_REF_TO_ARG(n)
#endif

/* 64 bit file position support, also on win-amd64. Ticket #1660 */
#if defined(_MSC_VER) && defined(_WIN64) && (_MSC_VER > 1400) || \
    defined(__MINGW32__) || defined(__MINGW64__)
    #include <io.h>

/* mingw based on 3.4.5 has lseek but not ftell/fseek */
#if defined(__MINGW32__) || defined(__MINGW64__)
extern int __cdecl _fseeki64(FILE *, long long, int);
extern long long __cdecl _ftelli64(FILE *);
#endif

    #define npy_fseek _fseeki64
    #define npy_ftell _ftelli64
    #define npy_lseek _lseeki64
    #define npy_off_t npy_int64

    #if NPY_SIZEOF_INT == 8
        #define NPY_OFF_T_PYFMT "i"
    #elif NPY_SIZEOF_LONG == 8
        #define NPY_OFF_T_PYFMT "l"
    #elif NPY_SIZEOF_LONGLONG == 8
        #define NPY_OFF_T_PYFMT "L"
    #else
        #error Unsupported size for type off_t
    #endif
#else
#ifdef HAVE_FSEEKO
    #define npy_fseek fseeko
#else
    #define npy_fseek fseek
#endif
#ifdef HAVE_FTELLO
    #define npy_ftell ftello
#else
    #define npy_ftell ftell
#endif
    #include <sys/types.h>
    #define npy_lseek lseek
    #define npy_off_t off_t

    #if NPY_SIZEOF_OFF_T == NPY_SIZEOF_SHORT
        #define NPY_OFF_T_PYFMT "h"
    #elif NPY_SIZEOF_OFF_T == NPY_SIZEOF_INT
        #define NPY_OFF_T_PYFMT "i"
    #elif NPY_SIZEOF_OFF_T == NPY_SIZEOF_LONG
        #define NPY_OFF_T_PYFMT "l"
    #elif NPY_SIZEOF_OFF_T == NPY_SIZEOF_LONGLONG
        #define NPY_OFF_T_PYFMT "L"
    #else
        #error Unsupported size for type off_t
    #endif
#endif

/* enums for detected endianness */
enum {
        NPY_CPU_UNKNOWN_ENDIAN,
        NPY_CPU_LITTLE,
        NPY_CPU_BIG
};

/*
 * This is to typedef npy_intp to the appropriate pointer size for this
 * platform.  Py_intptr_t, Py_uintptr_t are defined in pyport.h.
 */
typedef Py_intptr_t npy_intp;
typedef Py_uintptr_t npy_uintp;

/*
 * Define sizes that were not defined in numpyconfig.h.
 */
#define NPY_SIZEOF_CHAR 1
#define NPY_SIZEOF_BYTE 1
#define NPY_SIZEOF_DATETIME 8
#define NPY_SIZEOF_TIMEDELTA 8
#define NPY_SIZEOF_INTP NPY_SIZEOF_PY_INTPTR_T
#define NPY_SIZEOF_UINTP NPY_SIZEOF_PY_INTPTR_T
#define NPY_SIZEOF_HALF 2
#define NPY_SIZEOF_CFLOAT NPY_SIZEOF_COMPLEX_FLOAT
#define NPY_SIZEOF_CDOUBLE NPY_SIZEOF_COMPLEX_DOUBLE
#define NPY_SIZEOF_CLONGDOUBLE NPY_SIZEOF_COMPLEX_LONGDOUBLE

#ifdef constchar
#undef constchar
#endif

#define NPY_SSIZE_T_PYFMT "n"
#define constchar char

/* NPY_INTP_FMT Note:
 *      Unlike the other NPY_*_FMT macros, which are used with PyOS_snprintf,
 *      NPY_INTP_FMT is used with PyErr_Format and PyUnicode_FromFormat. Those
 *      functions use different formatting codes that are portably specified
 *      according to the Python documentation. See issue gh-2388.
 */
#if NPY_SIZEOF_PY_INTPTR_T == NPY_SIZEOF_INT
        #define NPY_INTP NPY_INT
        #define NPY_UINTP NPY_UINT
        #define PyIntpArrType_Type PyIntArrType_Type
        #define PyUIntpArrType_Type PyUIntArrType_Type
        #define NPY_MAX_INTP NPY_MAX_INT
        #define NPY_MIN_INTP NPY_MIN_INT
        #define NPY_MAX_UINTP NPY_MAX_UINT
        #define NPY_INTP_FMT "d"
#elif NPY_SIZEOF_PY_INTPTR_T == NPY_SIZEOF_LONG
        #define NPY_INTP NPY_LONG
        #define NPY_UINTP NPY_ULONG
        #define PyIntpArrType_Type PyLongArrType_Type
        #define PyUIntpArrType_Type PyULongArrType_Type
        #define NPY_MAX_INTP NPY_MAX_LONG
        #define NPY_MIN_INTP NPY_MIN_LONG
        #define NPY_MAX_UINTP NPY_MAX_ULONG
        #define NPY_INTP_FMT "ld"
#elif defined(PY_LONG_LONG) && (NPY_SIZEOF_PY_INTPTR_T == NPY_SIZEOF_LONGLONG)
        #define NPY_INTP NPY_LONGLONG
        #define NPY_UINTP NPY_ULONGLONG
        #define PyIntpArrType_Type PyLongLongArrType_Type
        #define PyUIntpArrType_Type PyULongLongArrType_Type
        #define NPY_MAX_INTP NPY_MAX_LONGLONG
        #define NPY_MIN_INTP NPY_MIN_LONGLONG
        #define NPY_MAX_UINTP NPY_MAX_ULONGLONG
        #define NPY_INTP_FMT "lld"
#endif

/*
 * We can only use C99 formats for npy_int_p if it is the same as
 * intp_t, hence the condition on HAVE_UNITPTR_T
 */
#if (NPY_USE_C99_FORMATS) == 1 \
        && (defined HAVE_UINTPTR_T) \
        && (defined HAVE_INTTYPES_H)
        #include <inttypes.h>
        #undef NPY_INTP_FMT
        #define NPY_INTP_FMT PRIdPTR
#endif


/*
 * Some platforms don't define bool, long long, or long double.
 * Handle that here.
 */
#define NPY_BYTE_FMT "hhd"
#define NPY_UBYTE_FMT "hhu"
#define NPY_SHORT_FMT "hd"
#define NPY_USHORT_FMT "hu"
#define NPY_INT_FMT "d"
#define NPY_UINT_FMT "u"
#define NPY_LONG_FMT "ld"
#define NPY_ULONG_FMT "lu"
#define NPY_HALF_FMT "g"
#define NPY_FLOAT_FMT "g"
#define NPY_DOUBLE_FMT "g"


#ifdef PY_LONG_LONG
typedef PY_LONG_LONG npy_longlong;
typedef unsigned PY_LONG_LONG npy_ulonglong;
#  ifdef _MSC_VER
#    define NPY_LONGLONG_FMT         "I64d"
#    define NPY_ULONGLONG_FMT        "I64u"
#  else
#    define NPY_LONGLONG_FMT         "lld"
#    define NPY_ULONGLONG_FMT        "llu"
#  endif
#  ifdef _MSC_VER
#    define NPY_LONGLONG_SUFFIX(x)   (x##i64)
#    define NPY_ULONGLONG_SUFFIX(x)  (x##Ui64)
#  else
#    define NPY_LONGLONG_SUFFIX(x)   (x##LL)
#    define NPY_ULONGLONG_SUFFIX(x)  (x##ULL)
#  endif
#else
typedef long npy_longlong;
typedef unsigned long npy_ulonglong;
#  define NPY_LONGLONG_SUFFIX(x)  (x##L)
#  define NPY_ULONGLONG_SUFFIX(x) (x##UL)
#endif


typedef unsigned char npy_bool;
#define NPY_FALSE 0
#define NPY_TRUE 1


#if NPY_SIZEOF_LONGDOUBLE == NPY_SIZEOF_DOUBLE
        typedef double npy_longdouble;
        #define NPY_LONGDOUBLE_FMT "g"
#else
        typedef long double npy_longdouble;
        #define NPY_LONGDOUBLE_FMT "Lg"
#endif

#ifndef Py_USING_UNICODE
#error Must use Python with unicode enabled.
#endif


typedef signed char npy_byte;
typedef unsigned char npy_ubyte;
typedef unsigned short npy_ushort;
typedef unsigned int npy_uint;
typedef unsigned long npy_ulong;

/* These are for completeness */
typedef char npy_char;
typedef short npy_short;
typedef int npy_int;
typedef long npy_long;
typedef float npy_float;
typedef double npy_double;

typedef Py_hash_t npy_hash_t;
#define NPY_SIZEOF_HASH_T NPY_SIZEOF_INTP

/*
 * Disabling C99 complex usage: a lot of C code in numpy/scipy rely on being
 * able to do .real/.imag. Will have to convert code first.
 */
#if 0
#if defined(NPY_USE_C99_COMPLEX) && defined(NPY_HAVE_COMPLEX_DOUBLE)
typedef complex npy_cdouble;
#else
typedef struct { double real, imag; } npy_cdouble;
#endif

#if defined(NPY_USE_C99_COMPLEX) && defined(NPY_HAVE_COMPLEX_FLOAT)
typedef complex float npy_cfloat;
#else
typedef struct { float real, imag; } npy_cfloat;
#endif

#if defined(NPY_USE_C99_COMPLEX) && defined(NPY_HAVE_COMPLEX_LONG_DOUBLE)
typedef complex long double npy_clongdouble;
#else
typedef struct {npy_longdouble real, imag;} npy_clongdouble;
#endif
#endif
#if NPY_SIZEOF_COMPLEX_DOUBLE != 2 * NPY_SIZEOF_DOUBLE
#error npy_cdouble definition is not compatible with C99 complex definition ! \
        Please contact NumPy maintainers and give detailed information about your \
        compiler and platform
#endif
typedef struct { double real, imag; } npy_cdouble;

#if NPY_SIZEOF_COMPLEX_FLOAT != 2 * NPY_SIZEOF_FLOAT
#error npy_cfloat definition is not compatible with C99 complex definition ! \
        Please contact NumPy maintainers and give detailed information about your \
        compiler and platform
#endif
typedef struct { float real, imag; } npy_cfloat;

#if NPY_SIZEOF_COMPLEX_LONGDOUBLE != 2 * NPY_SIZEOF_LONGDOUBLE
#error npy_clongdouble definition is not compatible with C99 complex definition ! \
        Please contact NumPy maintainers and give detailed information about your \
        compiler and platform
#endif
typedef struct { npy_longdouble real, imag; } npy_clongdouble;

/*
 * numarray-style bit-width typedefs
 */
#define NPY_MAX_INT8 127
#define NPY_MIN_INT8 -128
#define NPY_MAX_UINT8 255
#define NPY_MAX_INT16 32767
#define NPY_MIN_INT16 -32768
#define NPY_MAX_UINT16 65535
#define NPY_MAX_INT32 2147483647
#define NPY_MIN_INT32 (-NPY_MAX_INT32 - 1)
#define NPY_MAX_UINT32 4294967295U
#define NPY_MAX_INT64 NPY_LONGLONG_SUFFIX(9223372036854775807)
#define NPY_MIN_INT64 (-NPY_MAX_INT64 - NPY_LONGLONG_SUFFIX(1))
#define NPY_MAX_UINT64 NPY_ULONGLONG_SUFFIX(18446744073709551615)
#define NPY_MAX_INT128 NPY_LONGLONG_SUFFIX(85070591730234615865843651857942052864)
#define NPY_MIN_INT128 (-NPY_MAX_INT128 - NPY_LONGLONG_SUFFIX(1))
#define NPY_MAX_UINT128 NPY_ULONGLONG_SUFFIX(170141183460469231731687303715884105728)
#define NPY_MAX_INT256 NPY_LONGLONG_SUFFIX(57896044618658097711785492504343953926634992332820282019728792003956564819967)
#define NPY_MIN_INT256 (-NPY_MAX_INT256 - NPY_LONGLONG_SUFFIX(1))
#define NPY_MAX_UINT256 NPY_ULONGLONG_SUFFIX(115792089237316195423570985008687907853269984665640564039457584007913129639935)
#define NPY_MIN_DATETIME NPY_MIN_INT64
#define NPY_MAX_DATETIME NPY_MAX_INT64
#define NPY_MIN_TIMEDELTA NPY_MIN_INT64
#define NPY_MAX_TIMEDELTA NPY_MAX_INT64

        /* Need to find the number of bits for each type and
           make definitions accordingly.

           C states that sizeof(char) == 1 by definition

           So, just using the sizeof keyword won't help.

           It also looks like Python itself uses sizeof(char) quite a
           bit, which by definition should be 1 all the time.

           Idea: Make Use of CHAR_BIT which should tell us how many
           BITS per CHARACTER
        */

        /* Include platform definitions -- These are in the C89/90 standard */
#include <limits.h>
#define NPY_MAX_BYTE SCHAR_MAX
#define NPY_MIN_BYTE SCHAR_MIN
#define NPY_MAX_UBYTE UCHAR_MAX
#define NPY_MAX_SHORT SHRT_MAX
#define NPY_MIN_SHORT SHRT_MIN
#define NPY_MAX_USHORT USHRT_MAX
#define NPY_MAX_INT   INT_MAX
#ifndef INT_MIN
#define INT_MIN (-INT_MAX - 1)
#endif
#define NPY_MIN_INT   INT_MIN
#define NPY_MAX_UINT  UINT_MAX
#define NPY_MAX_LONG  LONG_MAX
#define NPY_MIN_LONG  LONG_MIN
#define NPY_MAX_ULONG  ULONG_MAX

#define NPY_BITSOF_BOOL (sizeof(npy_bool) * CHAR_BIT)
#define NPY_BITSOF_CHAR CHAR_BIT
#define NPY_BITSOF_BYTE (NPY_SIZEOF_BYTE * CHAR_BIT)
#define NPY_BITSOF_SHORT (NPY_SIZEOF_SHORT * CHAR_BIT)
#define NPY_BITSOF_INT (NPY_SIZEOF_INT * CHAR_BIT)
#define NPY_BITSOF_LONG (NPY_SIZEOF_LONG * CHAR_BIT)
#define NPY_BITSOF_LONGLONG (NPY_SIZEOF_LONGLONG * CHAR_BIT)
#define NPY_BITSOF_INTP (NPY_SIZEOF_INTP * CHAR_BIT)
#define NPY_BITSOF_HALF (NPY_SIZEOF_HALF * CHAR_BIT)
#define NPY_BITSOF_FLOAT (NPY_SIZEOF_FLOAT * CHAR_BIT)
#define NPY_BITSOF_DOUBLE (NPY_SIZEOF_DOUBLE * CHAR_BIT)
#define NPY_BITSOF_LONGDOUBLE (NPY_SIZEOF_LONGDOUBLE * CHAR_BIT)
#define NPY_BITSOF_CFLOAT (NPY_SIZEOF_CFLOAT * CHAR_BIT)
#define NPY_BITSOF_CDOUBLE (NPY_SIZEOF_CDOUBLE * CHAR_BIT)
#define NPY_BITSOF_CLONGDOUBLE (NPY_SIZEOF_CLONGDOUBLE * CHAR_BIT)
#define NPY_BITSOF_DATETIME (NPY_SIZEOF_DATETIME * CHAR_BIT)
#define NPY_BITSOF_TIMEDELTA (NPY_SIZEOF_TIMEDELTA * CHAR_BIT)

#if NPY_BITSOF_LONG == 8
#define NPY_INT8 NPY_LONG
#define NPY_UINT8 NPY_ULONG
        typedef long npy_int8;
        typedef unsigned long npy_uint8;
#define PyInt8ScalarObject PyLongScalarObject
#define PyInt8ArrType_Type PyLongArrType_Type
#define PyUInt8ScalarObject PyULongScalarObject
#define PyUInt8ArrType_Type PyULongArrType_Type
#define NPY_INT8_FMT NPY_LONG_FMT
#define NPY_UINT8_FMT NPY_ULONG_FMT
#elif NPY_BITSOF_LONG == 16
#define NPY_INT16 NPY_LONG
#define NPY_UINT16 NPY_ULONG
        typedef long npy_int16;
        typedef unsigned long npy_uint16;
#define PyInt16ScalarObject PyLongScalarObject
#define PyInt16ArrType_Type PyLongArrType_Type
#define PyUInt16ScalarObject PyULongScalarObject
#define PyUInt16ArrType_Type PyULongArrType_Type
#define NPY_INT16_FMT NPY_LONG_FMT
#define NPY_UINT16_FMT NPY_ULONG_FMT
#elif NPY_BITSOF_LONG == 32
#define NPY_INT32 NPY_LONG
#define NPY_UINT32 NPY_ULONG
        typedef long npy_int32;
        typedef unsigned long npy_uint32;
        typedef unsigned long npy_ucs4;
#define PyInt32ScalarObject PyLongScalarObject
#define PyInt32ArrType_Type PyLongArrType_Type
#define PyUInt32ScalarObject PyULongScalarObject
#define PyUInt32ArrType_Type PyULongArrType_Type
#define NPY_INT32_FMT NPY_LONG_FMT
#define NPY_UINT32_FMT NPY_ULONG_FMT
#elif NPY_BITSOF_LONG == 64
#define NPY_INT64 NPY_LONG
#define NPY_UINT64 NPY_ULONG
        typedef long npy_int64;
        typedef unsigned long npy_uint64;
#define PyInt64ScalarObject PyLongScalarObject
#define PyInt64ArrType_Type PyLongArrType_Type
#define PyUInt64ScalarObject PyULongScalarObject
#define PyUInt64ArrType_Type PyULongArrType_Type
#define NPY_INT64_FMT NPY_LONG_FMT
#define NPY_UINT64_FMT NPY_ULONG_FMT
#define MyPyLong_FromInt64 PyLong_FromLong
#define MyPyLong_AsInt64 PyLong_AsLong
#elif NPY_BITSOF_LONG == 128
#define NPY_INT128 NPY_LONG
#define NPY_UINT128 NPY_ULONG
        typedef long npy_int128;
        typedef unsigned long npy_uint128;
#define PyInt128ScalarObject PyLongScalarObject
#define PyInt128ArrType_Type PyLongArrType_Type
#define PyUInt128ScalarObject PyULongScalarObject
#define PyUInt128ArrType_Type PyULongArrType_Type
#define NPY_INT128_FMT NPY_LONG_FMT
#define NPY_UINT128_FMT NPY_ULONG_FMT
#endif

#if NPY_BITSOF_LONGLONG == 8
#  ifndef NPY_INT8
#    define NPY_INT8 NPY_LONGLONG
#    define NPY_UINT8 NPY_ULONGLONG
        typedef npy_longlong npy_int8;
        typedef npy_ulonglong npy_uint8;
#    define PyInt8ScalarObject PyLongLongScalarObject
#    define PyInt8ArrType_Type PyLongLongArrType_Type
#    define PyUInt8ScalarObject PyULongLongScalarObject
#    define PyUInt8ArrType_Type PyULongLongArrType_Type
#define NPY_INT8_FMT NPY_LONGLONG_FMT
#define NPY_UINT8_FMT NPY_ULONGLONG_FMT
#  endif
#  define NPY_MAX_LONGLONG NPY_MAX_INT8
#  define NPY_MIN_LONGLONG NPY_MIN_INT8
#  define NPY_MAX_ULONGLONG NPY_MAX_UINT8
#elif NPY_BITSOF_LONGLONG == 16
#  ifndef NPY_INT16
#    define NPY_INT16 NPY_LONGLONG
#    define NPY_UINT16 NPY_ULONGLONG
        typedef npy_longlong npy_int16;
        typedef npy_ulonglong npy_uint16;
#    define PyInt16ScalarObject PyLongLongScalarObject
#    define PyInt16ArrType_Type PyLongLongArrType_Type
#    define PyUInt16ScalarObject PyULongLongScalarObject
#    define PyUInt16ArrType_Type PyULongLongArrType_Type
#define NPY_INT16_FMT NPY_LONGLONG_FMT
#define NPY_UINT16_FMT NPY_ULONGLONG_FMT
#  endif
#  define NPY_MAX_LONGLONG NPY_MAX_INT16
#  define NPY_MIN_LONGLONG NPY_MIN_INT16
#  define NPY_MAX_ULONGLONG NPY_MAX_UINT16
#elif NPY_BITSOF_LONGLONG == 32
#  ifndef NPY_INT32
#    define NPY_INT32 NPY_LONGLONG
#    define NPY_UINT32 NPY_ULONGLONG
        typedef npy_longlong npy_int32;
        typedef npy_ulonglong npy_uint32;
        typedef npy_ulonglong npy_ucs4;
#    define PyInt32ScalarObject PyLongLongScalarObject
#    define PyInt32ArrType_Type PyLongLongArrType_Type
#    define PyUInt32ScalarObject PyULongLongScalarObject
#    define PyUInt32ArrType_Type PyULongLongArrType_Type
#define NPY_INT32_FMT NPY_LONGLONG_FMT
#define NPY_UINT32_FMT NPY_ULONGLONG_FMT
#  endif
#  define NPY_MAX_LONGLONG NPY_MAX_INT32
#  define NPY_MIN_LONGLONG NPY_MIN_INT32
#  define NPY_MAX_ULONGLONG NPY_MAX_UINT32
#elif NPY_BITSOF_LONGLONG == 64
#  ifndef NPY_INT64
#    define NPY_INT64 NPY_LONGLONG
#    define NPY_UINT64 NPY_ULONGLONG
        typedef npy_longlong npy_int64;
        typedef npy_ulonglong npy_uint64;
#    define PyInt64ScalarObject PyLongLongScalarObject
#    define PyInt64ArrType_Type PyLongLongArrType_Type
#    define PyUInt64ScalarObject PyULongLongScalarObject
#    define PyUInt64ArrType_Type PyULongLongArrType_Type
#define NPY_INT64_FMT NPY_LONGLONG_FMT
#define NPY_UINT64_FMT NPY_ULONGLONG_FMT
#    define MyPyLong_FromInt64 PyLong_FromLongLong
#    define MyPyLong_AsInt64 PyLong_AsLongLong
#  endif
#  define NPY_MAX_LONGLONG NPY_MAX_INT64
#  define NPY_MIN_LONGLONG NPY_MIN_INT64
#  define NPY_MAX_ULONGLONG NPY_MAX_UINT64
#elif NPY_BITSOF_LONGLONG == 128
#  ifndef NPY_INT128
#    define NPY_INT128 NPY_LONGLONG
#    define NPY_UINT128 NPY_ULONGLONG
        typedef npy_longlong npy_int128;
        typedef npy_ulonglong npy_uint128;
#    define PyInt128ScalarObject PyLongLongScalarObject
#    define PyInt128ArrType_Type PyLongLongArrType_Type
#    define PyUInt128ScalarObject PyULongLongScalarObject
#    define PyUInt128ArrType_Type PyULongLongArrType_Type
#define NPY_INT128_FMT NPY_LONGLONG_FMT
#define NPY_UINT128_FMT NPY_ULONGLONG_FMT
#  endif
#  define NPY_MAX_LONGLONG NPY_MAX_INT128
#  define NPY_MIN_LONGLONG NPY_MIN_INT128
#  define NPY_MAX_ULONGLONG NPY_MAX_UINT128
#elif NPY_BITSOF_LONGLONG == 256
#  define NPY_INT256 NPY_LONGLONG
#  define NPY_UINT256 NPY_ULONGLONG
        typedef npy_longlong npy_int256;
        typedef npy_ulonglong npy_uint256;
#  define PyInt256ScalarObject PyLongLongScalarObject
#  define PyInt256ArrType_Type PyLongLongArrType_Type
#  define PyUInt256ScalarObject PyULongLongScalarObject
#  define PyUInt256ArrType_Type PyULongLongArrType_Type
#define NPY_INT256_FMT NPY_LONGLONG_FMT
#define NPY_UINT256_FMT NPY_ULONGLONG_FMT
#  define NPY_MAX_LONGLONG NPY_MAX_INT256
#  define NPY_MIN_LONGLONG NPY_MIN_INT256
#  define NPY_MAX_ULONGLONG NPY_MAX_UINT256
#endif

#if NPY_BITSOF_INT == 8
#ifndef NPY_INT8
#define NPY_INT8 NPY_INT
#define NPY_UINT8 NPY_UINT
        typedef int npy_int8;
        typedef unsigned int npy_uint8;
#    define PyInt8ScalarObject PyIntScalarObject
#    define PyInt8ArrType_Type PyIntArrType_Type
#    define PyUInt8ScalarObject PyUIntScalarObject
#    define PyUInt8ArrType_Type PyUIntArrType_Type
#define NPY_INT8_FMT NPY_INT_FMT
#define NPY_UINT8_FMT NPY_UINT_FMT
#endif
#elif NPY_BITSOF_INT == 16
#ifndef NPY_INT16
#define NPY_INT16 NPY_INT
#define NPY_UINT16 NPY_UINT
        typedef int npy_int16;
        typedef unsigned int npy_uint16;
#    define PyInt16ScalarObject PyIntScalarObject
#    define PyInt16ArrType_Type PyIntArrType_Type
#    define PyUInt16ScalarObject PyIntUScalarObject
#    define PyUInt16ArrType_Type PyIntUArrType_Type
#define NPY_INT16_FMT NPY_INT_FMT
#define NPY_UINT16_FMT NPY_UINT_FMT
#endif
#elif NPY_BITSOF_INT == 32
#ifndef NPY_INT32
#define NPY_INT32 NPY_INT
#define NPY_UINT32 NPY_UINT
        typedef int npy_int32;
        typedef unsigned int npy_uint32;
        typedef unsigned int npy_ucs4;
#    define PyInt32ScalarObject PyIntScalarObject
#    define PyInt32ArrType_Type PyIntArrType_Type
#    define PyUInt32ScalarObject PyUIntScalarObject
#    define PyUInt32ArrType_Type PyUIntArrType_Type
#define NPY_INT32_FMT NPY_INT_FMT
#define NPY_UINT32_FMT NPY_UINT_FMT
#endif
#elif NPY_BITSOF_INT == 64
#ifndef NPY_INT64
#define NPY_INT64 NPY_INT
#define NPY_UINT64 NPY_UINT
        typedef int npy_int64;
        typedef unsigned int npy_uint64;
#    define PyInt64ScalarObject PyIntScalarObject
#    define PyInt64ArrType_Type PyIntArrType_Type
#    define PyUInt64ScalarObject PyUIntScalarObject
#    define PyUInt64ArrType_Type PyUIntArrType_Type
#define NPY_INT64_FMT NPY_INT_FMT
#define NPY_UINT64_FMT NPY_UINT_FMT
#    define MyPyLong_FromInt64 PyLong_FromLong
#    define MyPyLong_AsInt64 PyLong_AsLong
#endif
#elif NPY_BITSOF_INT == 128
#ifndef NPY_INT128
#define NPY_INT128 NPY_INT
#define NPY_UINT128 NPY_UINT
        typedef int npy_int128;
        typedef unsigned int npy_uint128;
#    define PyInt128ScalarObject PyIntScalarObject
#    define PyInt128ArrType_Type PyIntArrType_Type
#    define PyUInt128ScalarObject PyUIntScalarObject
#    define PyUInt128ArrType_Type PyUIntArrType_Type
#define NPY_INT128_FMT NPY_INT_FMT
#define NPY_UINT128_FMT NPY_UINT_FMT
#endif
#endif

#if NPY_BITSOF_SHORT == 8
#ifndef NPY_INT8
#define NPY_INT8 NPY_SHORT
#define NPY_UINT8 NPY_USHORT
        typedef short npy_int8;
        typedef unsigned short npy_uint8;
#    define PyInt8ScalarObject PyShortScalarObject
#    define PyInt8ArrType_Type PyShortArrType_Type
#    define PyUInt8ScalarObject PyUShortScalarObject
#    define PyUInt8ArrType_Type PyUShortArrType_Type
#define NPY_INT8_FMT NPY_SHORT_FMT
#define NPY_UINT8_FMT NPY_USHORT_FMT
#endif
#elif NPY_BITSOF_SHORT == 16
#ifndef NPY_INT16
#define NPY_INT16 NPY_SHORT
#define NPY_UINT16 NPY_USHORT
        typedef short npy_int16;
        typedef unsigned short npy_uint16;
#    define PyInt16ScalarObject PyShortScalarObject
#    define PyInt16ArrType_Type PyShortArrType_Type
#    define PyUInt16ScalarObject PyUShortScalarObject
#    define PyUInt16ArrType_Type PyUShortArrType_Type
#define NPY_INT16_FMT NPY_SHORT_FMT
#define NPY_UINT16_FMT NPY_USHORT_FMT
#endif
#elif NPY_BITSOF_SHORT == 32
#ifndef NPY_INT32
#define NPY_INT32 NPY_SHORT
#define NPY_UINT32 NPY_USHORT
        typedef short npy_int32;
        typedef unsigned short npy_uint32;
        typedef unsigned short npy_ucs4;
#    define PyInt32ScalarObject PyShortScalarObject
#    define PyInt32ArrType_Type PyShortArrType_Type
#    define PyUInt32ScalarObject PyUShortScalarObject
#    define PyUInt32ArrType_Type PyUShortArrType_Type
#define NPY_INT32_FMT NPY_SHORT_FMT
#define NPY_UINT32_FMT NPY_USHORT_FMT
#endif
#elif NPY_BITSOF_SHORT == 64
#ifndef NPY_INT64
#define NPY_INT64 NPY_SHORT
#define NPY_UINT64 NPY_USHORT
        typedef short npy_int64;
        typedef unsigned short npy_uint64;
#    define PyInt64ScalarObject PyShortScalarObject
#    define PyInt64ArrType_Type PyShortArrType_Type
#    define PyUInt64ScalarObject PyUShortScalarObject
#    define PyUInt64ArrType_Type PyUShortArrType_Type
#define NPY_INT64_FMT NPY_SHORT_FMT
#define NPY_UINT64_FMT NPY_USHORT_FMT
#    define MyPyLong_FromInt64 PyLong_FromLong
#    define MyPyLong_AsInt64 PyLong_AsLong
#endif
#elif NPY_BITSOF_SHORT == 128
#ifndef NPY_INT128
#define NPY_INT128 NPY_SHORT
#define NPY_UINT128 NPY_USHORT
        typedef short npy_int128;
        typedef unsigned short npy_uint128;
#    define PyInt128ScalarObject PyShortScalarObject
#    define PyInt128ArrType_Type PyShortArrType_Type
#    define PyUInt128ScalarObject PyUShortScalarObject
#    define PyUInt128ArrType_Type PyUShortArrType_Type
#define NPY_INT128_FMT NPY_SHORT_FMT
#define NPY_UINT128_FMT NPY_USHORT_FMT
#endif
#endif


#if NPY_BITSOF_CHAR == 8
#ifndef NPY_INT8
#define NPY_INT8 NPY_BYTE
#define NPY_UINT8 NPY_UBYTE
        typedef signed char npy_int8;
        typedef unsigned char npy_uint8;
#    define PyInt8ScalarObject PyByteScalarObject
#    define PyInt8ArrType_Type PyByteArrType_Type
#    define PyUInt8ScalarObject PyUByteScalarObject
#    define PyUInt8ArrType_Type PyUByteArrType_Type
#define NPY_INT8_FMT NPY_BYTE_FMT
#define NPY_UINT8_FMT NPY_UBYTE_FMT
#endif
#elif NPY_BITSOF_CHAR == 16
#ifndef NPY_INT16
#define NPY_INT16 NPY_BYTE
#define NPY_UINT16 NPY_UBYTE
        typedef signed char npy_int16;
        typedef unsigned char npy_uint16;
#    define PyInt16ScalarObject PyByteScalarObject
#    define PyInt16ArrType_Type PyByteArrType_Type
#    define PyUInt16ScalarObject PyUByteScalarObject
#    define PyUInt16ArrType_Type PyUByteArrType_Type
#define NPY_INT16_FMT NPY_BYTE_FMT
#define NPY_UINT16_FMT NPY_UBYTE_FMT
#endif
#elif NPY_BITSOF_CHAR == 32
#ifndef NPY_INT32
#define NPY_INT32 NPY_BYTE
#define NPY_UINT32 NPY_UBYTE
        typedef signed char npy_int32;
        typedef unsigned char npy_uint32;
        typedef unsigned char npy_ucs4;
#    define PyInt32ScalarObject PyByteScalarObject
#    define PyInt32ArrType_Type PyByteArrType_Type
#    define PyUInt32ScalarObject PyUByteScalarObject
#    define PyUInt32ArrType_Type PyUByteArrType_Type
#define NPY_INT32_FMT NPY_BYTE_FMT
#define NPY_UINT32_FMT NPY_UBYTE_FMT
#endif
#elif NPY_BITSOF_CHAR == 64
#ifndef NPY_INT64
#define NPY_INT64 NPY_BYTE
#define NPY_UINT64 NPY_UBYTE
        typedef signed char npy_int64;
        typedef unsigned char npy_uint64;
#    define PyInt64ScalarObject PyByteScalarObject
#    define PyInt64ArrType_Type PyByteArrType_Type
#    define PyUInt64ScalarObject PyUByteScalarObject
#    define PyUInt64ArrType_Type PyUByteArrType_Type
#define NPY_INT64_FMT NPY_BYTE_FMT
#define NPY_UINT64_FMT NPY_UBYTE_FMT
#    define MyPyLong_FromInt64 PyLong_FromLong
#    define MyPyLong_AsInt64 PyLong_AsLong
#endif
#elif NPY_BITSOF_CHAR == 128
#ifndef NPY_INT128
#define NPY_INT128 NPY_BYTE
#define NPY_UINT128 NPY_UBYTE
        typedef signed char npy_int128;
        typedef unsigned char npy_uint128;
#    define PyInt128ScalarObject PyByteScalarObject
#    define PyInt128ArrType_Type PyByteArrType_Type
#    define PyUInt128ScalarObject PyUByteScalarObject
#    define PyUInt128ArrType_Type PyUByteArrType_Type
#define NPY_INT128_FMT NPY_BYTE_FMT
#define NPY_UINT128_FMT NPY_UBYTE_FMT
#endif
#endif



#if NPY_BITSOF_DOUBLE == 32
#ifndef NPY_FLOAT32
#define NPY_FLOAT32 NPY_DOUBLE
#define NPY_COMPLEX64 NPY_CDOUBLE
        typedef double npy_float32;
        typedef npy_cdouble npy_complex64;
#    define PyFloat32ScalarObject PyDoubleScalarObject
#    define PyComplex64ScalarObject PyCDoubleScalarObject
#    define PyFloat32ArrType_Type PyDoubleArrType_Type
#    define PyComplex64ArrType_Type PyCDoubleArrType_Type
#define NPY_FLOAT32_FMT NPY_DOUBLE_FMT
#define NPY_COMPLEX64_FMT NPY_CDOUBLE_FMT
#endif
#elif NPY_BITSOF_DOUBLE == 64
#ifndef NPY_FLOAT64
#define NPY_FLOAT64 NPY_DOUBLE
#define NPY_COMPLEX128 NPY_CDOUBLE
        typedef double npy_float64;
        typedef npy_cdouble npy_complex128;
#    define PyFloat64ScalarObject PyDoubleScalarObject
#    define PyComplex128ScalarObject PyCDoubleScalarObject
#    define PyFloat64ArrType_Type PyDoubleArrType_Type
#    define PyComplex128ArrType_Type PyCDoubleArrType_Type
#define NPY_FLOAT64_FMT NPY_DOUBLE_FMT
#define NPY_COMPLEX128_FMT NPY_CDOUBLE_FMT
#endif
#elif NPY_BITSOF_DOUBLE == 80
#ifndef NPY_FLOAT80
#define NPY_FLOAT80 NPY_DOUBLE
#define NPY_COMPLEX160 NPY_CDOUBLE
        typedef double npy_float80;
        typedef npy_cdouble npy_complex160;
#    define PyFloat80ScalarObject PyDoubleScalarObject
#    define PyComplex160ScalarObject PyCDoubleScalarObject
#    define PyFloat80ArrType_Type PyDoubleArrType_Type
#    define PyComplex160ArrType_Type PyCDoubleArrType_Type
#define NPY_FLOAT80_FMT NPY_DOUBLE_FMT
#define NPY_COMPLEX160_FMT NPY_CDOUBLE_FMT
#endif
#elif NPY_BITSOF_DOUBLE == 96
#ifndef NPY_FLOAT96
#define NPY_FLOAT96 NPY_DOUBLE
#define NPY_COMPLEX192 NPY_CDOUBLE
        typedef double npy_float96;
        typedef npy_cdouble npy_complex192;
#    define PyFloat96ScalarObject PyDoubleScalarObject
#    define PyComplex192ScalarObject PyCDoubleScalarObject
#    define PyFloat96ArrType_Type PyDoubleArrType_Type
#    define PyComplex192ArrType_Type PyCDoubleArrType_Type
#define NPY_FLOAT96_FMT NPY_DOUBLE_FMT
#define NPY_COMPLEX192_FMT NPY_CDOUBLE_FMT
#endif
#elif NPY_BITSOF_DOUBLE == 128
#ifndef NPY_FLOAT128
#define NPY_FLOAT128 NPY_DOUBLE
#define NPY_COMPLEX256 NPY_CDOUBLE
        typedef double npy_float128;
        typedef npy_cdouble npy_complex256;
#    define PyFloat128ScalarObject PyDoubleScalarObject
#    define PyComplex256ScalarObject PyCDoubleScalarObject
#    define PyFloat128ArrType_Type PyDoubleArrType_Type
#    define PyComplex256ArrType_Type PyCDoubleArrType_Type
#define NPY_FLOAT128_FMT NPY_DOUBLE_FMT
#define NPY_COMPLEX256_FMT NPY_CDOUBLE_FMT
#endif
#endif



#if NPY_BITSOF_FLOAT == 32
#ifndef NPY_FLOAT32
#define NPY_FLOAT32 NPY_FLOAT
#define NPY_COMPLEX64 NPY_CFLOAT
        typedef float npy_float32;
        typedef npy_cfloat npy_complex64;
#    define PyFloat32ScalarObject PyFloatScalarObject
#    define PyComplex64ScalarObject PyCFloatScalarObject
#    define PyFloat32ArrType_Type PyFloatArrType_Type
#    define PyComplex64ArrType_Type PyCFloatArrType_Type
#define NPY_FLOAT32_FMT NPY_FLOAT_FMT
#define NPY_COMPLEX64_FMT NPY_CFLOAT_FMT
#endif
#elif NPY_BITSOF_FLOAT == 64
#ifndef NPY_FLOAT64
#define NPY_FLOAT64 NPY_FLOAT
#define NPY_COMPLEX128 NPY_CFLOAT
        typedef float npy_float64;
        typedef npy_cfloat npy_complex128;
#    define PyFloat64ScalarObject PyFloatScalarObject
#    define PyComplex128ScalarObject PyCFloatScalarObject
#    define PyFloat64ArrType_Type PyFloatArrType_Type
#    define PyComplex128ArrType_Type PyCFloatArrType_Type
#define NPY_FLOAT64_FMT NPY_FLOAT_FMT
#define NPY_COMPLEX128_FMT NPY_CFLOAT_FMT
#endif
#elif NPY_BITSOF_FLOAT == 80
#ifndef NPY_FLOAT80
#define NPY_FLOAT80 NPY_FLOAT
#define NPY_COMPLEX160 NPY_CFLOAT
        typedef float npy_float80;
        typedef npy_cfloat npy_complex160;
#    define PyFloat80ScalarObject PyFloatScalarObject
#    define PyComplex160ScalarObject PyCFloatScalarObject
#    define PyFloat80ArrType_Type PyFloatArrType_Type
#    define PyComplex160ArrType_Type PyCFloatArrType_Type
#define NPY_FLOAT80_FMT NPY_FLOAT_FMT
#define NPY_COMPLEX160_FMT NPY_CFLOAT_FMT
#endif
#elif NPY_BITSOF_FLOAT == 96
#ifndef NPY_FLOAT96
#define NPY_FLOAT96 NPY_FLOAT
#define NPY_COMPLEX192 NPY_CFLOAT
        typedef float npy_float96;
        typedef npy_cfloat npy_complex192;
#    define PyFloat96ScalarObject PyFloatScalarObject
#    define PyComplex192ScalarObject PyCFloatScalarObject
#    define PyFloat96ArrType_Type PyFloatArrType_Type
#    define PyComplex192ArrType_Type PyCFloatArrType_Type
#define NPY_FLOAT96_FMT NPY_FLOAT_FMT
#define NPY_COMPLEX192_FMT NPY_CFLOAT_FMT
#endif
#elif NPY_BITSOF_FLOAT == 128
#ifndef NPY_FLOAT128
#define NPY_FLOAT128 NPY_FLOAT
#define NPY_COMPLEX256 NPY_CFLOAT
        typedef float npy_float128;
        typedef npy_cfloat npy_complex256;
#    define PyFloat128ScalarObject PyFloatScalarObject
#    define PyComplex256ScalarObject PyCFloatScalarObject
#    define PyFloat128ArrType_Type PyFloatArrType_Type
#    define PyComplex256ArrType_Type PyCFloatArrType_Type
#define NPY_FLOAT128_FMT NPY_FLOAT_FMT
#define NPY_COMPLEX256_FMT NPY_CFLOAT_FMT
#endif
#endif

/* half/float16 isn't a floating-point type in C */
#define NPY_FLOAT16 NPY_HALF
typedef npy_uint16 npy_half;
typedef npy_half npy_float16;

#if NPY_BITSOF_LONGDOUBLE == 32
#ifndef NPY_FLOAT32
#define NPY_FLOAT32 NPY_LONGDOUBLE
#define NPY_COMPLEX64 NPY_CLONGDOUBLE
        typedef npy_longdouble npy_float32;
        typedef npy_clongdouble npy_complex64;
#    define PyFloat32ScalarObject PyLongDoubleScalarObject
#    define PyComplex64ScalarObject PyCLongDoubleScalarObject
#    define PyFloat32ArrType_Type PyLongDoubleArrType_Type
#    define PyComplex64ArrType_Type PyCLongDoubleArrType_Type
#define NPY_FLOAT32_FMT NPY_LONGDOUBLE_FMT
#define NPY_COMPLEX64_FMT NPY_CLONGDOUBLE_FMT
#endif
#elif NPY_BITSOF_LONGDOUBLE == 64
#ifndef NPY_FLOAT64
#define NPY_FLOAT64 NPY_LONGDOUBLE
#define NPY_COMPLEX128 NPY_CLONGDOUBLE
        typedef npy_longdouble npy_float64;
        typedef npy_clongdouble npy_complex128;
#    define PyFloat64ScalarObject PyLongDoubleScalarObject
#    define PyComplex128ScalarObject PyCLongDoubleScalarObject
#    define PyFloat64ArrType_Type PyLongDoubleArrType_Type
#    define PyComplex128ArrType_Type PyCLongDoubleArrType_Type
#define NPY_FLOAT64_FMT NPY_LONGDOUBLE_FMT
#define NPY_COMPLEX128_FMT NPY_CLONGDOUBLE_FMT
#endif
#elif NPY_BITSOF_LONGDOUBLE == 80
#ifndef NPY_FLOAT80
#define NPY_FLOAT80 NPY_LONGDOUBLE
#define NPY_COMPLEX160 NPY_CLONGDOUBLE
        typedef npy_longdouble npy_float80;
        typedef npy_clongdouble npy_complex160;
#    define PyFloat80ScalarObject PyLongDoubleScalarObject
#    define PyComplex160ScalarObject PyCLongDoubleScalarObject
#    define PyFloat80ArrType_Type PyLongDoubleArrType_Type
#    define PyComplex160ArrType_Type PyCLongDoubleArrType_Type
#define NPY_FLOAT80_FMT NPY_LONGDOUBLE_FMT
#define NPY_COMPLEX160_FMT NPY_CLONGDOUBLE_FMT
#endif
#elif NPY_BITSOF_LONGDOUBLE == 96
#ifndef NPY_FLOAT96
#define NPY_FLOAT96 NPY_LONGDOUBLE
#define NPY_COMPLEX192 NPY_CLONGDOUBLE
        typedef npy_longdouble npy_float96;
        typedef npy_clongdouble npy_complex192;
#    define PyFloat96ScalarObject PyLongDoubleScalarObject
#    define PyComplex192ScalarObject PyCLongDoubleScalarObject
#    define PyFloat96ArrType_Type PyLongDoubleArrType_Type
#    define PyComplex192ArrType_Type PyCLongDoubleArrType_Type
#define NPY_FLOAT96_FMT NPY_LONGDOUBLE_FMT
#define NPY_COMPLEX192_FMT NPY_CLONGDOUBLE_FMT
#endif
#elif NPY_BITSOF_LONGDOUBLE == 128
#ifndef NPY_FLOAT128
#define NPY_FLOAT128 NPY_LONGDOUBLE
#define NPY_COMPLEX256 NPY_CLONGDOUBLE
        typedef npy_longdouble npy_float128;
        typedef npy_clongdouble npy_complex256;
#    define PyFloat128ScalarObject PyLongDoubleScalarObject
#    define PyComplex256ScalarObject PyCLongDoubleScalarObject
#    define PyFloat128ArrType_Type PyLongDoubleArrType_Type
#    define PyComplex256ArrType_Type PyCLongDoubleArrType_Type
#define NPY_FLOAT128_FMT NPY_LONGDOUBLE_FMT
#define NPY_COMPLEX256_FMT NPY_CLONGDOUBLE_FMT
#endif
#elif NPY_BITSOF_LONGDOUBLE == 256
#define NPY_FLOAT256 NPY_LONGDOUBLE
#define NPY_COMPLEX512 NPY_CLONGDOUBLE
        typedef npy_longdouble npy_float256;
        typedef npy_clongdouble npy_complex512;
#    define PyFloat256ScalarObject PyLongDoubleScalarObject
#    define PyComplex512ScalarObject PyCLongDoubleScalarObject
#    define PyFloat256ArrType_Type PyLongDoubleArrType_Type
#    define PyComplex512ArrType_Type PyCLongDoubleArrType_Type
#define NPY_FLOAT256_FMT NPY_LONGDOUBLE_FMT
#define NPY_COMPLEX512_FMT NPY_CLONGDOUBLE_FMT
#endif

/* datetime typedefs */
typedef npy_int64 npy_timedelta;
typedef npy_int64 npy_datetime;
#define NPY_DATETIME_FMT NPY_INT64_FMT
#define NPY_TIMEDELTA_FMT NPY_INT64_FMT

/* End of typedefs for numarray style bit-width names */

#endif<|MERGE_RESOLUTION|>--- conflicted
+++ resolved
@@ -10,8 +10,6 @@
 #include <npy_config.h>
 #endif
 
-<<<<<<< HEAD
-=======
 // int*, int64* should be propertly aligned on ARMv7 to avoid bus error
 #if !defined(NPY_STRONG_ALIGNMENT) && defined(__arm__) && !(defined(__aarch64__) || defined(_M_ARM64))
 #define NPY_STRONG_ALIGNMENT 1
@@ -30,7 +28,7 @@
 #ifndef NPY_USE_NEW_CASTINGIMPL
     #define NPY_USE_NEW_CASTINGIMPL 0
 #endif
->>>>>>> 31647f1b
+
 /*
  * using static inline modifiers when defining npy_math functions
  * allows the compiler to make optimizations when possible
