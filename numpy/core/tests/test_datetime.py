from __future__ import division, absolute_import, print_function


import numpy
import numpy as np
import datetime
import pytest
from numpy.testing import (
<<<<<<< HEAD
    run_module_suite, assert_, assert_equal, assert_raises, assert_array_equal,
    assert_warns, dec, suppress_warnings
)
=======
    assert_, assert_equal, assert_raises, assert_warns, suppress_warnings,
    assert_raises_regex,
    )
from numpy.core.numeric import pickle
>>>>>>> 806a9453

# Use pytz to test out various time zones if available
try:
    from pytz import timezone as tz
    _has_pytz = True
except ImportError:
    _has_pytz = False

try:
    RecursionError
except NameError:
    RecursionError = RuntimeError  # python < 3.5


class TestDateTime(object):
    def test_datetime_dtype_creation(self):
        for unit in ['Y', 'M', 'W', 'D',
                     'h', 'm', 's', 'ms', 'us',
                     'ns', 'ps', 'fs', 'as']:
            dt1 = np.dtype('M8[750%s]' % unit)
            assert_(dt1 == np.dtype('datetime64[750%s]' % unit))
            dt2 = np.dtype('m8[%s]' % unit)
            assert_(dt2 == np.dtype('timedelta64[%s]' % unit))

        # Generic units shouldn't add [] to the end
        assert_equal(str(np.dtype("M8")), "datetime64")

        # Should be possible to specify the endianness
        assert_equal(np.dtype("=M8"), np.dtype("M8"))
        assert_equal(np.dtype("=M8[s]"), np.dtype("M8[s]"))
        assert_(np.dtype(">M8") == np.dtype("M8") or
                np.dtype("<M8") == np.dtype("M8"))
        assert_(np.dtype(">M8[D]") == np.dtype("M8[D]") or
                np.dtype("<M8[D]") == np.dtype("M8[D]"))
        assert_(np.dtype(">M8") != np.dtype("<M8"))

        assert_equal(np.dtype("=m8"), np.dtype("m8"))
        assert_equal(np.dtype("=m8[s]"), np.dtype("m8[s]"))
        assert_(np.dtype(">m8") == np.dtype("m8") or
                np.dtype("<m8") == np.dtype("m8"))
        assert_(np.dtype(">m8[D]") == np.dtype("m8[D]") or
                np.dtype("<m8[D]") == np.dtype("m8[D]"))
        assert_(np.dtype(">m8") != np.dtype("<m8"))

        # Check that the parser rejects bad datetime types
        assert_raises(TypeError, np.dtype, 'M8[badunit]')
        assert_raises(TypeError, np.dtype, 'm8[badunit]')
        assert_raises(TypeError, np.dtype, 'M8[YY]')
        assert_raises(TypeError, np.dtype, 'm8[YY]')
        assert_raises(TypeError, np.dtype, 'm4')
        assert_raises(TypeError, np.dtype, 'M7')
        assert_raises(TypeError, np.dtype, 'm7')
        assert_raises(TypeError, np.dtype, 'M16')
        assert_raises(TypeError, np.dtype, 'm16')

    def test_datetime_casting_rules(self):
        # Cannot cast safely/same_kind between timedelta and datetime
        assert_(not np.can_cast('m8', 'M8', casting='same_kind'))
        assert_(not np.can_cast('M8', 'm8', casting='same_kind'))
        assert_(not np.can_cast('m8', 'M8', casting='safe'))
        assert_(not np.can_cast('M8', 'm8', casting='safe'))

        # Can cast safely/same_kind from integer to timedelta
        assert_(np.can_cast('i8', 'm8', casting='same_kind'))
        assert_(np.can_cast('i8', 'm8', casting='safe'))

        # Cannot cast safely/same_kind from float to timedelta
        assert_(not np.can_cast('f4', 'm8', casting='same_kind'))
        assert_(not np.can_cast('f4', 'm8', casting='safe'))

        # Cannot cast safely/same_kind from integer to datetime
        assert_(not np.can_cast('i8', 'M8', casting='same_kind'))
        assert_(not np.can_cast('i8', 'M8', casting='safe'))

        # Cannot cast safely/same_kind from bool to datetime
        assert_(not np.can_cast('b1', 'M8', casting='same_kind'))
        assert_(not np.can_cast('b1', 'M8', casting='safe'))
        # Can cast safely/same_kind from bool to timedelta
        assert_(np.can_cast('b1', 'm8', casting='same_kind'))
        assert_(np.can_cast('b1', 'm8', casting='safe'))

        # Can cast datetime safely from months/years to days
        assert_(np.can_cast('M8[M]', 'M8[D]', casting='safe'))
        assert_(np.can_cast('M8[Y]', 'M8[D]', casting='safe'))
        # Cannot cast timedelta safely from months/years to days
        assert_(not np.can_cast('m8[M]', 'm8[D]', casting='safe'))
        assert_(not np.can_cast('m8[Y]', 'm8[D]', casting='safe'))
        # Can cast datetime same_kind from months/years to days
        assert_(np.can_cast('M8[M]', 'M8[D]', casting='same_kind'))
        assert_(np.can_cast('M8[Y]', 'M8[D]', casting='same_kind'))
        # Can't cast timedelta same_kind from months/years to days
        assert_(not np.can_cast('m8[M]', 'm8[D]', casting='same_kind'))
        assert_(not np.can_cast('m8[Y]', 'm8[D]', casting='same_kind'))
        # Can cast datetime same_kind across the date/time boundary
        assert_(np.can_cast('M8[D]', 'M8[h]', casting='same_kind'))
        # Can cast timedelta same_kind across the date/time boundary
        assert_(np.can_cast('m8[D]', 'm8[h]', casting='same_kind'))
        assert_(np.can_cast('m8[h]', 'm8[D]', casting='same_kind'))

        # Cannot cast safely if the integer multiplier doesn't divide
        assert_(not np.can_cast('M8[7h]', 'M8[3h]', casting='safe'))
        assert_(not np.can_cast('M8[3h]', 'M8[6h]', casting='safe'))
        # But can cast same_kind
        assert_(np.can_cast('M8[7h]', 'M8[3h]', casting='same_kind'))
        # Can cast safely if the integer multiplier does divide
        assert_(np.can_cast('M8[6h]', 'M8[3h]', casting='safe'))

        # We can always cast types with generic units (corresponding to NaT) to
        # more specific types
        assert_(np.can_cast('m8', 'm8[h]', casting='same_kind'))
        assert_(np.can_cast('m8', 'm8[h]', casting='safe'))
        assert_(np.can_cast('M8', 'M8[h]', casting='same_kind'))
        assert_(np.can_cast('M8', 'M8[h]', casting='safe'))
        # but not the other way around
        assert_(not np.can_cast('m8[h]', 'm8', casting='same_kind'))
        assert_(not np.can_cast('m8[h]', 'm8', casting='safe'))
        assert_(not np.can_cast('M8[h]', 'M8', casting='same_kind'))
        assert_(not np.can_cast('M8[h]', 'M8', casting='safe'))

    def test_compare_generic_nat(self):
        # regression tests for gh-6452
        assert_(np.datetime64('NaT') !=
                np.datetime64('2000') + np.timedelta64('NaT'))
        assert_(np.datetime64('NaT') != np.datetime64('NaT', 'us'))
        assert_(np.datetime64('NaT', 'us') != np.datetime64('NaT'))

    def test_datetime_scalar_construction(self):
        # Construct with different units
        assert_equal(np.datetime64('1950-03-12', 'D'),
                     np.datetime64('1950-03-12'))
        assert_equal(np.datetime64('1950-03-12T13', 's'),
                     np.datetime64('1950-03-12T13', 'm'))

        # Default construction means NaT
        assert_equal(np.datetime64(), np.datetime64('NaT'))

        # Some basic strings and repr
        assert_equal(str(np.datetime64('NaT')), 'NaT')
        assert_equal(repr(np.datetime64('NaT')),
                     "numpy.datetime64('NaT')")
        assert_equal(str(np.datetime64('2011-02')), '2011-02')
        assert_equal(repr(np.datetime64('2011-02')),
                     "numpy.datetime64('2011-02')")

        # None gets constructed as NaT
        assert_equal(np.datetime64(None), np.datetime64('NaT'))

        # Default construction of NaT is in generic units
        assert_equal(np.datetime64().dtype, np.dtype('M8'))
        assert_equal(np.datetime64('NaT').dtype, np.dtype('M8'))

        # Construction from integers requires a specified unit
        assert_raises(ValueError, np.datetime64, 17)

        # When constructing from a scalar or zero-dimensional array,
        # it either keeps the units or you can override them.
        a = np.datetime64('2000-03-18T16', 'h')
        b = np.array('2000-03-18T16', dtype='M8[h]')

        assert_equal(a.dtype, np.dtype('M8[h]'))
        assert_equal(b.dtype, np.dtype('M8[h]'))

        assert_equal(np.datetime64(a), a)
        assert_equal(np.datetime64(a).dtype, np.dtype('M8[h]'))

        assert_equal(np.datetime64(b), a)
        assert_equal(np.datetime64(b).dtype, np.dtype('M8[h]'))

        assert_equal(np.datetime64(a, 's'), a)
        assert_equal(np.datetime64(a, 's').dtype, np.dtype('M8[s]'))

        assert_equal(np.datetime64(b, 's'), a)
        assert_equal(np.datetime64(b, 's').dtype, np.dtype('M8[s]'))

        # Construction from datetime.date
        assert_equal(np.datetime64('1945-03-25'),
                     np.datetime64(datetime.date(1945, 3, 25)))
        assert_equal(np.datetime64('2045-03-25', 'D'),
                     np.datetime64(datetime.date(2045, 3, 25), 'D'))
        # Construction from datetime.datetime
        assert_equal(np.datetime64('1980-01-25T14:36:22.5'),
                     np.datetime64(datetime.datetime(1980, 1, 25,
                                                14, 36, 22, 500000)))
        # Construction with time units from a date is okay
        assert_equal(np.datetime64('1920-03-13', 'h'),
                     np.datetime64('1920-03-13T00'))
        assert_equal(np.datetime64('1920-03', 'm'),
                     np.datetime64('1920-03-01T00:00'))
        assert_equal(np.datetime64('1920', 's'),
                     np.datetime64('1920-01-01T00:00:00'))
        assert_equal(np.datetime64(datetime.date(2045, 3, 25), 'ms'),
                     np.datetime64('2045-03-25T00:00:00.000'))

        # Construction with date units from a datetime is also okay
        assert_equal(np.datetime64('1920-03-13T18', 'D'),
                     np.datetime64('1920-03-13'))
        assert_equal(np.datetime64('1920-03-13T18:33:12', 'M'),
                     np.datetime64('1920-03'))
        assert_equal(np.datetime64('1920-03-13T18:33:12.5', 'Y'),
                     np.datetime64('1920'))

        # Construction from numpy types
        assert_array_equal(np.datetime64(np.int32(1262304000), 's'),
                     np.datetime64(1262304000, 's'))
        assert_array_equal(np.datetime64(np.int64(1262304000), 's'),
                     np.datetime64(1262304000, 's'))
        assert_array_equal(np.datetime64(np.uint(1262304000), 's'),
                     np.datetime64(1262304000, 's'))
        assert_array_equal(np.datetime64(np.uint32(1262304000), 's'),
                     np.datetime64(1262304000, 's'))
        assert_array_equal(np.datetime64(np.uint64(1262304000), 's'),
                     np.datetime64(1262304000, 's'))

    def test_datetime_scalar_construction_timezone(self):
        # verify that supplying an explicit timezone works, but is deprecated
        with assert_warns(DeprecationWarning):
            assert_equal(np.datetime64('2000-01-01T00Z'),
                         np.datetime64('2000-01-01T00'))
        with assert_warns(DeprecationWarning):
            assert_equal(np.datetime64('2000-01-01T00-08'),
                         np.datetime64('2000-01-01T08'))

    def test_datetime_array_find_type(self):
        dt = np.datetime64('1970-01-01', 'M')
        arr = np.array([dt])
        assert_equal(arr.dtype, np.dtype('M8[M]'))

        # at the moment, we don't automatically convert these to datetime64

        dt = datetime.date(1970, 1, 1)
        arr = np.array([dt])
        assert_equal(arr.dtype, np.dtype('O'))

        dt = datetime.datetime(1970, 1, 1, 12, 30, 40)
        arr = np.array([dt])
        assert_equal(arr.dtype, np.dtype('O'))

        # find "supertype" for non-dates and dates

        b = np.bool_(True)
        dm = np.datetime64('1970-01-01', 'M')
        d = datetime.date(1970, 1, 1)
        dt = datetime.datetime(1970, 1, 1, 12, 30, 40)

        arr = np.array([b, dm])
        assert_equal(arr.dtype, np.dtype('O'))

        arr = np.array([b, d])
        assert_equal(arr.dtype, np.dtype('O'))

        arr = np.array([b, dt])
        assert_equal(arr.dtype, np.dtype('O'))

        arr = np.array([d, d]).astype('datetime64')
        assert_equal(arr.dtype, np.dtype('M8[D]'))

        arr = np.array([dt, dt]).astype('datetime64')
        assert_equal(arr.dtype, np.dtype('M8[us]'))

    @pytest.mark.parametrize("unit", [
    # test all date / time units and use
    # "generic" to select generic unit
    ("Y"), ("M"), ("W"), ("D"), ("h"), ("m"),
    ("s"), ("ms"), ("us"), ("ns"), ("ps"),
    ("fs"), ("as"), ("generic") ])
    def test_timedelta_np_int_construction(self, unit):
        # regression test for gh-7617
        if unit != "generic":
            assert_equal(np.timedelta64(np.int64(123), unit),
                         np.timedelta64(123, unit))
        else:
            assert_equal(np.timedelta64(np.int64(123)),
                         np.timedelta64(123))

    def test_timedelta_scalar_construction(self):
        # Construct with different units
        assert_equal(np.timedelta64(7, 'D'),
                     np.timedelta64(1, 'W'))
        assert_equal(np.timedelta64(120, 's'),
                     np.timedelta64(2, 'm'))

        # Default construction means 0
        assert_equal(np.timedelta64(), np.timedelta64(0))

        # None gets constructed as NaT
        assert_equal(np.timedelta64(None), np.timedelta64('NaT'))

        # Some basic strings and repr
        assert_equal(str(np.timedelta64('NaT')), 'NaT')
        assert_equal(repr(np.timedelta64('NaT')),
                     "numpy.timedelta64('NaT')")
        assert_equal(str(np.timedelta64(3, 's')), '3 seconds')
        assert_equal(repr(np.timedelta64(-3, 's')),
                     "numpy.timedelta64(-3,'s')")
        assert_equal(repr(np.timedelta64(12)),
                     "numpy.timedelta64(12)")

        # Construction from an integer produces generic units
        assert_equal(np.timedelta64(12).dtype, np.dtype('m8'))

        # When constructing from a scalar or zero-dimensional array,
        # it either keeps the units or you can override them.
        a = np.timedelta64(2, 'h')
        b = np.array(2, dtype='m8[h]')

        assert_equal(a.dtype, np.dtype('m8[h]'))
        assert_equal(b.dtype, np.dtype('m8[h]'))

        assert_equal(np.timedelta64(a), a)
        assert_equal(np.timedelta64(a).dtype, np.dtype('m8[h]'))

        assert_equal(np.timedelta64(b), a)
        assert_equal(np.timedelta64(b).dtype, np.dtype('m8[h]'))

        assert_equal(np.timedelta64(a, 's'), a)
        assert_equal(np.timedelta64(a, 's').dtype, np.dtype('m8[s]'))

        assert_equal(np.timedelta64(b, 's'), a)
        assert_equal(np.timedelta64(b, 's').dtype, np.dtype('m8[s]'))

        # Construction from datetime.timedelta
        assert_equal(np.timedelta64(5, 'D'),
                     np.timedelta64(datetime.timedelta(days=5)))
        assert_equal(np.timedelta64(102347621, 's'),
                     np.timedelta64(datetime.timedelta(seconds=102347621)))
        assert_equal(np.timedelta64(-10234760000, 'us'),
                     np.timedelta64(datetime.timedelta(
                                            microseconds=-10234760000)))
        assert_equal(np.timedelta64(10234760000, 'us'),
                     np.timedelta64(datetime.timedelta(
                                            microseconds=10234760000)))
        assert_equal(np.timedelta64(1023476, 'ms'),
                     np.timedelta64(datetime.timedelta(milliseconds=1023476)))
        assert_equal(np.timedelta64(10, 'm'),
                     np.timedelta64(datetime.timedelta(minutes=10)))
        assert_equal(np.timedelta64(281, 'h'),
                     np.timedelta64(datetime.timedelta(hours=281)))
        assert_equal(np.timedelta64(28, 'W'),
                     np.timedelta64(datetime.timedelta(weeks=28)))

        # Cannot construct across nonlinear time unit boundaries
        a = np.timedelta64(3, 's')
        assert_raises(TypeError, np.timedelta64, a, 'M')
        assert_raises(TypeError, np.timedelta64, a, 'Y')
        a = np.timedelta64(6, 'M')
        assert_raises(TypeError, np.timedelta64, a, 'D')
        assert_raises(TypeError, np.timedelta64, a, 'h')
        a = np.timedelta64(1, 'Y')
        assert_raises(TypeError, np.timedelta64, a, 'D')
        assert_raises(TypeError, np.timedelta64, a, 'm')
        a = datetime.timedelta(seconds=3)
        assert_raises(TypeError, np.timedelta64, a, 'M')
        assert_raises(TypeError, np.timedelta64, a, 'Y')
        a = datetime.timedelta(weeks=3)
        assert_raises(TypeError, np.timedelta64, a, 'M')
        assert_raises(TypeError, np.timedelta64, a, 'Y')
        a = datetime.timedelta()
        assert_raises(TypeError, np.timedelta64, a, 'M')
        assert_raises(TypeError, np.timedelta64, a, 'Y')

    def test_timedelta_object_array_conversion(self):
        # Regression test for gh-11096
        inputs = [datetime.timedelta(28),
                  datetime.timedelta(30),
                  datetime.timedelta(31)]
        expected = np.array([28, 30, 31], dtype='timedelta64[D]')
        actual = np.array(inputs, dtype='timedelta64[D]')
        assert_equal(expected, actual)

    def test_timedelta_0_dim_object_array_conversion(self):
        # Regression test for gh-11151
        test = np.array(datetime.timedelta(seconds=20))
        actual = test.astype(np.timedelta64)
        # expected value from the array constructor workaround
        # described in above issue
        expected = np.array(datetime.timedelta(seconds=20),
                            np.timedelta64)
        assert_equal(actual, expected)

        # Construction from numpy types
        assert_array_equal(np.timedelta64(np.int32(1262304000), 's'),
                     np.timedelta64(1262304000, 's'))
        assert_array_equal(np.timedelta64(np.int64(1262304000), 's'),
                     np.timedelta64(1262304000, 's'))
        assert_array_equal(np.timedelta64(np.uint(1262304000), 's'),
                     np.timedelta64(1262304000, 's'))
        assert_array_equal(np.timedelta64(np.uint32(1262304000), 's'),
                     np.timedelta64(1262304000, 's'))
        assert_array_equal(np.timedelta64(np.uint64(1262304000), 's'),
                     np.timedelta64(1262304000, 's'))

    def test_timedelta_scalar_construction_units(self):
        # String construction detecting units
        assert_equal(np.datetime64('2010').dtype,
                     np.dtype('M8[Y]'))
        assert_equal(np.datetime64('2010-03').dtype,
                     np.dtype('M8[M]'))
        assert_equal(np.datetime64('2010-03-12').dtype,
                     np.dtype('M8[D]'))
        assert_equal(np.datetime64('2010-03-12T17').dtype,
                     np.dtype('M8[h]'))
        assert_equal(np.datetime64('2010-03-12T17:15').dtype,
                     np.dtype('M8[m]'))
        assert_equal(np.datetime64('2010-03-12T17:15:08').dtype,
                     np.dtype('M8[s]'))

        assert_equal(np.datetime64('2010-03-12T17:15:08.1').dtype,
                     np.dtype('M8[ms]'))
        assert_equal(np.datetime64('2010-03-12T17:15:08.12').dtype,
                     np.dtype('M8[ms]'))
        assert_equal(np.datetime64('2010-03-12T17:15:08.123').dtype,
                     np.dtype('M8[ms]'))

        assert_equal(np.datetime64('2010-03-12T17:15:08.1234').dtype,
                     np.dtype('M8[us]'))
        assert_equal(np.datetime64('2010-03-12T17:15:08.12345').dtype,
                     np.dtype('M8[us]'))
        assert_equal(np.datetime64('2010-03-12T17:15:08.123456').dtype,
                     np.dtype('M8[us]'))

        assert_equal(np.datetime64('1970-01-01T00:00:02.1234567').dtype,
                     np.dtype('M8[ns]'))
        assert_equal(np.datetime64('1970-01-01T00:00:02.12345678').dtype,
                     np.dtype('M8[ns]'))
        assert_equal(np.datetime64('1970-01-01T00:00:02.123456789').dtype,
                     np.dtype('M8[ns]'))

        assert_equal(np.datetime64('1970-01-01T00:00:02.1234567890').dtype,
                     np.dtype('M8[ps]'))
        assert_equal(np.datetime64('1970-01-01T00:00:02.12345678901').dtype,
                     np.dtype('M8[ps]'))
        assert_equal(np.datetime64('1970-01-01T00:00:02.123456789012').dtype,
                     np.dtype('M8[ps]'))

        assert_equal(np.datetime64(
                     '1970-01-01T00:00:02.1234567890123').dtype,
                     np.dtype('M8[fs]'))
        assert_equal(np.datetime64(
                     '1970-01-01T00:00:02.12345678901234').dtype,
                     np.dtype('M8[fs]'))
        assert_equal(np.datetime64(
                     '1970-01-01T00:00:02.123456789012345').dtype,
                     np.dtype('M8[fs]'))

        assert_equal(np.datetime64(
                    '1970-01-01T00:00:02.1234567890123456').dtype,
                     np.dtype('M8[as]'))
        assert_equal(np.datetime64(
                    '1970-01-01T00:00:02.12345678901234567').dtype,
                     np.dtype('M8[as]'))
        assert_equal(np.datetime64(
                    '1970-01-01T00:00:02.123456789012345678').dtype,
                     np.dtype('M8[as]'))

        # Python date object
        assert_equal(np.datetime64(datetime.date(2010, 4, 16)).dtype,
                     np.dtype('M8[D]'))

        # Python datetime object
        assert_equal(np.datetime64(
                        datetime.datetime(2010, 4, 16, 13, 45, 18)).dtype,
                     np.dtype('M8[us]'))

        # 'today' special value
        assert_equal(np.datetime64('today').dtype,
                     np.dtype('M8[D]'))

        # 'now' special value
        assert_equal(np.datetime64('now').dtype,
                     np.dtype('M8[s]'))

    def test_datetime_nat_casting(self):
        a = np.array('NaT', dtype='M8[D]')
        b = np.datetime64('NaT', '[D]')

        # Arrays
        assert_equal(a.astype('M8[s]'), np.array('NaT', dtype='M8[s]'))
        assert_equal(a.astype('M8[ms]'), np.array('NaT', dtype='M8[ms]'))
        assert_equal(a.astype('M8[M]'), np.array('NaT', dtype='M8[M]'))
        assert_equal(a.astype('M8[Y]'), np.array('NaT', dtype='M8[Y]'))
        assert_equal(a.astype('M8[W]'), np.array('NaT', dtype='M8[W]'))

        # Scalars -> Scalars
        assert_equal(np.datetime64(b, '[s]'), np.datetime64('NaT', '[s]'))
        assert_equal(np.datetime64(b, '[ms]'), np.datetime64('NaT', '[ms]'))
        assert_equal(np.datetime64(b, '[M]'), np.datetime64('NaT', '[M]'))
        assert_equal(np.datetime64(b, '[Y]'), np.datetime64('NaT', '[Y]'))
        assert_equal(np.datetime64(b, '[W]'), np.datetime64('NaT', '[W]'))

        # Arrays -> Scalars
        assert_equal(np.datetime64(a, '[s]'), np.datetime64('NaT', '[s]'))
        assert_equal(np.datetime64(a, '[ms]'), np.datetime64('NaT', '[ms]'))
        assert_equal(np.datetime64(a, '[M]'), np.datetime64('NaT', '[M]'))
        assert_equal(np.datetime64(a, '[Y]'), np.datetime64('NaT', '[Y]'))
        assert_equal(np.datetime64(a, '[W]'), np.datetime64('NaT', '[W]'))

    def test_days_creation(self):
        assert_equal(np.array('1599', dtype='M8[D]').astype('i8'),
                (1600-1970)*365 - (1972-1600)/4 + 3 - 365)
        assert_equal(np.array('1600', dtype='M8[D]').astype('i8'),
                (1600-1970)*365 - (1972-1600)/4 + 3)
        assert_equal(np.array('1601', dtype='M8[D]').astype('i8'),
                (1600-1970)*365 - (1972-1600)/4 + 3 + 366)
        assert_equal(np.array('1900', dtype='M8[D]').astype('i8'),
                (1900-1970)*365 - (1970-1900)//4)
        assert_equal(np.array('1901', dtype='M8[D]').astype('i8'),
                (1900-1970)*365 - (1970-1900)//4 + 365)
        assert_equal(np.array('1967', dtype='M8[D]').astype('i8'), -3*365 - 1)
        assert_equal(np.array('1968', dtype='M8[D]').astype('i8'), -2*365 - 1)
        assert_equal(np.array('1969', dtype='M8[D]').astype('i8'), -1*365)
        assert_equal(np.array('1970', dtype='M8[D]').astype('i8'), 0*365)
        assert_equal(np.array('1971', dtype='M8[D]').astype('i8'), 1*365)
        assert_equal(np.array('1972', dtype='M8[D]').astype('i8'), 2*365)
        assert_equal(np.array('1973', dtype='M8[D]').astype('i8'), 3*365 + 1)
        assert_equal(np.array('1974', dtype='M8[D]').astype('i8'), 4*365 + 1)
        assert_equal(np.array('2000', dtype='M8[D]').astype('i8'),
                 (2000 - 1970)*365 + (2000 - 1972)//4)
        assert_equal(np.array('2001', dtype='M8[D]').astype('i8'),
                 (2000 - 1970)*365 + (2000 - 1972)//4 + 366)
        assert_equal(np.array('2400', dtype='M8[D]').astype('i8'),
                 (2400 - 1970)*365 + (2400 - 1972)//4 - 3)
        assert_equal(np.array('2401', dtype='M8[D]').astype('i8'),
                 (2400 - 1970)*365 + (2400 - 1972)//4 - 3 + 366)

        assert_equal(np.array('1600-02-29', dtype='M8[D]').astype('i8'),
                (1600-1970)*365 - (1972-1600)//4 + 3 + 31 + 28)
        assert_equal(np.array('1600-03-01', dtype='M8[D]').astype('i8'),
                (1600-1970)*365 - (1972-1600)//4 + 3 + 31 + 29)
        assert_equal(np.array('2000-02-29', dtype='M8[D]').astype('i8'),
                 (2000 - 1970)*365 + (2000 - 1972)//4 + 31 + 28)
        assert_equal(np.array('2000-03-01', dtype='M8[D]').astype('i8'),
                 (2000 - 1970)*365 + (2000 - 1972)//4 + 31 + 29)
        assert_equal(np.array('2001-03-22', dtype='M8[D]').astype('i8'),
                 (2000 - 1970)*365 + (2000 - 1972)//4 + 366 + 31 + 28 + 21)

    def test_days_to_pydate(self):
        assert_equal(np.array('1599', dtype='M8[D]').astype('O'),
                    datetime.date(1599, 1, 1))
        assert_equal(np.array('1600', dtype='M8[D]').astype('O'),
                    datetime.date(1600, 1, 1))
        assert_equal(np.array('1601', dtype='M8[D]').astype('O'),
                    datetime.date(1601, 1, 1))
        assert_equal(np.array('1900', dtype='M8[D]').astype('O'),
                    datetime.date(1900, 1, 1))
        assert_equal(np.array('1901', dtype='M8[D]').astype('O'),
                    datetime.date(1901, 1, 1))
        assert_equal(np.array('2000', dtype='M8[D]').astype('O'),
                    datetime.date(2000, 1, 1))
        assert_equal(np.array('2001', dtype='M8[D]').astype('O'),
                    datetime.date(2001, 1, 1))
        assert_equal(np.array('1600-02-29', dtype='M8[D]').astype('O'),
                    datetime.date(1600, 2, 29))
        assert_equal(np.array('1600-03-01', dtype='M8[D]').astype('O'),
                    datetime.date(1600, 3, 1))
        assert_equal(np.array('2001-03-22', dtype='M8[D]').astype('O'),
                    datetime.date(2001, 3, 22))

    def test_dtype_comparison(self):
        assert_(not (np.dtype('M8[us]') == np.dtype('M8[ms]')))
        assert_(np.dtype('M8[us]') != np.dtype('M8[ms]'))
        assert_(np.dtype('M8[2D]') != np.dtype('M8[D]'))
        assert_(np.dtype('M8[D]') != np.dtype('M8[2D]'))

    def test_pydatetime_creation(self):
        a = np.array(['1960-03-12', datetime.date(1960, 3, 12)], dtype='M8[D]')
        assert_equal(a[0], a[1])
        a = np.array(['1999-12-31', datetime.date(1999, 12, 31)], dtype='M8[D]')
        assert_equal(a[0], a[1])
        a = np.array(['2000-01-01', datetime.date(2000, 1, 1)], dtype='M8[D]')
        assert_equal(a[0], a[1])
        # Will fail if the date changes during the exact right moment
        a = np.array(['today', datetime.date.today()], dtype='M8[D]')
        assert_equal(a[0], a[1])
        # datetime.datetime.now() returns local time, not UTC
        #a = np.array(['now', datetime.datetime.now()], dtype='M8[s]')
        #assert_equal(a[0], a[1])

        # we can give a datetime.date time units
        assert_equal(np.array(datetime.date(1960, 3, 12), dtype='M8[s]'),
                     np.array(np.datetime64('1960-03-12T00:00:00')))

    def test_datetime_string_conversion(self):
        a = ['2011-03-16', '1920-01-01', '2013-05-19']
        str_a = np.array(a, dtype='S')
        uni_a = np.array(a, dtype='U')
        dt_a = np.array(a, dtype='M')

        # String to datetime
        assert_equal(dt_a, str_a.astype('M'))
        assert_equal(dt_a.dtype, str_a.astype('M').dtype)
        dt_b = np.empty_like(dt_a)
        dt_b[...] = str_a
        assert_equal(dt_a, dt_b)

        # Datetime to string
        assert_equal(str_a, dt_a.astype('S0'))
        str_b = np.empty_like(str_a)
        str_b[...] = dt_a
        assert_equal(str_a, str_b)

        # Unicode to datetime
        assert_equal(dt_a, uni_a.astype('M'))
        assert_equal(dt_a.dtype, uni_a.astype('M').dtype)
        dt_b = np.empty_like(dt_a)
        dt_b[...] = uni_a
        assert_equal(dt_a, dt_b)

        # Datetime to unicode
        assert_equal(uni_a, dt_a.astype('U'))
        uni_b = np.empty_like(uni_a)
        uni_b[...] = dt_a
        assert_equal(uni_a, uni_b)

        # Datetime to long string - gh-9712
        assert_equal(str_a, dt_a.astype((np.string_, 128)))
        str_b = np.empty(str_a.shape, dtype=(np.string_, 128))
        str_b[...] = dt_a
        assert_equal(str_a, str_b)

    def test_datetime_array_str(self):
        a = np.array(['2011-03-16', '1920-01-01', '2013-05-19'], dtype='M')
        assert_equal(str(a), "['2011-03-16' '1920-01-01' '2013-05-19']")

        a = np.array(['2011-03-16T13:55', '1920-01-01T03:12'], dtype='M')
        assert_equal(np.array2string(a, separator=', ',
                    formatter={'datetime': lambda x:
                            "'%s'" % np.datetime_as_string(x, timezone='UTC')}),
                     "['2011-03-16T13:55Z', '1920-01-01T03:12Z']")

        # Check that one NaT doesn't corrupt subsequent entries
        a = np.array(['2010', 'NaT', '2030']).astype('M')
        assert_equal(str(a), "['2010'  'NaT' '2030']")

    def test_timedelta_array_str(self):
        a = np.array([-1, 0, 100], dtype='m')
        assert_equal(str(a), "[ -1   0 100]")
        a = np.array(['NaT', 'NaT'], dtype='m')
        assert_equal(str(a), "['NaT' 'NaT']")
        # Check right-alignment with NaTs
        a = np.array([-1, 'NaT', 0], dtype='m')
        assert_equal(str(a), "[   -1 'NaT'     0]")
        a = np.array([-1, 'NaT', 1234567], dtype='m')
        assert_equal(str(a), "[     -1   'NaT' 1234567]")

        # Test with other byteorder:
        a = np.array([-1, 'NaT', 1234567], dtype='>m')
        assert_equal(str(a), "[     -1   'NaT' 1234567]")
        a = np.array([-1, 'NaT', 1234567], dtype='<m')
        assert_equal(str(a), "[     -1   'NaT' 1234567]")

    def test_pickle(self):
        # Check that pickle roundtripping works
        for proto in range(2, pickle.HIGHEST_PROTOCOL + 1):
            dt = np.dtype('M8[7D]')
            assert_equal(pickle.loads(pickle.dumps(dt, protocol=proto)), dt)
            dt = np.dtype('M8[W]')
            assert_equal(pickle.loads(pickle.dumps(dt, protocol=proto)), dt)
            scalar = np.datetime64('2016-01-01T00:00:00.000000000')
            assert_equal(pickle.loads(pickle.dumps(scalar, protocol=proto)),
                         scalar)
            delta = scalar - np.datetime64('2015-01-01T00:00:00.000000000')
            assert_equal(pickle.loads(pickle.dumps(delta, protocol=proto)),
                         delta)

        # Check that loading pickles from 1.6 works
        pkl = b"cnumpy\ndtype\np0\n(S'M8'\np1\nI0\nI1\ntp2\nRp3\n" + \
              b"(I4\nS'<'\np4\nNNNI-1\nI-1\nI0\n((dp5\n(S'D'\np6\n" + \
              b"I7\nI1\nI1\ntp7\ntp8\ntp9\nb."
        assert_equal(pickle.loads(pkl), np.dtype('<M8[7D]'))
        pkl = b"cnumpy\ndtype\np0\n(S'M8'\np1\nI0\nI1\ntp2\nRp3\n" + \
              b"(I4\nS'<'\np4\nNNNI-1\nI-1\nI0\n((dp5\n(S'W'\np6\n" + \
              b"I1\nI1\nI1\ntp7\ntp8\ntp9\nb."
        assert_equal(pickle.loads(pkl), np.dtype('<M8[W]'))
        pkl = b"cnumpy\ndtype\np0\n(S'M8'\np1\nI0\nI1\ntp2\nRp3\n" + \
              b"(I4\nS'>'\np4\nNNNI-1\nI-1\nI0\n((dp5\n(S'us'\np6\n" + \
              b"I1\nI1\nI1\ntp7\ntp8\ntp9\nb."
        assert_equal(pickle.loads(pkl), np.dtype('>M8[us]'))

    def test_setstate(self):
        "Verify that datetime dtype __setstate__ can handle bad arguments"
        dt = np.dtype('>M8[us]')
        assert_raises(ValueError, dt.__setstate__, (4, '>', None, None, None, -1, -1, 0, 1))
        assert_(dt.__reduce__()[2] == np.dtype('>M8[us]').__reduce__()[2])
        assert_raises(TypeError, dt.__setstate__, (4, '>', None, None, None, -1, -1, 0, ({}, 'xxx')))
        assert_(dt.__reduce__()[2] == np.dtype('>M8[us]').__reduce__()[2])

    def test_dtype_promotion(self):
        # datetime <op> datetime computes the metadata gcd
        # timedelta <op> timedelta computes the metadata gcd
        for mM in ['m', 'M']:
            assert_equal(
                np.promote_types(np.dtype(mM+'8[2Y]'), np.dtype(mM+'8[2Y]')),
                np.dtype(mM+'8[2Y]'))
            assert_equal(
                np.promote_types(np.dtype(mM+'8[12Y]'), np.dtype(mM+'8[15Y]')),
                np.dtype(mM+'8[3Y]'))
            assert_equal(
                np.promote_types(np.dtype(mM+'8[62M]'), np.dtype(mM+'8[24M]')),
                np.dtype(mM+'8[2M]'))
            assert_equal(
                np.promote_types(np.dtype(mM+'8[1W]'), np.dtype(mM+'8[2D]')),
                np.dtype(mM+'8[1D]'))
            assert_equal(
                np.promote_types(np.dtype(mM+'8[W]'), np.dtype(mM+'8[13s]')),
                np.dtype(mM+'8[s]'))
            assert_equal(
                np.promote_types(np.dtype(mM+'8[13W]'), np.dtype(mM+'8[49s]')),
                np.dtype(mM+'8[7s]'))
        # timedelta <op> timedelta raises when there is no reasonable gcd
        assert_raises(TypeError, np.promote_types,
                            np.dtype('m8[Y]'), np.dtype('m8[D]'))
        assert_raises(TypeError, np.promote_types,
                            np.dtype('m8[M]'), np.dtype('m8[W]'))
        # timedelta <op> timedelta may overflow with big unit ranges
        assert_raises(OverflowError, np.promote_types,
                            np.dtype('m8[W]'), np.dtype('m8[fs]'))
        assert_raises(OverflowError, np.promote_types,
                            np.dtype('m8[s]'), np.dtype('m8[as]'))

    def test_cast_overflow(self):
        # gh-4486
        def cast():
            numpy.datetime64("1971-01-01 00:00:00.000000000000000").astype("<M8[D]")
        assert_raises(OverflowError, cast)

        def cast2():
            numpy.datetime64("2014").astype("<M8[fs]")
        assert_raises(OverflowError, cast2)

    def test_pyobject_roundtrip(self):
        # All datetime types should be able to roundtrip through object
        a = np.array([0, 0, 0, 0, 0, 0, 0, 0, 0,
                      -1020040340, -2942398, -1, 0, 1, 234523453, 1199164176],
                                                        dtype=np.int64)
        # With date units
        for unit in ['M8[D]', 'M8[W]', 'M8[M]', 'M8[Y]']:
            b = a.copy().view(dtype=unit)
            b[0] = '-0001-01-01'
            b[1] = '-0001-12-31'
            b[2] = '0000-01-01'
            b[3] = '0001-01-01'
            b[4] = '1969-12-31'
            b[5] = '1970-01-01'
            b[6] = '9999-12-31'
            b[7] = '10000-01-01'
            b[8] = 'NaT'

            assert_equal(b.astype(object).astype(unit), b,
                            "Error roundtripping unit %s" % unit)
        # With time units
        for unit in ['M8[as]', 'M8[16fs]', 'M8[ps]', 'M8[us]',
                     'M8[300as]', 'M8[20us]']:
            b = a.copy().view(dtype=unit)
            b[0] = '-0001-01-01T00'
            b[1] = '-0001-12-31T00'
            b[2] = '0000-01-01T00'
            b[3] = '0001-01-01T00'
            b[4] = '1969-12-31T23:59:59.999999'
            b[5] = '1970-01-01T00'
            b[6] = '9999-12-31T23:59:59.999999'
            b[7] = '10000-01-01T00'
            b[8] = 'NaT'

            assert_equal(b.astype(object).astype(unit), b,
                            "Error roundtripping unit %s" % unit)

    def test_month_truncation(self):
        # Make sure that months are truncating correctly
        assert_equal(np.array('1945-03-01', dtype='M8[M]'),
                     np.array('1945-03-31', dtype='M8[M]'))
        assert_equal(np.array('1969-11-01', dtype='M8[M]'),
             np.array('1969-11-30T23:59:59.99999', dtype='M').astype('M8[M]'))
        assert_equal(np.array('1969-12-01', dtype='M8[M]'),
             np.array('1969-12-31T23:59:59.99999', dtype='M').astype('M8[M]'))
        assert_equal(np.array('1970-01-01', dtype='M8[M]'),
             np.array('1970-01-31T23:59:59.99999', dtype='M').astype('M8[M]'))
        assert_equal(np.array('1980-02-01', dtype='M8[M]'),
             np.array('1980-02-29T23:59:59.99999', dtype='M').astype('M8[M]'))

    def test_different_unit_comparison(self):
        # Check some years with date units
        for unit1 in ['Y', 'M', 'D']:
            dt1 = np.dtype('M8[%s]' % unit1)
            for unit2 in ['Y', 'M', 'D']:
                dt2 = np.dtype('M8[%s]' % unit2)
                assert_equal(np.array('1945', dtype=dt1),
                             np.array('1945', dtype=dt2))
                assert_equal(np.array('1970', dtype=dt1),
                             np.array('1970', dtype=dt2))
                assert_equal(np.array('9999', dtype=dt1),
                             np.array('9999', dtype=dt2))
                assert_equal(np.array('10000', dtype=dt1),
                             np.array('10000-01-01', dtype=dt2))
                assert_equal(np.datetime64('1945', unit1),
                             np.datetime64('1945', unit2))
                assert_equal(np.datetime64('1970', unit1),
                             np.datetime64('1970', unit2))
                assert_equal(np.datetime64('9999', unit1),
                             np.datetime64('9999', unit2))
                assert_equal(np.datetime64('10000', unit1),
                             np.datetime64('10000-01-01', unit2))
        # Check some datetimes with time units
        for unit1 in ['6h', 'h', 'm', 's', '10ms', 'ms', 'us']:
            dt1 = np.dtype('M8[%s]' % unit1)
            for unit2 in ['h', 'm', 's', 'ms', 'us']:
                dt2 = np.dtype('M8[%s]' % unit2)
                assert_equal(np.array('1945-03-12T18', dtype=dt1),
                             np.array('1945-03-12T18', dtype=dt2))
                assert_equal(np.array('1970-03-12T18', dtype=dt1),
                             np.array('1970-03-12T18', dtype=dt2))
                assert_equal(np.array('9999-03-12T18', dtype=dt1),
                             np.array('9999-03-12T18', dtype=dt2))
                assert_equal(np.array('10000-01-01T00', dtype=dt1),
                             np.array('10000-01-01T00', dtype=dt2))
                assert_equal(np.datetime64('1945-03-12T18', unit1),
                             np.datetime64('1945-03-12T18', unit2))
                assert_equal(np.datetime64('1970-03-12T18', unit1),
                             np.datetime64('1970-03-12T18', unit2))
                assert_equal(np.datetime64('9999-03-12T18', unit1),
                             np.datetime64('9999-03-12T18', unit2))
                assert_equal(np.datetime64('10000-01-01T00', unit1),
                             np.datetime64('10000-01-01T00', unit2))
        # Check some days with units that won't overflow
        for unit1 in ['D', '12h', 'h', 'm', 's', '4s', 'ms', 'us']:
            dt1 = np.dtype('M8[%s]' % unit1)
            for unit2 in ['D', 'h', 'm', 's', 'ms', 'us']:
                dt2 = np.dtype('M8[%s]' % unit2)
                assert_(np.equal(np.array('1932-02-17', dtype='M').astype(dt1),
                     np.array('1932-02-17T00:00:00', dtype='M').astype(dt2),
                     casting='unsafe'))
                assert_(np.equal(np.array('10000-04-27', dtype='M').astype(dt1),
                     np.array('10000-04-27T00:00:00', dtype='M').astype(dt2),
                     casting='unsafe'))

        # Shouldn't be able to compare datetime and timedelta
        # TODO: Changing to 'same_kind' or 'safe' casting in the ufuncs by
        #       default is needed to properly catch this kind of thing...
        a = np.array('2012-12-21', dtype='M8[D]')
        b = np.array(3, dtype='m8[D]')
        #assert_raises(TypeError, np.less, a, b)
        assert_raises(TypeError, np.less, a, b, casting='same_kind')

    def test_datetime_like(self):
        a = np.array([3], dtype='m8[4D]')
        b = np.array(['2012-12-21'], dtype='M8[D]')

        assert_equal(np.ones_like(a).dtype, a.dtype)
        assert_equal(np.zeros_like(a).dtype, a.dtype)
        assert_equal(np.empty_like(a).dtype, a.dtype)
        assert_equal(np.ones_like(b).dtype, b.dtype)
        assert_equal(np.zeros_like(b).dtype, b.dtype)
        assert_equal(np.empty_like(b).dtype, b.dtype)

    def test_datetime_unary(self):
        for tda, tdb, tdzero, tdone, tdmone in \
                [
                 # One-dimensional arrays
                 (np.array([3], dtype='m8[D]'),
                  np.array([-3], dtype='m8[D]'),
                  np.array([0], dtype='m8[D]'),
                  np.array([1], dtype='m8[D]'),
                  np.array([-1], dtype='m8[D]')),
                 # NumPy scalars
                 (np.timedelta64(3, '[D]'),
                  np.timedelta64(-3, '[D]'),
                  np.timedelta64(0, '[D]'),
                  np.timedelta64(1, '[D]'),
                  np.timedelta64(-1, '[D]'))]:
            # negative ufunc
            assert_equal(-tdb, tda)
            assert_equal((-tdb).dtype, tda.dtype)
            assert_equal(np.negative(tdb), tda)
            assert_equal(np.negative(tdb).dtype, tda.dtype)

            # positive ufunc
            assert_equal(np.positive(tda), tda)
            assert_equal(np.positive(tda).dtype, tda.dtype)
            assert_equal(np.positive(tdb), tdb)
            assert_equal(np.positive(tdb).dtype, tdb.dtype)

            # absolute ufunc
            assert_equal(np.absolute(tdb), tda)
            assert_equal(np.absolute(tdb).dtype, tda.dtype)

            # sign ufunc
            assert_equal(np.sign(tda), tdone)
            assert_equal(np.sign(tdb), tdmone)
            assert_equal(np.sign(tdzero), tdzero)
            assert_equal(np.sign(tda).dtype, tda.dtype)

            # The ufuncs always produce native-endian results
            assert_

    def test_datetime_add(self):
        for dta, dtb, dtc, dtnat, tda, tdb, tdc in \
                    [
                     # One-dimensional arrays
                     (np.array(['2012-12-21'], dtype='M8[D]'),
                      np.array(['2012-12-24'], dtype='M8[D]'),
                      np.array(['2012-12-21T11'], dtype='M8[h]'),
                      np.array(['NaT'], dtype='M8[D]'),
                      np.array([3], dtype='m8[D]'),
                      np.array([11], dtype='m8[h]'),
                      np.array([3*24 + 11], dtype='m8[h]')),
                     # NumPy scalars
                     (np.datetime64('2012-12-21', '[D]'),
                      np.datetime64('2012-12-24', '[D]'),
                      np.datetime64('2012-12-21T11', '[h]'),
                      np.datetime64('NaT', '[D]'),
                      np.timedelta64(3, '[D]'),
                      np.timedelta64(11, '[h]'),
                      np.timedelta64(3*24 + 11, '[h]'))]:
            # m8 + m8
            assert_equal(tda + tdb, tdc)
            assert_equal((tda + tdb).dtype, np.dtype('m8[h]'))
            # m8 + bool
            assert_equal(tdb + True, tdb + 1)
            assert_equal((tdb + True).dtype, np.dtype('m8[h]'))
            # m8 + int
            assert_equal(tdb + 3*24, tdc)
            assert_equal((tdb + 3*24).dtype, np.dtype('m8[h]'))
            # bool + m8
            assert_equal(False + tdb, tdb)
            assert_equal((False + tdb).dtype, np.dtype('m8[h]'))
            # int + m8
            assert_equal(3*24 + tdb, tdc)
            assert_equal((3*24 + tdb).dtype, np.dtype('m8[h]'))
            # M8 + bool
            assert_equal(dta + True, dta + 1)
            assert_equal(dtnat + True, dtnat)
            assert_equal((dta + True).dtype, np.dtype('M8[D]'))
            # M8 + int
            assert_equal(dta + 3, dtb)
            assert_equal(dtnat + 3, dtnat)
            assert_equal((dta + 3).dtype, np.dtype('M8[D]'))
            # bool + M8
            assert_equal(False + dta, dta)
            assert_equal(False + dtnat, dtnat)
            assert_equal((False + dta).dtype, np.dtype('M8[D]'))
            # int + M8
            assert_equal(3 + dta, dtb)
            assert_equal(3 + dtnat, dtnat)
            assert_equal((3 + dta).dtype, np.dtype('M8[D]'))
            # M8 + m8
            assert_equal(dta + tda, dtb)
            assert_equal(dtnat + tda, dtnat)
            assert_equal((dta + tda).dtype, np.dtype('M8[D]'))
            # m8 + M8
            assert_equal(tda + dta, dtb)
            assert_equal(tda + dtnat, dtnat)
            assert_equal((tda + dta).dtype, np.dtype('M8[D]'))

            # In M8 + m8, the result goes to higher precision
            assert_equal(np.add(dta, tdb, casting='unsafe'), dtc)
            assert_equal(np.add(dta, tdb, casting='unsafe').dtype,
                         np.dtype('M8[h]'))
            assert_equal(np.add(tdb, dta, casting='unsafe'), dtc)
            assert_equal(np.add(tdb, dta, casting='unsafe').dtype,
                         np.dtype('M8[h]'))

            # M8 + M8
            assert_raises(TypeError, np.add, dta, dtb)

    def test_datetime_subtract(self):
        for dta, dtb, dtc, dtd, dte, dtnat, tda, tdb, tdc in \
                    [
                     # One-dimensional arrays
                     (np.array(['2012-12-21'], dtype='M8[D]'),
                      np.array(['2012-12-24'], dtype='M8[D]'),
                      np.array(['1940-12-24'], dtype='M8[D]'),
                      np.array(['1940-12-24T00'], dtype='M8[h]'),
                      np.array(['1940-12-23T13'], dtype='M8[h]'),
                      np.array(['NaT'], dtype='M8[D]'),
                      np.array([3], dtype='m8[D]'),
                      np.array([11], dtype='m8[h]'),
                      np.array([3*24 - 11], dtype='m8[h]')),
                     # NumPy scalars
                     (np.datetime64('2012-12-21', '[D]'),
                      np.datetime64('2012-12-24', '[D]'),
                      np.datetime64('1940-12-24', '[D]'),
                      np.datetime64('1940-12-24T00', '[h]'),
                      np.datetime64('1940-12-23T13', '[h]'),
                      np.datetime64('NaT', '[D]'),
                      np.timedelta64(3, '[D]'),
                      np.timedelta64(11, '[h]'),
                      np.timedelta64(3*24 - 11, '[h]'))]:
            # m8 - m8
            assert_equal(tda - tdb, tdc)
            assert_equal((tda - tdb).dtype, np.dtype('m8[h]'))
            assert_equal(tdb - tda, -tdc)
            assert_equal((tdb - tda).dtype, np.dtype('m8[h]'))
            # m8 - bool
            assert_equal(tdc - True, tdc - 1)
            assert_equal((tdc - True).dtype, np.dtype('m8[h]'))
            # m8 - int
            assert_equal(tdc - 3*24, -tdb)
            assert_equal((tdc - 3*24).dtype, np.dtype('m8[h]'))
            # int - m8
            assert_equal(False - tdb, -tdb)
            assert_equal((False - tdb).dtype, np.dtype('m8[h]'))
            # int - m8
            assert_equal(3*24 - tdb, tdc)
            assert_equal((3*24 - tdb).dtype, np.dtype('m8[h]'))
            # M8 - bool
            assert_equal(dtb - True, dtb - 1)
            assert_equal(dtnat - True, dtnat)
            assert_equal((dtb - True).dtype, np.dtype('M8[D]'))
            # M8 - int
            assert_equal(dtb - 3, dta)
            assert_equal(dtnat - 3, dtnat)
            assert_equal((dtb - 3).dtype, np.dtype('M8[D]'))
            # M8 - m8
            assert_equal(dtb - tda, dta)
            assert_equal(dtnat - tda, dtnat)
            assert_equal((dtb - tda).dtype, np.dtype('M8[D]'))

            # In M8 - m8, the result goes to higher precision
            assert_equal(np.subtract(dtc, tdb, casting='unsafe'), dte)
            assert_equal(np.subtract(dtc, tdb, casting='unsafe').dtype,
                         np.dtype('M8[h]'))

            # M8 - M8 with different goes to higher precision
            assert_equal(np.subtract(dtc, dtd, casting='unsafe'),
                         np.timedelta64(0, 'h'))
            assert_equal(np.subtract(dtc, dtd, casting='unsafe').dtype,
                         np.dtype('m8[h]'))
            assert_equal(np.subtract(dtd, dtc, casting='unsafe'),
                         np.timedelta64(0, 'h'))
            assert_equal(np.subtract(dtd, dtc, casting='unsafe').dtype,
                         np.dtype('m8[h]'))

            # m8 - M8
            assert_raises(TypeError, np.subtract, tda, dta)
            # bool - M8
            assert_raises(TypeError, np.subtract, False, dta)
            # int - M8
            assert_raises(TypeError, np.subtract, 3, dta)

    def test_datetime_multiply(self):
        for dta, tda, tdb, tdc in \
                    [
                     # One-dimensional arrays
                     (np.array(['2012-12-21'], dtype='M8[D]'),
                      np.array([6], dtype='m8[h]'),
                      np.array([9], dtype='m8[h]'),
                      np.array([12], dtype='m8[h]')),
                     # NumPy scalars
                     (np.datetime64('2012-12-21', '[D]'),
                      np.timedelta64(6, '[h]'),
                      np.timedelta64(9, '[h]'),
                      np.timedelta64(12, '[h]'))]:
            # m8 * int
            assert_equal(tda * 2, tdc)
            assert_equal((tda * 2).dtype, np.dtype('m8[h]'))
            # int * m8
            assert_equal(2 * tda, tdc)
            assert_equal((2 * tda).dtype, np.dtype('m8[h]'))
            # m8 * float
            assert_equal(tda * 1.5, tdb)
            assert_equal((tda * 1.5).dtype, np.dtype('m8[h]'))
            # float * m8
            assert_equal(1.5 * tda, tdb)
            assert_equal((1.5 * tda).dtype, np.dtype('m8[h]'))

            # m8 * m8
            assert_raises(TypeError, np.multiply, tda, tdb)
            # m8 * M8
            assert_raises(TypeError, np.multiply, dta, tda)
            # M8 * m8
            assert_raises(TypeError, np.multiply, tda, dta)
            # M8 * int
            assert_raises(TypeError, np.multiply, dta, 2)
            # int * M8
            assert_raises(TypeError, np.multiply, 2, dta)
            # M8 * float
            assert_raises(TypeError, np.multiply, dta, 1.5)
            # float * M8
            assert_raises(TypeError, np.multiply, 1.5, dta)

        # NaTs
        with suppress_warnings() as sup:
            sup.filter(RuntimeWarning, "invalid value encountered in multiply")
            nat = np.timedelta64('NaT')
            def check(a, b, res):
                assert_equal(a * b, res)
                assert_equal(b * a, res)
            for tp in (int, float):
                check(nat, tp(2), nat)
                check(nat, tp(0), nat)
            for f in (float('inf'), float('nan')):
                check(np.timedelta64(1), f, nat)
                check(np.timedelta64(0), f, nat)
                check(nat, f, nat)

    @pytest.mark.parametrize("op1, op2, exp", [
        # m8 same units round down
        (np.timedelta64(7, 's'),
         np.timedelta64(4, 's'),
         1),
        # m8 same units round down with negative
        (np.timedelta64(7, 's'),
         np.timedelta64(-4, 's'),
         -2),
        # m8 same units negative no round down
        (np.timedelta64(8, 's'),
         np.timedelta64(-4, 's'),
         -2),
        # m8 different units
        (np.timedelta64(1, 'm'),
         np.timedelta64(31, 's'),
         1),
        # m8 generic units
        (np.timedelta64(1890),
         np.timedelta64(31),
         60),
        # Y // M works
        (np.timedelta64(2, 'Y'),
         np.timedelta64('13', 'M'),
         1),
        # handle 1D arrays
        (np.array([1, 2, 3], dtype='m8'),
         np.array([2], dtype='m8'),
         np.array([0, 1, 1], dtype=np.int64)),
        ])
    def test_timedelta_floor_divide(self, op1, op2, exp):
        assert_equal(op1 // op2, exp)

    @pytest.mark.parametrize("op1, op2", [
        # div by 0
        (np.timedelta64(10, 'us'),
         np.timedelta64(0, 'us')),
        # div with NaT
        (np.timedelta64('NaT'),
         np.timedelta64(50, 'us')),
        # special case for int64 min
        # in integer floor division
        (np.timedelta64(np.iinfo(np.int64).min),
         np.timedelta64(-1)),
        ])
    def test_timedelta_floor_div_warnings(self, op1, op2):
        with assert_warns(RuntimeWarning):
            actual = op1 // op2
            assert_equal(actual, 0)
            assert_equal(actual.dtype, np.int64)

    @pytest.mark.parametrize("val1, val2", [
        # the smallest integer that can't be represented
        # exactly in a double should be preserved if we avoid
        # casting to double in floordiv operation
        (9007199254740993, 1),
        # stress the alternate floordiv code path where
        # operand signs don't match and remainder isn't 0
        (9007199254740999, -2),
        ])
    def test_timedelta_floor_div_precision(self, val1, val2):
        op1 = np.timedelta64(val1)
        op2 = np.timedelta64(val2)
        actual = op1 // op2
        # Python reference integer floor
        expected = val1 // val2
        assert_equal(actual, expected)

    @pytest.mark.parametrize("val1, val2", [
        # years and months sometimes can't be unambiguously
        # divided for floor division operation
        (np.timedelta64(7, 'Y'),
         np.timedelta64(3, 's')),
        (np.timedelta64(7, 'M'),
         np.timedelta64(1, 'D')),
        ])
    def test_timedelta_floor_div_error(self, val1, val2):
        with assert_raises_regex(TypeError, "common metadata divisor"):
            val1 // val2

    @pytest.mark.parametrize("op1, op2", [
        # reuse the test cases from floordiv
        (np.timedelta64(7, 's'),
         np.timedelta64(4, 's')),
        # m8 same units round down with negative
        (np.timedelta64(7, 's'),
         np.timedelta64(-4, 's')),
        # m8 same units negative no round down
        (np.timedelta64(8, 's'),
         np.timedelta64(-4, 's')),
        # m8 different units
        (np.timedelta64(1, 'm'),
         np.timedelta64(31, 's')),
        # m8 generic units
        (np.timedelta64(1890),
         np.timedelta64(31)),
        # Y // M works
        (np.timedelta64(2, 'Y'),
         np.timedelta64('13', 'M')),
        # handle 1D arrays
        (np.array([1, 2, 3], dtype='m8'),
         np.array([2], dtype='m8')),
        ])
    def test_timedelta_divmod(self, op1, op2):
        expected = (op1 // op2, op1 % op2)
        assert_equal(divmod(op1, op2), expected)

    @pytest.mark.parametrize("op1, op2", [
        # reuse cases from floordiv
        # div by 0
        (np.timedelta64(10, 'us'),
         np.timedelta64(0, 'us')),
        # div with NaT
        (np.timedelta64('NaT'),
         np.timedelta64(50, 'us')),
        # special case for int64 min
        # in integer floor division
        (np.timedelta64(np.iinfo(np.int64).min),
         np.timedelta64(-1)),
        ])
    def test_timedelta_divmod_warnings(self, op1, op2):
        with assert_warns(RuntimeWarning):
            expected = (op1 // op2, op1 % op2)
        with assert_warns(RuntimeWarning):
            actual = divmod(op1, op2)
        assert_equal(actual, expected)

    def test_datetime_divide(self):
        for dta, tda, tdb, tdc, tdd in \
                    [
                     # One-dimensional arrays
                     (np.array(['2012-12-21'], dtype='M8[D]'),
                      np.array([6], dtype='m8[h]'),
                      np.array([9], dtype='m8[h]'),
                      np.array([12], dtype='m8[h]'),
                      np.array([6], dtype='m8[m]')),
                     # NumPy scalars
                     (np.datetime64('2012-12-21', '[D]'),
                      np.timedelta64(6, '[h]'),
                      np.timedelta64(9, '[h]'),
                      np.timedelta64(12, '[h]'),
                      np.timedelta64(6, '[m]'))]:
            # m8 / int
            assert_equal(tdc / 2, tda)
            assert_equal((tdc / 2).dtype, np.dtype('m8[h]'))
            # m8 / float
            assert_equal(tda / 0.5, tdc)
            assert_equal((tda / 0.5).dtype, np.dtype('m8[h]'))
            # m8 / m8
            assert_equal(tda / tdb, 6.0 / 9.0)
            assert_equal(np.divide(tda, tdb), 6.0 / 9.0)
            assert_equal(np.true_divide(tda, tdb), 6.0 / 9.0)
            assert_equal(tdb / tda, 9.0 / 6.0)
            assert_equal((tda / tdb).dtype, np.dtype('f8'))
            assert_equal(tda / tdd, 60.0)
            assert_equal(tdd / tda, 1.0 / 60.0)

            # int / m8
            assert_raises(TypeError, np.divide, 2, tdb)
            # float / m8
            assert_raises(TypeError, np.divide, 0.5, tdb)
            # m8 / M8
            assert_raises(TypeError, np.divide, dta, tda)
            # M8 / m8
            assert_raises(TypeError, np.divide, tda, dta)
            # M8 / int
            assert_raises(TypeError, np.divide, dta, 2)
            # int / M8
            assert_raises(TypeError, np.divide, 2, dta)
            # M8 / float
            assert_raises(TypeError, np.divide, dta, 1.5)
            # float / M8
            assert_raises(TypeError, np.divide, 1.5, dta)

        # NaTs
        with suppress_warnings() as sup:
            sup.filter(RuntimeWarning,  r".*encountered in true\_divide")
            nat = np.timedelta64('NaT')
            for tp in (int, float):
                assert_equal(np.timedelta64(1) / tp(0), nat)
                assert_equal(np.timedelta64(0) / tp(0), nat)
                assert_equal(nat / tp(0), nat)
                assert_equal(nat / tp(2), nat)
            # Division by inf
            assert_equal(np.timedelta64(1) / float('inf'), np.timedelta64(0))
            assert_equal(np.timedelta64(0) / float('inf'), np.timedelta64(0))
            assert_equal(nat / float('inf'), nat)
            # Division by nan
            assert_equal(np.timedelta64(1) / float('nan'), nat)
            assert_equal(np.timedelta64(0) / float('nan'), nat)
            assert_equal(nat / float('nan'), nat)

    def test_datetime_compare(self):
        # Test all the comparison operators
        a = np.datetime64('2000-03-12T18:00:00.000000')
        b = np.array(['2000-03-12T18:00:00.000000',
                      '2000-03-12T17:59:59.999999',
                      '2000-03-12T18:00:00.000001',
                      '1970-01-11T12:00:00.909090',
                      '2016-01-11T12:00:00.909090'],
                      dtype='datetime64[us]')
        assert_equal(np.equal(a, b), [1, 0, 0, 0, 0])
        assert_equal(np.not_equal(a, b), [0, 1, 1, 1, 1])
        assert_equal(np.less(a, b), [0, 0, 1, 0, 1])
        assert_equal(np.less_equal(a, b), [1, 0, 1, 0, 1])
        assert_equal(np.greater(a, b), [0, 1, 0, 1, 0])
        assert_equal(np.greater_equal(a, b), [1, 1, 0, 1, 0])

    def test_datetime_compare_nat(self):
        dt_nat = np.datetime64('NaT', 'D')
        dt_other = np.datetime64('2000-01-01')
        td_nat = np.timedelta64('NaT', 'h')
        td_other = np.timedelta64(1, 'h')

        for op in [np.equal, np.less, np.less_equal,
                   np.greater, np.greater_equal]:
            assert_(not op(dt_nat, dt_nat))
            assert_(not op(dt_nat, dt_other))
            assert_(not op(dt_other, dt_nat))

            assert_(not op(td_nat, td_nat))
            assert_(not op(td_nat, td_other))
            assert_(not op(td_other, td_nat))

        assert_(np.not_equal(dt_nat, dt_nat))
        assert_(np.not_equal(dt_nat, dt_other))
        assert_(np.not_equal(dt_other, dt_nat))

        assert_(np.not_equal(td_nat, td_nat))
        assert_(np.not_equal(td_nat, td_other))
        assert_(np.not_equal(td_other, td_nat))

    def test_datetime_minmax(self):
        # The metadata of the result should become the GCD
        # of the operand metadata
        a = np.array('1999-03-12T13', dtype='M8[2m]')
        b = np.array('1999-03-12T12', dtype='M8[s]')
        assert_equal(np.minimum(a, b), b)
        assert_equal(np.minimum(a, b).dtype, np.dtype('M8[s]'))
        assert_equal(np.fmin(a, b), b)
        assert_equal(np.fmin(a, b).dtype, np.dtype('M8[s]'))
        assert_equal(np.maximum(a, b), a)
        assert_equal(np.maximum(a, b).dtype, np.dtype('M8[s]'))
        assert_equal(np.fmax(a, b), a)
        assert_equal(np.fmax(a, b).dtype, np.dtype('M8[s]'))
        # Viewed as integers, the comparison is opposite because
        # of the units chosen
        assert_equal(np.minimum(a.view('i8'), b.view('i8')), a.view('i8'))

        # Interaction with NaT
        a = np.array('1999-03-12T13', dtype='M8[2m]')
        dtnat = np.array('NaT', dtype='M8[h]')
        assert_equal(np.minimum(a, dtnat), a)
        assert_equal(np.minimum(dtnat, a), a)
        assert_equal(np.maximum(a, dtnat), a)
        assert_equal(np.maximum(dtnat, a), a)

        # Also do timedelta
        a = np.array(3, dtype='m8[h]')
        b = np.array(3*3600 - 3, dtype='m8[s]')
        assert_equal(np.minimum(a, b), b)
        assert_equal(np.minimum(a, b).dtype, np.dtype('m8[s]'))
        assert_equal(np.fmin(a, b), b)
        assert_equal(np.fmin(a, b).dtype, np.dtype('m8[s]'))
        assert_equal(np.maximum(a, b), a)
        assert_equal(np.maximum(a, b).dtype, np.dtype('m8[s]'))
        assert_equal(np.fmax(a, b), a)
        assert_equal(np.fmax(a, b).dtype, np.dtype('m8[s]'))
        # Viewed as integers, the comparison is opposite because
        # of the units chosen
        assert_equal(np.minimum(a.view('i8'), b.view('i8')), a.view('i8'))

        # should raise between datetime and timedelta
        #
        # TODO: Allowing unsafe casting by
        #       default in ufuncs strikes again... :(
        a = np.array(3, dtype='m8[h]')
        b = np.array('1999-03-12T12', dtype='M8[s]')
        #assert_raises(TypeError, np.minimum, a, b)
        #assert_raises(TypeError, np.maximum, a, b)
        #assert_raises(TypeError, np.fmin, a, b)
        #assert_raises(TypeError, np.fmax, a, b)
        assert_raises(TypeError, np.minimum, a, b, casting='same_kind')
        assert_raises(TypeError, np.maximum, a, b, casting='same_kind')
        assert_raises(TypeError, np.fmin, a, b, casting='same_kind')
        assert_raises(TypeError, np.fmax, a, b, casting='same_kind')

    def test_hours(self):
        t = np.ones(3, dtype='M8[s]')
        t[0] = 60*60*24 + 60*60*10
        assert_(t[0].item().hour == 10)

    def test_divisor_conversion_year(self):
        assert_(np.dtype('M8[Y/4]') == np.dtype('M8[3M]'))
        assert_(np.dtype('M8[Y/13]') == np.dtype('M8[4W]'))
        assert_(np.dtype('M8[3Y/73]') == np.dtype('M8[15D]'))

    def test_divisor_conversion_month(self):
        assert_(np.dtype('M8[M/2]') == np.dtype('M8[2W]'))
        assert_(np.dtype('M8[M/15]') == np.dtype('M8[2D]'))
        assert_(np.dtype('M8[3M/40]') == np.dtype('M8[54h]'))

    def test_divisor_conversion_week(self):
        assert_(np.dtype('m8[W/7]') == np.dtype('m8[D]'))
        assert_(np.dtype('m8[3W/14]') == np.dtype('m8[36h]'))
        assert_(np.dtype('m8[5W/140]') == np.dtype('m8[360m]'))

    def test_divisor_conversion_day(self):
        assert_(np.dtype('M8[D/12]') == np.dtype('M8[2h]'))
        assert_(np.dtype('M8[D/120]') == np.dtype('M8[12m]'))
        assert_(np.dtype('M8[3D/960]') == np.dtype('M8[270s]'))

    def test_divisor_conversion_hour(self):
        assert_(np.dtype('m8[h/30]') == np.dtype('m8[2m]'))
        assert_(np.dtype('m8[3h/300]') == np.dtype('m8[36s]'))

    def test_divisor_conversion_minute(self):
        assert_(np.dtype('m8[m/30]') == np.dtype('m8[2s]'))
        assert_(np.dtype('m8[3m/300]') == np.dtype('m8[600ms]'))

    def test_divisor_conversion_second(self):
        assert_(np.dtype('m8[s/100]') == np.dtype('m8[10ms]'))
        assert_(np.dtype('m8[3s/10000]') == np.dtype('m8[300us]'))

    def test_divisor_conversion_fs(self):
        assert_(np.dtype('M8[fs/100]') == np.dtype('M8[10as]'))
        assert_raises(ValueError, lambda: np.dtype('M8[3fs/10000]'))

    def test_divisor_conversion_as(self):
        assert_raises(ValueError, lambda: np.dtype('M8[as/10]'))

    def test_string_parser_variants(self):
        # Allow space instead of 'T' between date and time
        assert_equal(np.array(['1980-02-29T01:02:03'], np.dtype('M8[s]')),
                     np.array(['1980-02-29 01:02:03'], np.dtype('M8[s]')))
        # Allow positive years
        assert_equal(np.array(['+1980-02-29T01:02:03'], np.dtype('M8[s]')),
                     np.array(['+1980-02-29 01:02:03'], np.dtype('M8[s]')))
        # Allow negative years
        assert_equal(np.array(['-1980-02-29T01:02:03'], np.dtype('M8[s]')),
                     np.array(['-1980-02-29 01:02:03'], np.dtype('M8[s]')))
        # UTC specifier
        with assert_warns(DeprecationWarning):
            assert_equal(
                np.array(['+1980-02-29T01:02:03'], np.dtype('M8[s]')),
                np.array(['+1980-02-29 01:02:03Z'], np.dtype('M8[s]')))
        with assert_warns(DeprecationWarning):
            assert_equal(
                np.array(['-1980-02-29T01:02:03'], np.dtype('M8[s]')),
                np.array(['-1980-02-29 01:02:03Z'], np.dtype('M8[s]')))
        # Time zone offset
        with assert_warns(DeprecationWarning):
            assert_equal(
                np.array(['1980-02-29T02:02:03'], np.dtype('M8[s]')),
                np.array(['1980-02-29 00:32:03-0130'], np.dtype('M8[s]')))
        with assert_warns(DeprecationWarning):
            assert_equal(
                np.array(['1980-02-28T22:32:03'], np.dtype('M8[s]')),
                np.array(['1980-02-29 00:02:03+01:30'], np.dtype('M8[s]')))
        with assert_warns(DeprecationWarning):
            assert_equal(
                np.array(['1980-02-29T02:32:03.506'], np.dtype('M8[s]')),
                np.array(['1980-02-29 00:32:03.506-02'], np.dtype('M8[s]')))
        with assert_warns(DeprecationWarning):
            assert_equal(np.datetime64('1977-03-02T12:30-0230'),
                         np.datetime64('1977-03-02T15:00'))

    def test_string_parser_error_check(self):
        # Arbitrary bad string
        assert_raises(ValueError, np.array, ['badvalue'], np.dtype('M8[us]'))
        # Character after year must be '-'
        assert_raises(ValueError, np.array, ['1980X'], np.dtype('M8[us]'))
        # Cannot have trailing '-'
        assert_raises(ValueError, np.array, ['1980-'], np.dtype('M8[us]'))
        # Month must be in range [1,12]
        assert_raises(ValueError, np.array, ['1980-00'], np.dtype('M8[us]'))
        assert_raises(ValueError, np.array, ['1980-13'], np.dtype('M8[us]'))
        # Month must have two digits
        assert_raises(ValueError, np.array, ['1980-1'], np.dtype('M8[us]'))
        assert_raises(ValueError, np.array, ['1980-1-02'], np.dtype('M8[us]'))
        # 'Mor' is not a valid month
        assert_raises(ValueError, np.array, ['1980-Mor'], np.dtype('M8[us]'))
        # Cannot have trailing '-'
        assert_raises(ValueError, np.array, ['1980-01-'], np.dtype('M8[us]'))
        # Day must be in range [1,len(month)]
        assert_raises(ValueError, np.array, ['1980-01-0'], np.dtype('M8[us]'))
        assert_raises(ValueError, np.array, ['1980-01-00'], np.dtype('M8[us]'))
        assert_raises(ValueError, np.array, ['1980-01-32'], np.dtype('M8[us]'))
        assert_raises(ValueError, np.array, ['1979-02-29'], np.dtype('M8[us]'))
        assert_raises(ValueError, np.array, ['1980-02-30'], np.dtype('M8[us]'))
        assert_raises(ValueError, np.array, ['1980-03-32'], np.dtype('M8[us]'))
        assert_raises(ValueError, np.array, ['1980-04-31'], np.dtype('M8[us]'))
        assert_raises(ValueError, np.array, ['1980-05-32'], np.dtype('M8[us]'))
        assert_raises(ValueError, np.array, ['1980-06-31'], np.dtype('M8[us]'))
        assert_raises(ValueError, np.array, ['1980-07-32'], np.dtype('M8[us]'))
        assert_raises(ValueError, np.array, ['1980-08-32'], np.dtype('M8[us]'))
        assert_raises(ValueError, np.array, ['1980-09-31'], np.dtype('M8[us]'))
        assert_raises(ValueError, np.array, ['1980-10-32'], np.dtype('M8[us]'))
        assert_raises(ValueError, np.array, ['1980-11-31'], np.dtype('M8[us]'))
        assert_raises(ValueError, np.array, ['1980-12-32'], np.dtype('M8[us]'))
        # Cannot have trailing characters
        assert_raises(ValueError, np.array, ['1980-02-03%'],
                                                        np.dtype('M8[us]'))
        assert_raises(ValueError, np.array, ['1980-02-03 q'],
                                                        np.dtype('M8[us]'))

        # Hours must be in range [0, 23]
        assert_raises(ValueError, np.array, ['1980-02-03 25'],
                                                        np.dtype('M8[us]'))
        assert_raises(ValueError, np.array, ['1980-02-03T25'],
                                                        np.dtype('M8[us]'))
        assert_raises(ValueError, np.array, ['1980-02-03 24:01'],
                                                        np.dtype('M8[us]'))
        assert_raises(ValueError, np.array, ['1980-02-03T24:01'],
                                                        np.dtype('M8[us]'))
        assert_raises(ValueError, np.array, ['1980-02-03 -1'],
                                                        np.dtype('M8[us]'))
        # No trailing ':'
        assert_raises(ValueError, np.array, ['1980-02-03 01:'],
                                                        np.dtype('M8[us]'))
        # Minutes must be in range [0, 59]
        assert_raises(ValueError, np.array, ['1980-02-03 01:-1'],
                                                        np.dtype('M8[us]'))
        assert_raises(ValueError, np.array, ['1980-02-03 01:60'],
                                                        np.dtype('M8[us]'))
        # No trailing ':'
        assert_raises(ValueError, np.array, ['1980-02-03 01:60:'],
                                                        np.dtype('M8[us]'))
        # Seconds must be in range [0, 59]
        assert_raises(ValueError, np.array, ['1980-02-03 01:10:-1'],
                                                        np.dtype('M8[us]'))
        assert_raises(ValueError, np.array, ['1980-02-03 01:01:60'],
                                                        np.dtype('M8[us]'))
        # Timezone offset must within a reasonable range
        with assert_warns(DeprecationWarning):
            assert_raises(ValueError, np.array, ['1980-02-03 01:01:00+0661'],
                                                            np.dtype('M8[us]'))
        with assert_warns(DeprecationWarning):
            assert_raises(ValueError, np.array, ['1980-02-03 01:01:00+2500'],
                                                            np.dtype('M8[us]'))
        with assert_warns(DeprecationWarning):
            assert_raises(ValueError, np.array, ['1980-02-03 01:01:00-0070'],
                                                            np.dtype('M8[us]'))
        with assert_warns(DeprecationWarning):
            assert_raises(ValueError, np.array, ['1980-02-03 01:01:00-3000'],
                                                            np.dtype('M8[us]'))
        with assert_warns(DeprecationWarning):
            assert_raises(ValueError, np.array, ['1980-02-03 01:01:00-25:00'],
                                                            np.dtype('M8[us]'))

    def test_creation_overflow(self):
        date = '1980-03-23 20:00:00'
        timesteps = np.array([date], dtype='datetime64[s]')[0].astype(np.int64)
        for unit in ['ms', 'us', 'ns']:
            timesteps *= 1000
            x = np.array([date], dtype='datetime64[%s]' % unit)

            assert_equal(timesteps, x[0].astype(np.int64),
                         err_msg='Datetime conversion error for unit %s' % unit)

        assert_equal(x[0].astype(np.int64), 322689600000000000)

    def test_datetime_as_string(self):
        # Check all the units with default string conversion
        date = '1959-10-13'
        datetime = '1959-10-13T12:34:56.789012345678901234'

        assert_equal(np.datetime_as_string(np.datetime64(date, 'Y')),
                     '1959')
        assert_equal(np.datetime_as_string(np.datetime64(date, 'M')),
                     '1959-10')
        assert_equal(np.datetime_as_string(np.datetime64(date, 'D')),
                     '1959-10-13')
        assert_equal(np.datetime_as_string(np.datetime64(datetime, 'h')),
                     '1959-10-13T12')
        assert_equal(np.datetime_as_string(np.datetime64(datetime, 'm')),
                     '1959-10-13T12:34')
        assert_equal(np.datetime_as_string(np.datetime64(datetime, 's')),
                     '1959-10-13T12:34:56')
        assert_equal(np.datetime_as_string(np.datetime64(datetime, 'ms')),
                     '1959-10-13T12:34:56.789')
        assert_equal(np.datetime_as_string(np.datetime64(datetime, 'us')),
                     '1959-10-13T12:34:56.789012')

        datetime = '1969-12-31T23:34:56.789012345678901234'

        assert_equal(np.datetime_as_string(np.datetime64(datetime, 'ns')),
                     '1969-12-31T23:34:56.789012345')
        assert_equal(np.datetime_as_string(np.datetime64(datetime, 'ps')),
                     '1969-12-31T23:34:56.789012345678')
        assert_equal(np.datetime_as_string(np.datetime64(datetime, 'fs')),
                     '1969-12-31T23:34:56.789012345678901')

        datetime = '1969-12-31T23:59:57.789012345678901234'

        assert_equal(np.datetime_as_string(np.datetime64(datetime, 'as')),
                     datetime)
        datetime = '1970-01-01T00:34:56.789012345678901234'

        assert_equal(np.datetime_as_string(np.datetime64(datetime, 'ns')),
                     '1970-01-01T00:34:56.789012345')
        assert_equal(np.datetime_as_string(np.datetime64(datetime, 'ps')),
                     '1970-01-01T00:34:56.789012345678')
        assert_equal(np.datetime_as_string(np.datetime64(datetime, 'fs')),
                     '1970-01-01T00:34:56.789012345678901')

        datetime = '1970-01-01T00:00:05.789012345678901234'

        assert_equal(np.datetime_as_string(np.datetime64(datetime, 'as')),
                     datetime)

        # String conversion with the unit= parameter
        a = np.datetime64('2032-07-18T12:23:34.123456', 'us')
        assert_equal(np.datetime_as_string(a, unit='Y', casting='unsafe'),
                            '2032')
        assert_equal(np.datetime_as_string(a, unit='M', casting='unsafe'),
                            '2032-07')
        assert_equal(np.datetime_as_string(a, unit='W', casting='unsafe'),
                            '2032-07-18')
        assert_equal(np.datetime_as_string(a, unit='D', casting='unsafe'),
                            '2032-07-18')
        assert_equal(np.datetime_as_string(a, unit='h'), '2032-07-18T12')
        assert_equal(np.datetime_as_string(a, unit='m'),
                            '2032-07-18T12:23')
        assert_equal(np.datetime_as_string(a, unit='s'),
                            '2032-07-18T12:23:34')
        assert_equal(np.datetime_as_string(a, unit='ms'),
                            '2032-07-18T12:23:34.123')
        assert_equal(np.datetime_as_string(a, unit='us'),
                            '2032-07-18T12:23:34.123456')
        assert_equal(np.datetime_as_string(a, unit='ns'),
                            '2032-07-18T12:23:34.123456000')
        assert_equal(np.datetime_as_string(a, unit='ps'),
                            '2032-07-18T12:23:34.123456000000')
        assert_equal(np.datetime_as_string(a, unit='fs'),
                            '2032-07-18T12:23:34.123456000000000')
        assert_equal(np.datetime_as_string(a, unit='as'),
                            '2032-07-18T12:23:34.123456000000000000')

        # unit='auto' parameter
        assert_equal(np.datetime_as_string(
                np.datetime64('2032-07-18T12:23:34.123456', 'us'), unit='auto'),
                '2032-07-18T12:23:34.123456')
        assert_equal(np.datetime_as_string(
                np.datetime64('2032-07-18T12:23:34.12', 'us'), unit='auto'),
                '2032-07-18T12:23:34.120')
        assert_equal(np.datetime_as_string(
                np.datetime64('2032-07-18T12:23:34', 'us'), unit='auto'),
                '2032-07-18T12:23:34')
        assert_equal(np.datetime_as_string(
                np.datetime64('2032-07-18T12:23:00', 'us'), unit='auto'),
                '2032-07-18T12:23')
        # 'auto' doesn't split up hour and minute
        assert_equal(np.datetime_as_string(
                np.datetime64('2032-07-18T12:00:00', 'us'), unit='auto'),
                '2032-07-18T12:00')
        assert_equal(np.datetime_as_string(
                np.datetime64('2032-07-18T00:00:00', 'us'), unit='auto'),
                '2032-07-18')
        # 'auto' doesn't split up the date
        assert_equal(np.datetime_as_string(
                np.datetime64('2032-07-01T00:00:00', 'us'), unit='auto'),
                '2032-07-01')
        assert_equal(np.datetime_as_string(
                np.datetime64('2032-01-01T00:00:00', 'us'), unit='auto'),
                '2032-01-01')

    @pytest.mark.skipif(not _has_pytz, reason="The pytz module is not available.")
    def test_datetime_as_string_timezone(self):
        # timezone='local' vs 'UTC'
        a = np.datetime64('2010-03-15T06:30', 'm')
        assert_equal(np.datetime_as_string(a),
                '2010-03-15T06:30')
        assert_equal(np.datetime_as_string(a, timezone='naive'),
                '2010-03-15T06:30')
        assert_equal(np.datetime_as_string(a, timezone='UTC'),
                '2010-03-15T06:30Z')
        assert_(np.datetime_as_string(a, timezone='local') !=
                '2010-03-15T06:30')

        b = np.datetime64('2010-02-15T06:30', 'm')

        assert_equal(np.datetime_as_string(a, timezone=tz('US/Central')),
                     '2010-03-15T01:30-0500')
        assert_equal(np.datetime_as_string(a, timezone=tz('US/Eastern')),
                     '2010-03-15T02:30-0400')
        assert_equal(np.datetime_as_string(a, timezone=tz('US/Pacific')),
                     '2010-03-14T23:30-0700')

        assert_equal(np.datetime_as_string(b, timezone=tz('US/Central')),
                     '2010-02-15T00:30-0600')
        assert_equal(np.datetime_as_string(b, timezone=tz('US/Eastern')),
                     '2010-02-15T01:30-0500')
        assert_equal(np.datetime_as_string(b, timezone=tz('US/Pacific')),
                     '2010-02-14T22:30-0800')

        # Dates to strings with a timezone attached is disabled by default
        assert_raises(TypeError, np.datetime_as_string, a, unit='D',
                           timezone=tz('US/Pacific'))
        # Check that we can print out the date in the specified time zone
        assert_equal(np.datetime_as_string(a, unit='D',
                           timezone=tz('US/Pacific'), casting='unsafe'),
                     '2010-03-14')
        assert_equal(np.datetime_as_string(b, unit='D',
                           timezone=tz('US/Central'), casting='unsafe'),
                     '2010-02-15')

    def test_datetime_arange(self):
        # With two datetimes provided as strings
        a = np.arange('2010-01-05', '2010-01-10', dtype='M8[D]')
        assert_equal(a.dtype, np.dtype('M8[D]'))
        assert_equal(a,
            np.array(['2010-01-05', '2010-01-06', '2010-01-07',
                      '2010-01-08', '2010-01-09'], dtype='M8[D]'))

        a = np.arange('1950-02-10', '1950-02-06', -1, dtype='M8[D]')
        assert_equal(a.dtype, np.dtype('M8[D]'))
        assert_equal(a,
            np.array(['1950-02-10', '1950-02-09', '1950-02-08',
                      '1950-02-07'], dtype='M8[D]'))

        # Unit should be detected as months here
        a = np.arange('1969-05', '1970-05', 2, dtype='M8')
        assert_equal(a.dtype, np.dtype('M8[M]'))
        assert_equal(a,
            np.datetime64('1969-05') + np.arange(12, step=2))

        # datetime, integer|timedelta works as well
        # produces arange (start, start + stop) in this case
        a = np.arange('1969', 18, 3, dtype='M8')
        assert_equal(a.dtype, np.dtype('M8[Y]'))
        assert_equal(a,
            np.datetime64('1969') + np.arange(18, step=3))
        a = np.arange('1969-12-19', 22, np.timedelta64(2), dtype='M8')
        assert_equal(a.dtype, np.dtype('M8[D]'))
        assert_equal(a,
            np.datetime64('1969-12-19') + np.arange(22, step=2))

        # Step of 0 is disallowed
        assert_raises(ValueError, np.arange, np.datetime64('today'),
                                np.datetime64('today') + 3, 0)
        # Promotion across nonlinear unit boundaries is disallowed
        assert_raises(TypeError, np.arange, np.datetime64('2011-03-01', 'D'),
                                np.timedelta64(5, 'M'))
        assert_raises(TypeError, np.arange,
                                np.datetime64('2012-02-03T14', 's'),
                                np.timedelta64(5, 'Y'))

    def test_datetime_arange_no_dtype(self):
        d = np.array('2010-01-04', dtype="M8[D]")
        assert_equal(np.arange(d, d + 1), d)
        assert_raises(ValueError, np.arange, d)

    def test_timedelta_arange(self):
        a = np.arange(3, 10, dtype='m8')
        assert_equal(a.dtype, np.dtype('m8'))
        assert_equal(a, np.timedelta64(0) + np.arange(3, 10))

        a = np.arange(np.timedelta64(3, 's'), 10, 2, dtype='m8')
        assert_equal(a.dtype, np.dtype('m8[s]'))
        assert_equal(a, np.timedelta64(0, 's') + np.arange(3, 10, 2))

        # Step of 0 is disallowed
        assert_raises(ValueError, np.arange, np.timedelta64(0),
                                np.timedelta64(5), 0)
        # Promotion across nonlinear unit boundaries is disallowed
        assert_raises(TypeError, np.arange, np.timedelta64(0, 'D'),
                                np.timedelta64(5, 'M'))
        assert_raises(TypeError, np.arange, np.timedelta64(0, 'Y'),
                                np.timedelta64(5, 'D'))

    @pytest.mark.parametrize("val1, val2, expected", [
        # case from gh-12092
        (np.timedelta64(7, 's'),
         np.timedelta64(3, 's'),
         np.timedelta64(1, 's')),
        # negative value cases
        (np.timedelta64(3, 's'),
         np.timedelta64(-2, 's'),
         np.timedelta64(-1, 's')),
        (np.timedelta64(-3, 's'),
         np.timedelta64(2, 's'),
         np.timedelta64(1, 's')),
        # larger value cases
        (np.timedelta64(17, 's'),
         np.timedelta64(22, 's'),
         np.timedelta64(17, 's')),
        (np.timedelta64(22, 's'),
         np.timedelta64(17, 's'),
         np.timedelta64(5, 's')),
        # different units
        (np.timedelta64(1, 'm'),
         np.timedelta64(57, 's'),
         np.timedelta64(3, 's')),
        (np.timedelta64(1, 'us'),
         np.timedelta64(727, 'ns'),
         np.timedelta64(273, 'ns')),
        # NaT is propagated
        (np.timedelta64('NaT'),
         np.timedelta64(50, 'ns'),
         np.timedelta64('NaT')),
        # Y % M works
        (np.timedelta64(2, 'Y'),
         np.timedelta64(22, 'M'),
         np.timedelta64(2, 'M')),
        ])
    def test_timedelta_modulus(self, val1, val2, expected):
        assert_equal(val1 % val2, expected)

    @pytest.mark.parametrize("val1, val2", [
        # years and months sometimes can't be unambiguously
        # divided for modulus operation
        (np.timedelta64(7, 'Y'),
         np.timedelta64(3, 's')),
        (np.timedelta64(7, 'M'),
         np.timedelta64(1, 'D')),
        ])
    def test_timedelta_modulus_error(self, val1, val2):
        with assert_raises_regex(TypeError, "common metadata divisor"):
            val1 % val2

    def test_timedelta_modulus_div_by_zero(self):
        with assert_warns(RuntimeWarning):
            actual = np.timedelta64(10, 's') % np.timedelta64(0, 's')
            assert_equal(actual, np.timedelta64('NaT'))

    @pytest.mark.parametrize("val1, val2", [
        # cases where one operand is not
        # timedelta64
        (np.timedelta64(7, 'Y'),
         15,),
        (7.5,
         np.timedelta64(1, 'D')),
        ])
    def test_timedelta_modulus_type_resolution(self, val1, val2):
        # NOTE: some of the operations may be supported
        # in the future
        with assert_raises_regex(TypeError,
                                 "remainder cannot use operands with types"):
            val1 % val2

    def test_timedelta_arange_no_dtype(self):
        d = np.array(5, dtype="m8[D]")
        assert_equal(np.arange(d, d + 1), d)
        assert_raises(ValueError, np.arange, d)

    def test_datetime_maximum_reduce(self):
        a = np.array(['2010-01-02', '1999-03-14', '1833-03'], dtype='M8[D]')
        assert_equal(np.maximum.reduce(a).dtype, np.dtype('M8[D]'))
        assert_equal(np.maximum.reduce(a),
                     np.datetime64('2010-01-02'))

        a = np.array([1, 4, 0, 7, 2], dtype='m8[s]')
        assert_equal(np.maximum.reduce(a).dtype, np.dtype('m8[s]'))
        assert_equal(np.maximum.reduce(a),
                     np.timedelta64(7, 's'))

    def test_datetime_busday_offset(self):
        # First Monday in June
        assert_equal(
            np.busday_offset('2011-06', 0, roll='forward', weekmask='Mon'),
            np.datetime64('2011-06-06'))
        # Last Monday in June
        assert_equal(
            np.busday_offset('2011-07', -1, roll='forward', weekmask='Mon'),
            np.datetime64('2011-06-27'))
        assert_equal(
            np.busday_offset('2011-07', -1, roll='forward', weekmask='Mon'),
            np.datetime64('2011-06-27'))

        # Default M-F business days, different roll modes
        assert_equal(np.busday_offset('2010-08', 0, roll='backward'),
                     np.datetime64('2010-07-30'))
        assert_equal(np.busday_offset('2010-08', 0, roll='preceding'),
                     np.datetime64('2010-07-30'))
        assert_equal(np.busday_offset('2010-08', 0, roll='modifiedpreceding'),
                     np.datetime64('2010-08-02'))
        assert_equal(np.busday_offset('2010-08', 0, roll='modifiedfollowing'),
                     np.datetime64('2010-08-02'))
        assert_equal(np.busday_offset('2010-08', 0, roll='forward'),
                     np.datetime64('2010-08-02'))
        assert_equal(np.busday_offset('2010-08', 0, roll='following'),
                     np.datetime64('2010-08-02'))
        assert_equal(np.busday_offset('2010-10-30', 0, roll='following'),
                     np.datetime64('2010-11-01'))
        assert_equal(
                np.busday_offset('2010-10-30', 0, roll='modifiedfollowing'),
                np.datetime64('2010-10-29'))
        assert_equal(
                np.busday_offset('2010-10-30', 0, roll='modifiedpreceding'),
                np.datetime64('2010-10-29'))
        assert_equal(
                np.busday_offset('2010-10-16', 0, roll='modifiedfollowing'),
                np.datetime64('2010-10-18'))
        assert_equal(
                np.busday_offset('2010-10-16', 0, roll='modifiedpreceding'),
                np.datetime64('2010-10-15'))
        # roll='raise' by default
        assert_raises(ValueError, np.busday_offset, '2011-06-04', 0)

        # Bigger offset values
        assert_equal(np.busday_offset('2006-02-01', 25),
                     np.datetime64('2006-03-08'))
        assert_equal(np.busday_offset('2006-03-08', -25),
                     np.datetime64('2006-02-01'))
        assert_equal(np.busday_offset('2007-02-25', 11, weekmask='SatSun'),
                     np.datetime64('2007-04-07'))
        assert_equal(np.busday_offset('2007-04-07', -11, weekmask='SatSun'),
                     np.datetime64('2007-02-25'))

        # NaT values when roll is not raise
        assert_equal(np.busday_offset(np.datetime64('NaT'), 1, roll='nat'),
                     np.datetime64('NaT'))
        assert_equal(np.busday_offset(np.datetime64('NaT'), 1, roll='following'),
                     np.datetime64('NaT'))
        assert_equal(np.busday_offset(np.datetime64('NaT'), 1, roll='preceding'),
                     np.datetime64('NaT'))

    def test_datetime_busdaycalendar(self):
        # Check that it removes NaT, duplicates, and weekends
        # and sorts the result.
        bdd = np.busdaycalendar(
            holidays=['NaT', '2011-01-17', '2011-03-06', 'NaT',
                       '2011-12-26', '2011-05-30', '2011-01-17'])
        assert_equal(bdd.holidays,
            np.array(['2011-01-17', '2011-05-30', '2011-12-26'], dtype='M8'))
        # Default M-F weekmask
        assert_equal(bdd.weekmask, np.array([1, 1, 1, 1, 1, 0, 0], dtype='?'))

        # Check string weekmask with varying whitespace.
        bdd = np.busdaycalendar(weekmask="Sun TueWed  Thu\tFri")
        assert_equal(bdd.weekmask, np.array([0, 1, 1, 1, 1, 0, 1], dtype='?'))

        # Check length 7 0/1 string
        bdd = np.busdaycalendar(weekmask="0011001")
        assert_equal(bdd.weekmask, np.array([0, 0, 1, 1, 0, 0, 1], dtype='?'))

        # Check length 7 string weekmask.
        bdd = np.busdaycalendar(weekmask="Mon Tue")
        assert_equal(bdd.weekmask, np.array([1, 1, 0, 0, 0, 0, 0], dtype='?'))

        # All-zeros weekmask should raise
        assert_raises(ValueError, np.busdaycalendar, weekmask=[0, 0, 0, 0, 0, 0, 0])
        # weekday names must be correct case
        assert_raises(ValueError, np.busdaycalendar, weekmask="satsun")
        # All-zeros weekmask should raise
        assert_raises(ValueError, np.busdaycalendar, weekmask="")
        # Invalid weekday name codes should raise
        assert_raises(ValueError, np.busdaycalendar, weekmask="Mon Tue We")
        assert_raises(ValueError, np.busdaycalendar, weekmask="Max")
        assert_raises(ValueError, np.busdaycalendar, weekmask="Monday Tue")

    def test_datetime_busday_holidays_offset(self):
        # With exactly one holiday
        assert_equal(
            np.busday_offset('2011-11-10', 1, holidays=['2011-11-11']),
            np.datetime64('2011-11-14'))
        assert_equal(
            np.busday_offset('2011-11-04', 5, holidays=['2011-11-11']),
            np.datetime64('2011-11-14'))
        assert_equal(
            np.busday_offset('2011-11-10', 5, holidays=['2011-11-11']),
            np.datetime64('2011-11-18'))
        assert_equal(
            np.busday_offset('2011-11-14', -1, holidays=['2011-11-11']),
            np.datetime64('2011-11-10'))
        assert_equal(
            np.busday_offset('2011-11-18', -5, holidays=['2011-11-11']),
            np.datetime64('2011-11-10'))
        assert_equal(
            np.busday_offset('2011-11-14', -5, holidays=['2011-11-11']),
            np.datetime64('2011-11-04'))
        # With the holiday appearing twice
        assert_equal(
            np.busday_offset('2011-11-10', 1,
                holidays=['2011-11-11', '2011-11-11']),
            np.datetime64('2011-11-14'))
        assert_equal(
            np.busday_offset('2011-11-14', -1,
                holidays=['2011-11-11', '2011-11-11']),
            np.datetime64('2011-11-10'))
        # With a NaT holiday
        assert_equal(
            np.busday_offset('2011-11-10', 1,
                holidays=['2011-11-11', 'NaT']),
            np.datetime64('2011-11-14'))
        assert_equal(
            np.busday_offset('2011-11-14', -1,
                holidays=['NaT', '2011-11-11']),
            np.datetime64('2011-11-10'))
        # With another holiday after
        assert_equal(
            np.busday_offset('2011-11-10', 1,
                holidays=['2011-11-11', '2011-11-24']),
            np.datetime64('2011-11-14'))
        assert_equal(
            np.busday_offset('2011-11-14', -1,
                holidays=['2011-11-11', '2011-11-24']),
            np.datetime64('2011-11-10'))
        # With another holiday before
        assert_equal(
            np.busday_offset('2011-11-10', 1,
                holidays=['2011-10-10', '2011-11-11']),
            np.datetime64('2011-11-14'))
        assert_equal(
            np.busday_offset('2011-11-14', -1,
                holidays=['2011-10-10', '2011-11-11']),
            np.datetime64('2011-11-10'))
        # With another holiday before and after
        assert_equal(
            np.busday_offset('2011-11-10', 1,
                holidays=['2011-10-10', '2011-11-11', '2011-11-24']),
            np.datetime64('2011-11-14'))
        assert_equal(
            np.busday_offset('2011-11-14', -1,
                holidays=['2011-10-10', '2011-11-11', '2011-11-24']),
            np.datetime64('2011-11-10'))

        # A bigger forward jump across more than one week/holiday
        holidays = ['2011-10-10', '2011-11-11', '2011-11-24',
                  '2011-12-25', '2011-05-30', '2011-02-21',
                  '2011-12-26', '2012-01-02']
        bdd = np.busdaycalendar(weekmask='1111100', holidays=holidays)
        assert_equal(
            np.busday_offset('2011-10-03', 4, holidays=holidays),
            np.busday_offset('2011-10-03', 4))
        assert_equal(
            np.busday_offset('2011-10-03', 5, holidays=holidays),
            np.busday_offset('2011-10-03', 5 + 1))
        assert_equal(
            np.busday_offset('2011-10-03', 27, holidays=holidays),
            np.busday_offset('2011-10-03', 27 + 1))
        assert_equal(
            np.busday_offset('2011-10-03', 28, holidays=holidays),
            np.busday_offset('2011-10-03', 28 + 2))
        assert_equal(
            np.busday_offset('2011-10-03', 35, holidays=holidays),
            np.busday_offset('2011-10-03', 35 + 2))
        assert_equal(
            np.busday_offset('2011-10-03', 36, holidays=holidays),
            np.busday_offset('2011-10-03', 36 + 3))
        assert_equal(
            np.busday_offset('2011-10-03', 56, holidays=holidays),
            np.busday_offset('2011-10-03', 56 + 3))
        assert_equal(
            np.busday_offset('2011-10-03', 57, holidays=holidays),
            np.busday_offset('2011-10-03', 57 + 4))
        assert_equal(
            np.busday_offset('2011-10-03', 60, holidays=holidays),
            np.busday_offset('2011-10-03', 60 + 4))
        assert_equal(
            np.busday_offset('2011-10-03', 61, holidays=holidays),
            np.busday_offset('2011-10-03', 61 + 5))
        assert_equal(
            np.busday_offset('2011-10-03', 61, busdaycal=bdd),
            np.busday_offset('2011-10-03', 61 + 5))
        # A bigger backward jump across more than one week/holiday
        assert_equal(
            np.busday_offset('2012-01-03', -1, holidays=holidays),
            np.busday_offset('2012-01-03', -1 - 1))
        assert_equal(
            np.busday_offset('2012-01-03', -4, holidays=holidays),
            np.busday_offset('2012-01-03', -4 - 1))
        assert_equal(
            np.busday_offset('2012-01-03', -5, holidays=holidays),
            np.busday_offset('2012-01-03', -5 - 2))
        assert_equal(
            np.busday_offset('2012-01-03', -25, holidays=holidays),
            np.busday_offset('2012-01-03', -25 - 2))
        assert_equal(
            np.busday_offset('2012-01-03', -26, holidays=holidays),
            np.busday_offset('2012-01-03', -26 - 3))
        assert_equal(
            np.busday_offset('2012-01-03', -33, holidays=holidays),
            np.busday_offset('2012-01-03', -33 - 3))
        assert_equal(
            np.busday_offset('2012-01-03', -34, holidays=holidays),
            np.busday_offset('2012-01-03', -34 - 4))
        assert_equal(
            np.busday_offset('2012-01-03', -56, holidays=holidays),
            np.busday_offset('2012-01-03', -56 - 4))
        assert_equal(
            np.busday_offset('2012-01-03', -57, holidays=holidays),
            np.busday_offset('2012-01-03', -57 - 5))
        assert_equal(
            np.busday_offset('2012-01-03', -57, busdaycal=bdd),
            np.busday_offset('2012-01-03', -57 - 5))

        # Can't supply both a weekmask/holidays and busdaycal
        assert_raises(ValueError, np.busday_offset, '2012-01-03', -15,
                        weekmask='1111100', busdaycal=bdd)
        assert_raises(ValueError, np.busday_offset, '2012-01-03', -15,
                        holidays=holidays, busdaycal=bdd)

        # Roll with the holidays
        assert_equal(
            np.busday_offset('2011-12-25', 0,
                roll='forward', holidays=holidays),
            np.datetime64('2011-12-27'))
        assert_equal(
            np.busday_offset('2011-12-26', 0,
                roll='forward', holidays=holidays),
            np.datetime64('2011-12-27'))
        assert_equal(
            np.busday_offset('2011-12-26', 0,
                roll='backward', holidays=holidays),
            np.datetime64('2011-12-23'))
        assert_equal(
            np.busday_offset('2012-02-27', 0,
                roll='modifiedfollowing',
                holidays=['2012-02-27', '2012-02-26', '2012-02-28',
                          '2012-03-01', '2012-02-29']),
            np.datetime64('2012-02-24'))
        assert_equal(
            np.busday_offset('2012-03-06', 0,
                roll='modifiedpreceding',
                holidays=['2012-03-02', '2012-03-03', '2012-03-01',
                          '2012-03-05', '2012-03-07', '2012-03-06']),
            np.datetime64('2012-03-08'))

    def test_datetime_busday_holidays_count(self):
        holidays = ['2011-01-01', '2011-10-10', '2011-11-11', '2011-11-24',
                    '2011-12-25', '2011-05-30', '2011-02-21', '2011-01-17',
                    '2011-12-26', '2012-01-02', '2011-02-21', '2011-05-30',
                    '2011-07-01', '2011-07-04', '2011-09-05', '2011-10-10']
        bdd = np.busdaycalendar(weekmask='1111100', holidays=holidays)

        # Validate against busday_offset broadcast against
        # a range of offsets
        dates = np.busday_offset('2011-01-01', np.arange(366),
                        roll='forward', busdaycal=bdd)
        assert_equal(np.busday_count('2011-01-01', dates, busdaycal=bdd),
                     np.arange(366))
        # Returns negative value when reversed
        assert_equal(np.busday_count(dates, '2011-01-01', busdaycal=bdd),
                     -np.arange(366))

        dates = np.busday_offset('2011-12-31', -np.arange(366),
                        roll='forward', busdaycal=bdd)
        assert_equal(np.busday_count(dates, '2011-12-31', busdaycal=bdd),
                     np.arange(366))
        # Returns negative value when reversed
        assert_equal(np.busday_count('2011-12-31', dates, busdaycal=bdd),
                     -np.arange(366))

        # Can't supply both a weekmask/holidays and busdaycal
        assert_raises(ValueError, np.busday_offset, '2012-01-03', '2012-02-03',
                        weekmask='1111100', busdaycal=bdd)
        assert_raises(ValueError, np.busday_offset, '2012-01-03', '2012-02-03',
                        holidays=holidays, busdaycal=bdd)

        # Number of Mondays in March 2011
        assert_equal(np.busday_count('2011-03', '2011-04', weekmask='Mon'), 4)
        # Returns negative value when reversed
        assert_equal(np.busday_count('2011-04', '2011-03', weekmask='Mon'), -4)

    def test_datetime_is_busday(self):
        holidays = ['2011-01-01', '2011-10-10', '2011-11-11', '2011-11-24',
                    '2011-12-25', '2011-05-30', '2011-02-21', '2011-01-17',
                    '2011-12-26', '2012-01-02', '2011-02-21', '2011-05-30',
                    '2011-07-01', '2011-07-04', '2011-09-05', '2011-10-10',
                    'NaT']
        bdd = np.busdaycalendar(weekmask='1111100', holidays=holidays)

        # Weekend/weekday tests
        assert_equal(np.is_busday('2011-01-01'), False)
        assert_equal(np.is_busday('2011-01-02'), False)
        assert_equal(np.is_busday('2011-01-03'), True)

        # All the holidays are not business days
        assert_equal(np.is_busday(holidays, busdaycal=bdd),
                     np.zeros(len(holidays), dtype='?'))

    def test_datetime_y2038(self):
        # Test parsing on either side of the Y2038 boundary
        a = np.datetime64('2038-01-19T03:14:07')
        assert_equal(a.view(np.int64), 2**31 - 1)
        a = np.datetime64('2038-01-19T03:14:08')
        assert_equal(a.view(np.int64), 2**31)

        # Test parsing on either side of the Y2038 boundary with
        # a manually specified timezone offset
        with assert_warns(DeprecationWarning):
            a = np.datetime64('2038-01-19T04:14:07+0100')
            assert_equal(a.view(np.int64), 2**31 - 1)
        with assert_warns(DeprecationWarning):
            a = np.datetime64('2038-01-19T04:14:08+0100')
            assert_equal(a.view(np.int64), 2**31)

        # Test parsing a date after Y2038
        a = np.datetime64('2038-01-20T13:21:14')
        assert_equal(str(a), '2038-01-20T13:21:14')

    def test_isnat(self):
        assert_(np.isnat(np.datetime64('NaT', 'ms')))
        assert_(np.isnat(np.datetime64('NaT', 'ns')))
        assert_(not np.isnat(np.datetime64('2038-01-19T03:14:07')))

        assert_(np.isnat(np.timedelta64('NaT', "ms")))
        assert_(not np.isnat(np.timedelta64(34, "ms")))

        res = np.array([False, False, True])
        for unit in ['Y', 'M', 'W', 'D',
                     'h', 'm', 's', 'ms', 'us',
                     'ns', 'ps', 'fs', 'as']:
            arr = np.array([123, -321, "NaT"], dtype='<datetime64[%s]' % unit)
            assert_equal(np.isnat(arr), res)
            arr = np.array([123, -321, "NaT"], dtype='>datetime64[%s]' % unit)
            assert_equal(np.isnat(arr), res)
            arr = np.array([123, -321, "NaT"], dtype='<timedelta64[%s]' % unit)
            assert_equal(np.isnat(arr), res)
            arr = np.array([123, -321, "NaT"], dtype='>timedelta64[%s]' % unit)
            assert_equal(np.isnat(arr), res)

    def test_isnat_error(self):
        # Test that only datetime dtype arrays are accepted
        for t in np.typecodes["All"]:
            if t in np.typecodes["Datetime"]:
                continue
            assert_raises(TypeError, np.isnat, np.zeros(10, t))

    def test_corecursive_input(self):
        # construct a co-recursive list
        a, b = [], []
        a.append(b)
        b.append(a)
        obj_arr = np.array([None])
        obj_arr[0] = a

        # gh-11154: This shouldn't cause a C stack overflow
        assert_raises(RecursionError, obj_arr.astype, 'M8')
        assert_raises(RecursionError, obj_arr.astype, 'm8')


class TestDateTimeData(object):

    def test_basic(self):
        a = np.array(['1980-03-23'], dtype=np.datetime64)
        assert_equal(np.datetime_data(a.dtype), ('D', 1))<|MERGE_RESOLUTION|>--- conflicted
+++ resolved
@@ -6,16 +6,10 @@
 import datetime
 import pytest
 from numpy.testing import (
-<<<<<<< HEAD
-    run_module_suite, assert_, assert_equal, assert_raises, assert_array_equal,
-    assert_warns, dec, suppress_warnings
-)
-=======
     assert_, assert_equal, assert_raises, assert_warns, suppress_warnings,
-    assert_raises_regex,
+    assert_raises_regex, assert_array_equal
     )
 from numpy.core.numeric import pickle
->>>>>>> 806a9453
 
 # Use pytz to test out various time zones if available
 try:
