from __future__ import division, absolute_import, print_function

try:
    # Accessing collections abstract classes from collections
    # has been deprecated since Python 3.3
    import collections.abc as collections_abc
except ImportError:
    import collections as collections_abc
import tempfile
import sys
import shutil
import warnings
import operator
import io
import itertools
import functools
import ctypes
import os
import gc
import weakref
import pytest
from contextlib import contextmanager
from test.support import no_tracing

from numpy.compat import pickle

try:
    import pathlib
except ImportError:
    try:
        import pathlib2 as pathlib
    except ImportError:
        pathlib = None

if sys.version_info[0] >= 3:
    import builtins
else:
    import __builtin__ as builtins
from decimal import Decimal

import numpy as np
from numpy.compat import strchar, unicode
import numpy.core._multiarray_tests as _multiarray_tests
from numpy.testing import (
    assert_, assert_raises, assert_warns, assert_equal, assert_almost_equal,
    assert_array_equal, assert_raises_regex, assert_array_almost_equal,
    assert_allclose, IS_PYPY, HAS_REFCOUNT, assert_array_less, runstring,
    temppath, suppress_warnings, break_cycles,
    )
from numpy.core.tests._locales import CommaDecimalPointLocale

# Need to test an object that does not fully implement math interface
from datetime import timedelta, datetime


if sys.version_info[:2] > (3, 2):
    # In Python 3.3 the representation of empty shape, strides and sub-offsets
    # is an empty tuple instead of None.
    # https://docs.python.org/dev/whatsnew/3.3.html#api-changes
    EMPTY = ()
else:
    EMPTY = None


def _aligned_zeros(shape, dtype=float, order="C", align=None):
    """
    Allocate a new ndarray with aligned memory.

    The ndarray is guaranteed *not* aligned to twice the requested alignment.
    Eg, if align=4, guarantees it is not aligned to 8. If align=None uses
    dtype.alignment."""
    dtype = np.dtype(dtype)
    if dtype == np.dtype(object):
        # Can't do this, fall back to standard allocation (which
        # should always be sufficiently aligned)
        if align is not None:
            raise ValueError("object array alignment not supported")
        return np.zeros(shape, dtype=dtype, order=order)
    if align is None:
        align = dtype.alignment
    if not hasattr(shape, '__len__'):
        shape = (shape,)
    size = functools.reduce(operator.mul, shape) * dtype.itemsize
    buf = np.empty(size + 2*align + 1, np.uint8)

    ptr = buf.__array_interface__['data'][0]
    offset = ptr % align
    if offset != 0:
        offset = align - offset
    if (ptr % (2*align)) == 0:
        offset += align

    # Note: slices producing 0-size arrays do not necessarily change
    # data pointer --- so we use and allocate size+1
    buf = buf[offset:offset+size+1][:-1]
    data = np.ndarray(shape, dtype, buf, order=order)
    data.fill(0)
    return data


class TestFlags(object):
    def setup(self):
        self.a = np.arange(10)

    def test_writeable(self):
        mydict = locals()
        self.a.flags.writeable = False
        assert_raises(ValueError, runstring, 'self.a[0] = 3', mydict)
        assert_raises(ValueError, runstring, 'self.a[0:1].itemset(3)', mydict)
        self.a.flags.writeable = True
        self.a[0] = 5
        self.a[0] = 0

    def test_writeable_any_base(self):
        # Ensure that any base being writeable is sufficient to change flag;
        # this is especially interesting for arrays from an array interface.
        arr = np.arange(10)

        class subclass(np.ndarray):
            pass

        # Create subclass so base will not be collapsed, this is OK to change
        view1 = arr.view(subclass)
        view2 = view1[...]
        arr.flags.writeable = False
        view2.flags.writeable = False
        view2.flags.writeable = True  # Can be set to True again.

        arr = np.arange(10)

        class frominterface:
            def __init__(self, arr):
                self.arr = arr
                self.__array_interface__ = arr.__array_interface__

        view1 = np.asarray(frominterface)
        view2 = view1[...]
        view2.flags.writeable = False
        view2.flags.writeable = True

        view1.flags.writeable = False
        view2.flags.writeable = False
        with assert_raises(ValueError):
            # Must assume not writeable, since only base is not:
            view2.flags.writeable = True

    def test_writeable_from_readonly(self):
        # gh-9440 - make sure fromstring, from buffer on readonly buffers
        # set writeable False
        data = b'\x00' * 100
        vals = np.frombuffer(data, 'B')
        assert_raises(ValueError, vals.setflags, write=True)
        types = np.dtype( [('vals', 'u1'), ('res3', 'S4')] )
        values = np.core.records.fromstring(data, types)
        vals = values['vals']
        assert_raises(ValueError, vals.setflags, write=True)

    def test_writeable_from_buffer(self):
        data = bytearray(b'\x00' * 100)
        vals = np.frombuffer(data, 'B')
        assert_(vals.flags.writeable)
        vals.setflags(write=False)
        assert_(vals.flags.writeable is False)
        vals.setflags(write=True)
        assert_(vals.flags.writeable)
        types = np.dtype( [('vals', 'u1'), ('res3', 'S4')] )
        values = np.core.records.fromstring(data, types)
        vals = values['vals']
        assert_(vals.flags.writeable)
        vals.setflags(write=False)
        assert_(vals.flags.writeable is False)
        vals.setflags(write=True)
        assert_(vals.flags.writeable)

    @pytest.mark.skipif(sys.version_info[0] < 3, reason="Python 2 always copies")
    @pytest.mark.skipif(IS_PYPY, reason="PyPy always copies")
    def test_writeable_pickle(self):
        import pickle
        # Small arrays will be copied without setting base.
        # See condition for using PyArray_SetBaseObject in
        # array_setstate.
        a = np.arange(1000)
        for v in range(pickle.HIGHEST_PROTOCOL):
            vals = pickle.loads(pickle.dumps(a, v))
            assert_(vals.flags.writeable)
            assert_(isinstance(vals.base, bytes))

    def test_writeable_from_c_data(self):
        # Test that the writeable flag can be changed for an array wrapping
        # low level C-data, but not owning its data.
        # Also see that this is deprecated to change from python.
        from numpy.core._multiarray_tests import get_c_wrapping_array

        arr_writeable = get_c_wrapping_array(True)
        assert not arr_writeable.flags.owndata
        assert arr_writeable.flags.writeable
        view = arr_writeable[...]

        # Toggling the writeable flag works on the view:
        view.flags.writeable = False
        assert not view.flags.writeable
        view.flags.writeable = True
        assert view.flags.writeable
        # Flag can be unset on the arr_writeable:
        arr_writeable.flags.writeable = False

        arr_readonly = get_c_wrapping_array(False)
        assert not arr_readonly.flags.owndata
        assert not arr_readonly.flags.writeable

        for arr in [arr_writeable, arr_readonly]:
            view = arr[...]
            view.flags.writeable = False  # make sure it is readonly
            arr.flags.writeable = False
            assert not arr.flags.writeable

            with assert_raises(ValueError):
                view.flags.writeable = True

            with warnings.catch_warnings():
                warnings.simplefilter("error", DeprecationWarning)
                with assert_raises(DeprecationWarning):
                    arr.flags.writeable = True

            with assert_warns(DeprecationWarning):
                arr.flags.writeable = True

    def test_warnonwrite(self):
        a = np.arange(10)
        a.flags._warn_on_write = True
        with warnings.catch_warnings(record=True) as w:
            warnings.filterwarnings('always')
            a[1] = 10
            a[2] = 10
            # only warn once
            assert_(len(w) == 1)

    def test_otherflags(self):
        assert_equal(self.a.flags.carray, True)
        assert_equal(self.a.flags['C'], True)
        assert_equal(self.a.flags.farray, False)
        assert_equal(self.a.flags.behaved, True)
        assert_equal(self.a.flags.fnc, False)
        assert_equal(self.a.flags.forc, True)
        assert_equal(self.a.flags.owndata, True)
        assert_equal(self.a.flags.writeable, True)
        assert_equal(self.a.flags.aligned, True)
        with assert_warns(DeprecationWarning):
            assert_equal(self.a.flags.updateifcopy, False)
        with assert_warns(DeprecationWarning):
            assert_equal(self.a.flags['U'], False)
            assert_equal(self.a.flags['UPDATEIFCOPY'], False)
        assert_equal(self.a.flags.writebackifcopy, False)
        assert_equal(self.a.flags['X'], False)
        assert_equal(self.a.flags['WRITEBACKIFCOPY'], False)

    def test_string_align(self):
        a = np.zeros(4, dtype=np.dtype('|S4'))
        assert_(a.flags.aligned)
        # not power of two are accessed byte-wise and thus considered aligned
        a = np.zeros(5, dtype=np.dtype('|S4'))
        assert_(a.flags.aligned)

    def test_void_align(self):
        a = np.zeros(4, dtype=np.dtype([("a", "i4"), ("b", "i4")]))
        assert_(a.flags.aligned)


class TestHash(object):
    # see #3793
    def test_int(self):
        for st, ut, s in [(np.int8, np.uint8, 8),
                          (np.int16, np.uint16, 16),
                          (np.int32, np.uint32, 32),
                          (np.int64, np.uint64, 64)]:
            for i in range(1, s):
                assert_equal(hash(st(-2**i)), hash(-2**i),
                             err_msg="%r: -2**%d" % (st, i))
                assert_equal(hash(st(2**(i - 1))), hash(2**(i - 1)),
                             err_msg="%r: 2**%d" % (st, i - 1))
                assert_equal(hash(st(2**i - 1)), hash(2**i - 1),
                             err_msg="%r: 2**%d - 1" % (st, i))

                i = max(i - 1, 1)
                assert_equal(hash(ut(2**(i - 1))), hash(2**(i - 1)),
                             err_msg="%r: 2**%d" % (ut, i - 1))
                assert_equal(hash(ut(2**i - 1)), hash(2**i - 1),
                             err_msg="%r: 2**%d - 1" % (ut, i))


class TestAttributes(object):
    def setup(self):
        self.one = np.arange(10)
        self.two = np.arange(20).reshape(4, 5)
        self.three = np.arange(60, dtype=np.float64).reshape(2, 5, 6)

    def test_attributes(self):
        assert_equal(self.one.shape, (10,))
        assert_equal(self.two.shape, (4, 5))
        assert_equal(self.three.shape, (2, 5, 6))
        self.three.shape = (10, 3, 2)
        assert_equal(self.three.shape, (10, 3, 2))
        self.three.shape = (2, 5, 6)
        assert_equal(self.one.strides, (self.one.itemsize,))
        num = self.two.itemsize
        assert_equal(self.two.strides, (5*num, num))
        num = self.three.itemsize
        assert_equal(self.three.strides, (30*num, 6*num, num))
        assert_equal(self.one.ndim, 1)
        assert_equal(self.two.ndim, 2)
        assert_equal(self.three.ndim, 3)
        num = self.two.itemsize
        assert_equal(self.two.size, 20)
        assert_equal(self.two.nbytes, 20*num)
        assert_equal(self.two.itemsize, self.two.dtype.itemsize)
        assert_equal(self.two.base, np.arange(20))

    def test_dtypeattr(self):
        assert_equal(self.one.dtype, np.dtype(np.int_))
        assert_equal(self.three.dtype, np.dtype(np.float_))
        assert_equal(self.one.dtype.char, 'l')
        assert_equal(self.three.dtype.char, 'd')
        assert_(self.three.dtype.str[0] in '<>')
        assert_equal(self.one.dtype.str[1], 'i')
        assert_equal(self.three.dtype.str[1], 'f')

    def test_int_subclassing(self):
        # Regression test for https://github.com/numpy/numpy/pull/3526

        numpy_int = np.int_(0)

        if sys.version_info[0] >= 3:
            # On Py3k int_ should not inherit from int, because it's not
            # fixed-width anymore
            assert_equal(isinstance(numpy_int, int), False)
        else:
            # Otherwise, it should inherit from int...
            assert_equal(isinstance(numpy_int, int), True)

            # ... and fast-path checks on C-API level should also work
            from numpy.core._multiarray_tests import test_int_subclass
            assert_equal(test_int_subclass(numpy_int), True)

    def test_stridesattr(self):
        x = self.one

        def make_array(size, offset, strides):
            return np.ndarray(size, buffer=x, dtype=int,
                              offset=offset*x.itemsize,
                              strides=strides*x.itemsize)

        assert_equal(make_array(4, 4, -1), np.array([4, 3, 2, 1]))
        assert_raises(ValueError, make_array, 4, 4, -2)
        assert_raises(ValueError, make_array, 4, 2, -1)
        assert_raises(ValueError, make_array, 8, 3, 1)
        assert_equal(make_array(8, 3, 0), np.array([3]*8))
        # Check behavior reported in gh-2503:
        assert_raises(ValueError, make_array, (2, 3), 5, np.array([-2, -3]))
        make_array(0, 0, 10)

    def test_set_stridesattr(self):
        x = self.one

        def make_array(size, offset, strides):
            try:
                r = np.ndarray([size], dtype=int, buffer=x,
                               offset=offset*x.itemsize)
            except Exception as e:
                raise RuntimeError(e)
            r.strides = strides = strides*x.itemsize
            return r

        assert_equal(make_array(4, 4, -1), np.array([4, 3, 2, 1]))
        assert_equal(make_array(7, 3, 1), np.array([3, 4, 5, 6, 7, 8, 9]))
        assert_raises(ValueError, make_array, 4, 4, -2)
        assert_raises(ValueError, make_array, 4, 2, -1)
        assert_raises(RuntimeError, make_array, 8, 3, 1)
        # Check that the true extent of the array is used.
        # Test relies on as_strided base not exposing a buffer.
        x = np.lib.stride_tricks.as_strided(np.arange(1), (10, 10), (0, 0))

        def set_strides(arr, strides):
            arr.strides = strides

        assert_raises(ValueError, set_strides, x, (10*x.itemsize, x.itemsize))

        # Test for offset calculations:
        x = np.lib.stride_tricks.as_strided(np.arange(10, dtype=np.int8)[-1],
                                                    shape=(10,), strides=(-1,))
        assert_raises(ValueError, set_strides, x[::-1], -1)
        a = x[::-1]
        a.strides = 1
        a[::2].strides = 2

    def test_fill(self):
        for t in "?bhilqpBHILQPfdgFDGO":
            x = np.empty((3, 2, 1), t)
            y = np.empty((3, 2, 1), t)
            x.fill(1)
            y[...] = 1
            assert_equal(x, y)

    def test_fill_max_uint64(self):
        x = np.empty((3, 2, 1), dtype=np.uint64)
        y = np.empty((3, 2, 1), dtype=np.uint64)
        value = 2**64 - 1
        y[...] = value
        x.fill(value)
        assert_array_equal(x, y)

    def test_fill_struct_array(self):
        # Filling from a scalar
        x = np.array([(0, 0.0), (1, 1.0)], dtype='i4,f8')
        x.fill(x[0])
        assert_equal(x['f1'][1], x['f1'][0])
        # Filling from a tuple that can be converted
        # to a scalar
        x = np.zeros(2, dtype=[('a', 'f8'), ('b', 'i4')])
        x.fill((3.5, -2))
        assert_array_equal(x['a'], [3.5, 3.5])
        assert_array_equal(x['b'], [-2, -2])


class TestArrayConstruction(object):
    def test_array(self):
        d = np.ones(6)
        r = np.array([d, d])
        assert_equal(r, np.ones((2, 6)))

        d = np.ones(6)
        tgt = np.ones((2, 6))
        r = np.array([d, d])
        assert_equal(r, tgt)
        tgt[1] = 2
        r = np.array([d, d + 1])
        assert_equal(r, tgt)

        d = np.ones(6)
        r = np.array([[d, d]])
        assert_equal(r, np.ones((1, 2, 6)))

        d = np.ones(6)
        r = np.array([[d, d], [d, d]])
        assert_equal(r, np.ones((2, 2, 6)))

        d = np.ones((6, 6))
        r = np.array([d, d])
        assert_equal(r, np.ones((2, 6, 6)))

        d = np.ones((6, ))
        r = np.array([[d, d + 1], d + 2])
        assert_equal(len(r), 2)
        assert_equal(r[0], [d, d + 1])
        assert_equal(r[1], d + 2)

        tgt = np.ones((2, 3), dtype=bool)
        tgt[0, 2] = False
        tgt[1, 0:2] = False
        r = np.array([[True, True, False], [False, False, True]])
        assert_equal(r, tgt)
        r = np.array([[True, False], [True, False], [False, True]])
        assert_equal(r, tgt.T)

    def test_array_empty(self):
        assert_raises(TypeError, np.array)

    def test_array_copy_false(self):
        d = np.array([1, 2, 3])
        e = np.array(d, copy=False)
        d[1] = 3
        assert_array_equal(e, [1, 3, 3])
        e = np.array(d, copy=False, order='F')
        d[1] = 4
        assert_array_equal(e, [1, 4, 3])
        e[2] = 7
        assert_array_equal(d, [1, 4, 7])

    def test_array_copy_true(self):
        d = np.array([[1,2,3], [1, 2, 3]])
        e = np.array(d, copy=True)
        d[0, 1] = 3
        e[0, 2] = -7
        assert_array_equal(e, [[1, 2, -7], [1, 2, 3]])
        assert_array_equal(d, [[1, 3, 3], [1, 2, 3]])
        e = np.array(d, copy=True, order='F')
        d[0, 1] = 5
        e[0, 2] = 7
        assert_array_equal(e, [[1, 3, 7], [1, 2, 3]])
        assert_array_equal(d, [[1, 5, 3], [1,2,3]])

    def test_array_cont(self):
        d = np.ones(10)[::2]
        assert_(np.ascontiguousarray(d).flags.c_contiguous)
        assert_(np.ascontiguousarray(d).flags.f_contiguous)
        assert_(np.asfortranarray(d).flags.c_contiguous)
        assert_(np.asfortranarray(d).flags.f_contiguous)
        d = np.ones((10, 10))[::2,::2]
        assert_(np.ascontiguousarray(d).flags.c_contiguous)
        assert_(np.asfortranarray(d).flags.f_contiguous)


class TestAssignment(object):
    def test_assignment_broadcasting(self):
        a = np.arange(6).reshape(2, 3)

        # Broadcasting the input to the output
        a[...] = np.arange(3)
        assert_equal(a, [[0, 1, 2], [0, 1, 2]])
        a[...] = np.arange(2).reshape(2, 1)
        assert_equal(a, [[0, 0, 0], [1, 1, 1]])

        # For compatibility with <= 1.5, a limited version of broadcasting
        # the output to the input.
        #
        # This behavior is inconsistent with NumPy broadcasting
        # in general, because it only uses one of the two broadcasting
        # rules (adding a new "1" dimension to the left of the shape),
        # applied to the output instead of an input. In NumPy 2.0, this kind
        # of broadcasting assignment will likely be disallowed.
        a[...] = np.arange(6)[::-1].reshape(1, 2, 3)
        assert_equal(a, [[5, 4, 3], [2, 1, 0]])
        # The other type of broadcasting would require a reduction operation.

        def assign(a, b):
            a[...] = b

        assert_raises(ValueError, assign, a, np.arange(12).reshape(2, 2, 3))

    def test_assignment_errors(self):
        # Address issue #2276
        class C:
            pass
        a = np.zeros(1)

        def assign(v):
            a[0] = v

        assert_raises((AttributeError, TypeError), assign, C())
        assert_raises(ValueError, assign, [1])

    def test_unicode_assignment(self):
        # gh-5049
        from numpy.core.numeric import set_string_function

        @contextmanager
        def inject_str(s):
            """ replace ndarray.__str__ temporarily """
            set_string_function(lambda x: s, repr=False)
            try:
                yield
            finally:
                set_string_function(None, repr=False)

        a1d = np.array([u'test'])
        a0d = np.array(u'done')
        with inject_str(u'bad'):
            a1d[0] = a0d  # previously this would invoke __str__
        assert_equal(a1d[0], u'done')

        # this would crash for the same reason
        np.array([np.array(u'\xe5\xe4\xf6')])

    def test_stringlike_empty_list(self):
        # gh-8902
        u = np.array([u'done'])
        b = np.array([b'done'])

        class bad_sequence(object):
            def __getitem__(self): pass
            def __len__(self): raise RuntimeError

        assert_raises(ValueError, operator.setitem, u, 0, [])
        assert_raises(ValueError, operator.setitem, b, 0, [])

        assert_raises(ValueError, operator.setitem, u, 0, bad_sequence())
        assert_raises(ValueError, operator.setitem, b, 0, bad_sequence())

    def test_longdouble_assignment(self):
        # only relevant if longdouble is larger than float
        # we're looking for loss of precision

        for dtype in (np.longdouble, np.longcomplex):
            # gh-8902
            tinyb = np.nextafter(np.longdouble(0), 1).astype(dtype)
            tinya = np.nextafter(np.longdouble(0), -1).astype(dtype)

            # construction
            tiny1d = np.array([tinya])
            assert_equal(tiny1d[0], tinya)

            # scalar = scalar
            tiny1d[0] = tinyb
            assert_equal(tiny1d[0], tinyb)

            # 0d = scalar
            tiny1d[0, ...] = tinya
            assert_equal(tiny1d[0], tinya)

            # 0d = 0d
            tiny1d[0, ...] = tinyb[...]
            assert_equal(tiny1d[0], tinyb)

            # scalar = 0d
            tiny1d[0] = tinyb[...]
            assert_equal(tiny1d[0], tinyb)

            arr = np.array([np.array(tinya)])
            assert_equal(arr[0], tinya)

    def test_cast_to_string(self):
        # cast to str should do "str(scalar)", not "str(scalar.item())"
        # Example: In python2, str(float) is truncated, so we want to avoid
        # str(np.float64(...).item()) as this would incorrectly truncate.
        a = np.zeros(1, dtype='S20')
        a[:] = np.array(['1.12345678901234567890'], dtype='f8')
        assert_equal(a[0], b"1.1234567890123457")


class TestDtypedescr(object):
    def test_construction(self):
        d1 = np.dtype('i4')
        assert_equal(d1, np.dtype(np.int32))
        d2 = np.dtype('f8')
        assert_equal(d2, np.dtype(np.float64))

    def test_byteorders(self):
        assert_(np.dtype('<i4') != np.dtype('>i4'))
        assert_(np.dtype([('a', '<i4')]) != np.dtype([('a', '>i4')]))

    def test_structured_non_void(self):
        fields = [('a', '<i2'), ('b', '<i2')]
        dt_int = np.dtype(('i4', fields))
        assert_equal(str(dt_int), "(numpy.int32, [('a', '<i2'), ('b', '<i2')])")

        # gh-9821
        arr_int = np.zeros(4, dt_int)
        assert_equal(repr(arr_int),
            "array([0, 0, 0, 0], dtype=(numpy.int32, [('a', '<i2'), ('b', '<i2')]))")


class TestZeroRank(object):
    def setup(self):
        self.d = np.array(0), np.array('x', object)

    def test_ellipsis_subscript(self):
        a, b = self.d
        assert_equal(a[...], 0)
        assert_equal(b[...], 'x')
        assert_(a[...].base is a)  # `a[...] is a` in numpy <1.9.
        assert_(b[...].base is b)  # `b[...] is b` in numpy <1.9.

    def test_empty_subscript(self):
        a, b = self.d
        assert_equal(a[()], 0)
        assert_equal(b[()], 'x')
        assert_(type(a[()]) is a.dtype.type)
        assert_(type(b[()]) is str)

    def test_invalid_subscript(self):
        a, b = self.d
        assert_raises(IndexError, lambda x: x[0], a)
        assert_raises(IndexError, lambda x: x[0], b)
        assert_raises(IndexError, lambda x: x[np.array([], int)], a)
        assert_raises(IndexError, lambda x: x[np.array([], int)], b)

    def test_ellipsis_subscript_assignment(self):
        a, b = self.d
        a[...] = 42
        assert_equal(a, 42)
        b[...] = ''
        assert_equal(b.item(), '')

    def test_empty_subscript_assignment(self):
        a, b = self.d
        a[()] = 42
        assert_equal(a, 42)
        b[()] = ''
        assert_equal(b.item(), '')

    def test_invalid_subscript_assignment(self):
        a, b = self.d

        def assign(x, i, v):
            x[i] = v

        assert_raises(IndexError, assign, a, 0, 42)
        assert_raises(IndexError, assign, b, 0, '')
        assert_raises(ValueError, assign, a, (), '')

    def test_newaxis(self):
        a, b = self.d
        assert_equal(a[np.newaxis].shape, (1,))
        assert_equal(a[..., np.newaxis].shape, (1,))
        assert_equal(a[np.newaxis, ...].shape, (1,))
        assert_equal(a[..., np.newaxis].shape, (1,))
        assert_equal(a[np.newaxis, ..., np.newaxis].shape, (1, 1))
        assert_equal(a[..., np.newaxis, np.newaxis].shape, (1, 1))
        assert_equal(a[np.newaxis, np.newaxis, ...].shape, (1, 1))
        assert_equal(a[(np.newaxis,)*10].shape, (1,)*10)

    def test_invalid_newaxis(self):
        a, b = self.d

        def subscript(x, i):
            x[i]

        assert_raises(IndexError, subscript, a, (np.newaxis, 0))
        assert_raises(IndexError, subscript, a, (np.newaxis,)*50)

    def test_constructor(self):
        x = np.ndarray(())
        x[()] = 5
        assert_equal(x[()], 5)
        y = np.ndarray((), buffer=x)
        y[()] = 6
        assert_equal(x[()], 6)

    def test_output(self):
        x = np.array(2)
        assert_raises(ValueError, np.add, x, [1], x)

    def test_real_imag(self):
        # contiguity checks are for gh-11245
        x = np.array(1j)
        xr = x.real
        xi = x.imag

        assert_equal(xr, np.array(0))
        assert_(type(xr) is np.ndarray)
        assert_equal(xr.flags.contiguous, True)
        assert_equal(xr.flags.f_contiguous, True)

        assert_equal(xi, np.array(1))
        assert_(type(xi) is np.ndarray)
        assert_equal(xi.flags.contiguous, True)
        assert_equal(xi.flags.f_contiguous, True)


class TestScalarIndexing(object):
    def setup(self):
        self.d = np.array([0, 1])[0]

    def test_ellipsis_subscript(self):
        a = self.d
        assert_equal(a[...], 0)
        assert_equal(a[...].shape, ())

    def test_empty_subscript(self):
        a = self.d
        assert_equal(a[()], 0)
        assert_equal(a[()].shape, ())

    def test_invalid_subscript(self):
        a = self.d
        assert_raises(IndexError, lambda x: x[0], a)
        assert_raises(IndexError, lambda x: x[np.array([], int)], a)

    def test_invalid_subscript_assignment(self):
        a = self.d

        def assign(x, i, v):
            x[i] = v

        assert_raises(TypeError, assign, a, 0, 42)

    def test_newaxis(self):
        a = self.d
        assert_equal(a[np.newaxis].shape, (1,))
        assert_equal(a[..., np.newaxis].shape, (1,))
        assert_equal(a[np.newaxis, ...].shape, (1,))
        assert_equal(a[..., np.newaxis].shape, (1,))
        assert_equal(a[np.newaxis, ..., np.newaxis].shape, (1, 1))
        assert_equal(a[..., np.newaxis, np.newaxis].shape, (1, 1))
        assert_equal(a[np.newaxis, np.newaxis, ...].shape, (1, 1))
        assert_equal(a[(np.newaxis,)*10].shape, (1,)*10)

    def test_invalid_newaxis(self):
        a = self.d

        def subscript(x, i):
            x[i]

        assert_raises(IndexError, subscript, a, (np.newaxis, 0))
        assert_raises(IndexError, subscript, a, (np.newaxis,)*50)

    def test_overlapping_assignment(self):
        # With positive strides
        a = np.arange(4)
        a[:-1] = a[1:]
        assert_equal(a, [1, 2, 3, 3])

        a = np.arange(4)
        a[1:] = a[:-1]
        assert_equal(a, [0, 0, 1, 2])

        # With positive and negative strides
        a = np.arange(4)
        a[:] = a[::-1]
        assert_equal(a, [3, 2, 1, 0])

        a = np.arange(6).reshape(2, 3)
        a[::-1,:] = a[:, ::-1]
        assert_equal(a, [[5, 4, 3], [2, 1, 0]])

        a = np.arange(6).reshape(2, 3)
        a[::-1, ::-1] = a[:, ::-1]
        assert_equal(a, [[3, 4, 5], [0, 1, 2]])

        # With just one element overlapping
        a = np.arange(5)
        a[:3] = a[2:]
        assert_equal(a, [2, 3, 4, 3, 4])

        a = np.arange(5)
        a[2:] = a[:3]
        assert_equal(a, [0, 1, 0, 1, 2])

        a = np.arange(5)
        a[2::-1] = a[2:]
        assert_equal(a, [4, 3, 2, 3, 4])

        a = np.arange(5)
        a[2:] = a[2::-1]
        assert_equal(a, [0, 1, 2, 1, 0])

        a = np.arange(5)
        a[2::-1] = a[:1:-1]
        assert_equal(a, [2, 3, 4, 3, 4])

        a = np.arange(5)
        a[:1:-1] = a[2::-1]
        assert_equal(a, [0, 1, 0, 1, 2])


class TestCreation(object):
    """
    Test the np.array constructor
    """
    def test_from_attribute(self):
        class x(object):
            def __array__(self, dtype=None):
                pass

        assert_raises(ValueError, np.array, x())

    def test_from_string(self):
        types = np.typecodes['AllInteger'] + np.typecodes['Float']
        nstr = ['123', '123']
        result = np.array([123, 123], dtype=int)
        for type in types:
            msg = 'String conversion for %s' % type
            assert_equal(np.array(nstr, dtype=type), result, err_msg=msg)

    def test_void(self):
        arr = np.array([], dtype='V')
        assert_equal(arr.dtype.kind, 'V')

    def test_too_big_error(self):
        # 45341 is the smallest integer greater than sqrt(2**31 - 1).
        # 3037000500 is the smallest integer greater than sqrt(2**63 - 1).
        # We want to make sure that the square byte array with those dimensions
        # is too big on 32 or 64 bit systems respectively.
        if np.iinfo('intp').max == 2**31 - 1:
            shape = (46341, 46341)
        elif np.iinfo('intp').max == 2**63 - 1:
            shape = (3037000500, 3037000500)
        else:
            return
        assert_raises(ValueError, np.empty, shape, dtype=np.int8)
        assert_raises(ValueError, np.zeros, shape, dtype=np.int8)
        assert_raises(ValueError, np.ones, shape, dtype=np.int8)

    def test_zeros(self):
        types = np.typecodes['AllInteger'] + np.typecodes['AllFloat']
        for dt in types:
            d = np.zeros((13,), dtype=dt)
            assert_equal(np.count_nonzero(d), 0)
            # true for ieee floats
            assert_equal(d.sum(), 0)
            assert_(not d.any())

            d = np.zeros(2, dtype='(2,4)i4')
            assert_equal(np.count_nonzero(d), 0)
            assert_equal(d.sum(), 0)
            assert_(not d.any())

            d = np.zeros(2, dtype='4i4')
            assert_equal(np.count_nonzero(d), 0)
            assert_equal(d.sum(), 0)
            assert_(not d.any())

            d = np.zeros(2, dtype='(2,4)i4, (2,4)i4')
            assert_equal(np.count_nonzero(d), 0)

    @pytest.mark.slow
    def test_zeros_big(self):
        # test big array as they might be allocated different by the system
        types = np.typecodes['AllInteger'] + np.typecodes['AllFloat']
        for dt in types:
            d = np.zeros((30 * 1024**2,), dtype=dt)
            assert_(not d.any())
            # This test can fail on 32-bit systems due to insufficient
            # contiguous memory. Deallocating the previous array increases the
            # chance of success.
            del(d)

    def test_zeros_obj(self):
        # test initialization from PyLong(0)
        d = np.zeros((13,), dtype=object)
        assert_array_equal(d, [0] * 13)
        assert_equal(np.count_nonzero(d), 0)

    def test_zeros_obj_obj(self):
        d = np.zeros(10, dtype=[('k', object, 2)])
        assert_array_equal(d['k'], 0)

    def test_zeros_like_like_zeros(self):
        # test zeros_like returns the same as zeros
        for c in np.typecodes['All']:
            if c == 'V':
                continue
            d = np.zeros((3,3), dtype=c)
            assert_array_equal(np.zeros_like(d), d)
            assert_equal(np.zeros_like(d).dtype, d.dtype)
        # explicitly check some special cases
        d = np.zeros((3,3), dtype='S5')
        assert_array_equal(np.zeros_like(d), d)
        assert_equal(np.zeros_like(d).dtype, d.dtype)
        d = np.zeros((3,3), dtype='U5')
        assert_array_equal(np.zeros_like(d), d)
        assert_equal(np.zeros_like(d).dtype, d.dtype)

        d = np.zeros((3,3), dtype='<i4')
        assert_array_equal(np.zeros_like(d), d)
        assert_equal(np.zeros_like(d).dtype, d.dtype)
        d = np.zeros((3,3), dtype='>i4')
        assert_array_equal(np.zeros_like(d), d)
        assert_equal(np.zeros_like(d).dtype, d.dtype)

        d = np.zeros((3,3), dtype='<M8[s]')
        assert_array_equal(np.zeros_like(d), d)
        assert_equal(np.zeros_like(d).dtype, d.dtype)
        d = np.zeros((3,3), dtype='>M8[s]')
        assert_array_equal(np.zeros_like(d), d)
        assert_equal(np.zeros_like(d).dtype, d.dtype)

        d = np.zeros((3,3), dtype='f4,f4')
        assert_array_equal(np.zeros_like(d), d)
        assert_equal(np.zeros_like(d).dtype, d.dtype)

    def test_empty_unicode(self):
        # don't throw decode errors on garbage memory
        for i in range(5, 100, 5):
            d = np.empty(i, dtype='U')
            str(d)

    def test_sequence_non_homogenous(self):
        assert_equal(np.array([4, 2**80]).dtype, object)
        assert_equal(np.array([4, 2**80, 4]).dtype, object)
        assert_equal(np.array([2**80, 4]).dtype, object)
        assert_equal(np.array([2**80] * 3).dtype, object)
        assert_equal(np.array([[1, 1],[1j, 1j]]).dtype, complex)
        assert_equal(np.array([[1j, 1j],[1, 1]]).dtype, complex)
        assert_equal(np.array([[1, 1, 1],[1, 1j, 1.], [1, 1, 1]]).dtype, complex)

    @pytest.mark.skipif(sys.version_info[0] >= 3, reason="Not Python 2")
    def test_sequence_long(self):
        assert_equal(np.array([long(4), long(4)]).dtype, long)
        assert_equal(np.array([long(4), 2**80]).dtype, object)
        assert_equal(np.array([long(4), 2**80, long(4)]).dtype, object)
        assert_equal(np.array([2**80, long(4)]).dtype, object)

    def test_non_sequence_sequence(self):
        """Should not segfault.

        Class Fail breaks the sequence protocol for new style classes, i.e.,
        those derived from object. Class Map is a mapping type indicated by
        raising a ValueError. At some point we may raise a warning instead
        of an error in the Fail case.

        """
        class Fail(object):
            def __len__(self):
                return 1

            def __getitem__(self, index):
                raise ValueError()

        class Map(object):
            def __len__(self):
                return 1

            def __getitem__(self, index):
                raise KeyError()

        a = np.array([Map()])
        assert_(a.shape == (1,))
        assert_(a.dtype == np.dtype(object))
        assert_raises(ValueError, np.array, [Fail()])

    def test_no_len_object_type(self):
        # gh-5100, want object array from iterable object without len()
        class Point2:
            def __init__(self):
                pass

            def __getitem__(self, ind):
                if ind in [0, 1]:
                    return ind
                else:
                    raise IndexError()
        d = np.array([Point2(), Point2(), Point2()])
        assert_equal(d.dtype, np.dtype(object))

    def test_false_len_sequence(self):
        # gh-7264, segfault for this example
        class C:
            def __getitem__(self, i):
                raise IndexError
            def __len__(self):
                return 42

        assert_raises(ValueError, np.array, C()) # segfault?

    def test_failed_len_sequence(self):
        # gh-7393
        class A(object):
            def __init__(self, data):
                self._data = data
            def __getitem__(self, item):
                return type(self)(self._data[item])
            def __len__(self):
                return len(self._data)

        # len(d) should give 3, but len(d[0]) will fail
        d = A([1,2,3])
        assert_equal(len(np.array(d)), 3)

    def test_array_too_big(self):
        # Test that array creation succeeds for arrays addressable by intp
        # on the byte level and fails for too large arrays.
        buf = np.zeros(100)

        max_bytes = np.iinfo(np.intp).max
        for dtype in ["intp", "S20", "b"]:
            dtype = np.dtype(dtype)
            itemsize = dtype.itemsize

            np.ndarray(buffer=buf, strides=(0,),
                       shape=(max_bytes//itemsize,), dtype=dtype)
            assert_raises(ValueError, np.ndarray, buffer=buf, strides=(0,),
                          shape=(max_bytes//itemsize + 1,), dtype=dtype)

    def test_jagged_ndim_object(self):
        # Lists of mismatching depths are treated as object arrays
        a = np.array([[1], 2, 3])
        assert_equal(a.shape, (3,))
        assert_equal(a.dtype, object)

        a = np.array([1, [2], 3])
        assert_equal(a.shape, (3,))
        assert_equal(a.dtype, object)

        a = np.array([1, 2, [3]])
        assert_equal(a.shape, (3,))
        assert_equal(a.dtype, object)

    def test_jagged_shape_object(self):
        # The jagged dimension of a list is turned into an object array
        a = np.array([[1, 1], [2], [3]])
        assert_equal(a.shape, (3,))
        assert_equal(a.dtype, object)

        a = np.array([[1], [2, 2], [3]])
        assert_equal(a.shape, (3,))
        assert_equal(a.dtype, object)

        a = np.array([[1], [2], [3, 3]])
        assert_equal(a.shape, (3,))
        assert_equal(a.dtype, object)


class TestStructured(object):
    def test_subarray_field_access(self):
        a = np.zeros((3, 5), dtype=[('a', ('i4', (2, 2)))])
        a['a'] = np.arange(60).reshape(3, 5, 2, 2)

        # Since the subarray is always in C-order, a transpose
        # does not swap the subarray:
        assert_array_equal(a.T['a'], a['a'].transpose(1, 0, 2, 3))

        # In Fortran order, the subarray gets appended
        # like in all other cases, not prepended as a special case
        b = a.copy(order='F')
        assert_equal(a['a'].shape, b['a'].shape)
        assert_equal(a.T['a'].shape, a.T.copy()['a'].shape)

    def test_subarray_comparison(self):
        # Check that comparisons between record arrays with
        # multi-dimensional field types work properly
        a = np.rec.fromrecords(
            [([1, 2, 3], 'a', [[1, 2], [3, 4]]), ([3, 3, 3], 'b', [[0, 0], [0, 0]])],
            dtype=[('a', ('f4', 3)), ('b', object), ('c', ('i4', (2, 2)))])
        b = a.copy()
        assert_equal(a == b, [True, True])
        assert_equal(a != b, [False, False])
        b[1].b = 'c'
        assert_equal(a == b, [True, False])
        assert_equal(a != b, [False, True])
        for i in range(3):
            b[0].a = a[0].a
            b[0].a[i] = 5
            assert_equal(a == b, [False, False])
            assert_equal(a != b, [True, True])
        for i in range(2):
            for j in range(2):
                b = a.copy()
                b[0].c[i, j] = 10
                assert_equal(a == b, [False, True])
                assert_equal(a != b, [True, False])

        # Check that broadcasting with a subarray works
        a = np.array([[(0,)], [(1,)]], dtype=[('a', 'f8')])
        b = np.array([(0,), (0,), (1,)], dtype=[('a', 'f8')])
        assert_equal(a == b, [[True, True, False], [False, False, True]])
        assert_equal(b == a, [[True, True, False], [False, False, True]])
        a = np.array([[(0,)], [(1,)]], dtype=[('a', 'f8', (1,))])
        b = np.array([(0,), (0,), (1,)], dtype=[('a', 'f8', (1,))])
        assert_equal(a == b, [[True, True, False], [False, False, True]])
        assert_equal(b == a, [[True, True, False], [False, False, True]])
        a = np.array([[([0, 0],)], [([1, 1],)]], dtype=[('a', 'f8', (2,))])
        b = np.array([([0, 0],), ([0, 1],), ([1, 1],)], dtype=[('a', 'f8', (2,))])
        assert_equal(a == b, [[True, False, False], [False, False, True]])
        assert_equal(b == a, [[True, False, False], [False, False, True]])

        # Check that broadcasting Fortran-style arrays with a subarray work
        a = np.array([[([0, 0],)], [([1, 1],)]], dtype=[('a', 'f8', (2,))], order='F')
        b = np.array([([0, 0],), ([0, 1],), ([1, 1],)], dtype=[('a', 'f8', (2,))])
        assert_equal(a == b, [[True, False, False], [False, False, True]])
        assert_equal(b == a, [[True, False, False], [False, False, True]])

        # Check that incompatible sub-array shapes don't result to broadcasting
        x = np.zeros((1,), dtype=[('a', ('f4', (1, 2))), ('b', 'i1')])
        y = np.zeros((1,), dtype=[('a', ('f4', (2,))), ('b', 'i1')])
        # This comparison invokes deprecated behaviour, and will probably
        # start raising an error eventually. What we really care about in this
        # test is just that it doesn't return True.
        with suppress_warnings() as sup:
            sup.filter(FutureWarning, "elementwise == comparison failed")
            assert_equal(x == y, False)

        x = np.zeros((1,), dtype=[('a', ('f4', (2, 1))), ('b', 'i1')])
        y = np.zeros((1,), dtype=[('a', ('f4', (2,))), ('b', 'i1')])
        # This comparison invokes deprecated behaviour, and will probably
        # start raising an error eventually. What we really care about in this
        # test is just that it doesn't return True.
        with suppress_warnings() as sup:
            sup.filter(FutureWarning, "elementwise == comparison failed")
            assert_equal(x == y, False)

        # Check that structured arrays that are different only in
        # byte-order work
        a = np.array([(5, 42), (10, 1)], dtype=[('a', '>i8'), ('b', '<f8')])
        b = np.array([(5, 43), (10, 1)], dtype=[('a', '<i8'), ('b', '>f8')])
        assert_equal(a == b, [False, True])

    def test_casting(self):
        # Check that casting a structured array to change its byte order
        # works
        a = np.array([(1,)], dtype=[('a', '<i4')])
        assert_(np.can_cast(a.dtype, [('a', '>i4')], casting='unsafe'))
        b = a.astype([('a', '>i4')])
        assert_equal(b, a.byteswap().newbyteorder())
        assert_equal(a['a'][0], b['a'][0])

        # Check that equality comparison works on structured arrays if
        # they are 'equiv'-castable
        a = np.array([(5, 42), (10, 1)], dtype=[('a', '>i4'), ('b', '<f8')])
        b = np.array([(5, 42), (10, 1)], dtype=[('a', '<i4'), ('b', '>f8')])
        assert_(np.can_cast(a.dtype, b.dtype, casting='equiv'))
        assert_equal(a == b, [True, True])

        # Check that 'equiv' casting can change byte order
        assert_(np.can_cast(a.dtype, b.dtype, casting='equiv'))
        c = a.astype(b.dtype, casting='equiv')
        assert_equal(a == c, [True, True])

        # Check that 'safe' casting can change byte order and up-cast
        # fields
        t = [('a', '<i8'), ('b', '>f8')]
        assert_(np.can_cast(a.dtype, t, casting='safe'))
        c = a.astype(t, casting='safe')
        assert_equal((c == np.array([(5, 42), (10, 1)], dtype=t)),
                     [True, True])

        # Check that 'same_kind' casting can change byte order and
        # change field widths within a "kind"
        t = [('a', '<i4'), ('b', '>f4')]
        assert_(np.can_cast(a.dtype, t, casting='same_kind'))
        c = a.astype(t, casting='same_kind')
        assert_equal((c == np.array([(5, 42), (10, 1)], dtype=t)),
                     [True, True])

        # Check that casting fails if the casting rule should fail on
        # any of the fields
        t = [('a', '>i8'), ('b', '<f4')]
        assert_(not np.can_cast(a.dtype, t, casting='safe'))
        assert_raises(TypeError, a.astype, t, casting='safe')
        t = [('a', '>i2'), ('b', '<f8')]
        assert_(not np.can_cast(a.dtype, t, casting='equiv'))
        assert_raises(TypeError, a.astype, t, casting='equiv')
        t = [('a', '>i8'), ('b', '<i2')]
        assert_(not np.can_cast(a.dtype, t, casting='same_kind'))
        assert_raises(TypeError, a.astype, t, casting='same_kind')
        assert_(not np.can_cast(a.dtype, b.dtype, casting='no'))
        assert_raises(TypeError, a.astype, b.dtype, casting='no')

        # Check that non-'unsafe' casting can't change the set of field names
        for casting in ['no', 'safe', 'equiv', 'same_kind']:
            t = [('a', '>i4')]
            assert_(not np.can_cast(a.dtype, t, casting=casting))
            t = [('a', '>i4'), ('b', '<f8'), ('c', 'i4')]
            assert_(not np.can_cast(a.dtype, t, casting=casting))

    def test_objview(self):
        # https://github.com/numpy/numpy/issues/3286
        a = np.array([], dtype=[('a', 'f'), ('b', 'f'), ('c', 'O')])
        a[['a', 'b']]  # TypeError?

        # https://github.com/numpy/numpy/issues/3253
        dat2 = np.zeros(3, [('A', 'i'), ('B', '|O')])
        dat2[['B', 'A']]  # TypeError?

    def test_setfield(self):
        # https://github.com/numpy/numpy/issues/3126
        struct_dt = np.dtype([('elem', 'i4', 5),])
        dt = np.dtype([('field', 'i4', 10),('struct', struct_dt)])
        x = np.zeros(1, dt)
        x[0]['field'] = np.ones(10, dtype='i4')
        x[0]['struct'] = np.ones(1, dtype=struct_dt)
        assert_equal(x[0]['field'], np.ones(10, dtype='i4'))

    def test_setfield_object(self):
        # make sure object field assignment with ndarray value
        # on void scalar mimics setitem behavior
        b = np.zeros(1, dtype=[('x', 'O')])
        # next line should work identically to b['x'][0] = np.arange(3)
        b[0]['x'] = np.arange(3)
        assert_equal(b[0]['x'], np.arange(3))

        # check that broadcasting check still works
        c = np.zeros(1, dtype=[('x', 'O', 5)])

        def testassign():
            c[0]['x'] = np.arange(3)

        assert_raises(ValueError, testassign)

    def test_zero_width_string(self):
        # Test for PR #6430 / issues #473, #4955, #2585

        dt = np.dtype([('I', int), ('S', 'S0')])

        x = np.zeros(4, dtype=dt)

        assert_equal(x['S'], [b'', b'', b'', b''])
        assert_equal(x['S'].itemsize, 0)

        x['S'] = ['a', 'b', 'c', 'd']
        assert_equal(x['S'], [b'', b'', b'', b''])
        assert_equal(x['I'], [0, 0, 0, 0])

        # Variation on test case from #4955
        x['S'][x['I'] == 0] = 'hello'
        assert_equal(x['S'], [b'', b'', b'', b''])
        assert_equal(x['I'], [0, 0, 0, 0])

        # Variation on test case from #2585
        x['S'] = 'A'
        assert_equal(x['S'], [b'', b'', b'', b''])
        assert_equal(x['I'], [0, 0, 0, 0])

        # Allow zero-width dtypes in ndarray constructor
        y = np.ndarray(4, dtype=x['S'].dtype)
        assert_equal(y.itemsize, 0)
        assert_equal(x['S'], y)

        # More tests for indexing an array with zero-width fields
        assert_equal(np.zeros(4, dtype=[('a', 'S0,S0'),
                                        ('b', 'u1')])['a'].itemsize, 0)
        assert_equal(np.empty(3, dtype='S0,S0').itemsize, 0)
        assert_equal(np.zeros(4, dtype='S0,u1')['f0'].itemsize, 0)

        xx = x['S'].reshape((2, 2))
        assert_equal(xx.itemsize, 0)
        assert_equal(xx, [[b'', b''], [b'', b'']])
        # check for no uninitialized memory due to viewing S0 array
        assert_equal(xx[:].dtype, xx.dtype)
        assert_array_equal(eval(repr(xx), dict(array=np.array)), xx)

        b = io.BytesIO()
        np.save(b, xx)

        b.seek(0)
        yy = np.load(b)
        assert_equal(yy.itemsize, 0)
        assert_equal(xx, yy)

        with temppath(suffix='.npy') as tmp:
            np.save(tmp, xx)
            yy = np.load(tmp)
            assert_equal(yy.itemsize, 0)
            assert_equal(xx, yy)

    def test_base_attr(self):
        a = np.zeros(3, dtype='i4,f4')
        b = a[0]
        assert_(b.base is a)

    def test_assignment(self):
        def testassign(arr, v):
            c = arr.copy()
            c[0] = v  # assign using setitem
            c[1:] = v # assign using "dtype_transfer" code paths
            return c

        dt = np.dtype([('foo', 'i8'), ('bar', 'i8')])
        arr = np.ones(2, dt)
        v1 = np.array([(2,3)], dtype=[('foo', 'i8'), ('bar', 'i8')])
        v2 = np.array([(2,3)], dtype=[('bar', 'i8'), ('foo', 'i8')])
        v3 = np.array([(2,3)], dtype=[('bar', 'i8'), ('baz', 'i8')])
        v4 = np.array([(2,)],  dtype=[('bar', 'i8')])
        v5 = np.array([(2,3)], dtype=[('foo', 'f8'), ('bar', 'f8')])
        w = arr.view({'names': ['bar'], 'formats': ['i8'], 'offsets': [8]})

        ans = np.array([(2,3),(2,3)], dtype=dt)
        assert_equal(testassign(arr, v1), ans)
        assert_equal(testassign(arr, v2), ans)
        assert_equal(testassign(arr, v3), ans)
        assert_raises(ValueError, lambda: testassign(arr, v4))
        assert_equal(testassign(arr, v5), ans)
        w[:] = 4
        assert_equal(arr, np.array([(1,4),(1,4)], dtype=dt))

        # test field-reordering, assignment by position, and self-assignment
        a = np.array([(1,2,3)],
                     dtype=[('foo', 'i8'), ('bar', 'i8'), ('baz', 'f4')])
        a[['foo', 'bar']] = a[['bar', 'foo']]
        assert_equal(a[0].item(), (2,1,3))

        # test that this works even for 'simple_unaligned' structs
        # (ie, that PyArray_EquivTypes cares about field order too)
        a = np.array([(1,2)], dtype=[('a', 'i4'), ('b', 'i4')])
        a[['a', 'b']] = a[['b', 'a']]
        assert_equal(a[0].item(), (2,1))

    def test_structuredscalar_indexing(self):
        # test gh-7262
        x = np.empty(shape=1, dtype="(2)3S,(2)3U")
        assert_equal(x[["f0","f1"]][0], x[0][["f0","f1"]])
        assert_equal(x[0], x[0][()])

    def test_multiindex_titles(self):
        a = np.zeros(4, dtype=[(('a', 'b'), 'i'), ('c', 'i'), ('d', 'i')])
        assert_raises(KeyError, lambda : a[['a','c']])
        assert_raises(KeyError, lambda : a[['a','a']])
        assert_raises(ValueError, lambda : a[['b','b']])  # field exists, but repeated
        a[['b','c']]  # no exception


class TestBool(object):
    def test_test_interning(self):
        a0 = np.bool_(0)
        b0 = np.bool_(False)
        assert_(a0 is b0)
        a1 = np.bool_(1)
        b1 = np.bool_(True)
        assert_(a1 is b1)
        assert_(np.array([True])[0] is a1)
        assert_(np.array(True)[()] is a1)

    def test_sum(self):
        d = np.ones(101, dtype=bool)
        assert_equal(d.sum(), d.size)
        assert_equal(d[::2].sum(), d[::2].size)
        assert_equal(d[::-2].sum(), d[::-2].size)

        d = np.frombuffer(b'\xff\xff' * 100, dtype=bool)
        assert_equal(d.sum(), d.size)
        assert_equal(d[::2].sum(), d[::2].size)
        assert_equal(d[::-2].sum(), d[::-2].size)

    def check_count_nonzero(self, power, length):
        powers = [2 ** i for i in range(length)]
        for i in range(2**power):
            l = [(i & x) != 0 for x in powers]
            a = np.array(l, dtype=bool)
            c = builtins.sum(l)
            assert_equal(np.count_nonzero(a), c)
            av = a.view(np.uint8)
            av *= 3
            assert_equal(np.count_nonzero(a), c)
            av *= 4
            assert_equal(np.count_nonzero(a), c)
            av[av != 0] = 0xFF
            assert_equal(np.count_nonzero(a), c)

    def test_count_nonzero(self):
        # check all 12 bit combinations in a length 17 array
        # covers most cases of the 16 byte unrolled code
        self.check_count_nonzero(12, 17)

    @pytest.mark.slow
    def test_count_nonzero_all(self):
        # check all combinations in a length 17 array
        # covers all cases of the 16 byte unrolled code
        self.check_count_nonzero(17, 17)

    def test_count_nonzero_unaligned(self):
        # prevent mistakes as e.g. gh-4060
        for o in range(7):
            a = np.zeros((18,), dtype=bool)[o+1:]
            a[:o] = True
            assert_equal(np.count_nonzero(a), builtins.sum(a.tolist()))
            a = np.ones((18,), dtype=bool)[o+1:]
            a[:o] = False
            assert_equal(np.count_nonzero(a), builtins.sum(a.tolist()))

    def _test_cast_from_flexible(self, dtype):
        # empty string -> false
        for n in range(3):
            v = np.array(b'', (dtype, n))
            assert_equal(bool(v), False)
            assert_equal(bool(v[()]), False)
            assert_equal(v.astype(bool), False)
            assert_(isinstance(v.astype(bool), np.ndarray))
            assert_(v[()].astype(bool) is np.False_)

        # anything else -> true
        for n in range(1, 4):
            for val in [b'a', b'0', b' ']:
                v = np.array(val, (dtype, n))
                assert_equal(bool(v), True)
                assert_equal(bool(v[()]), True)
                assert_equal(v.astype(bool), True)
                assert_(isinstance(v.astype(bool), np.ndarray))
                assert_(v[()].astype(bool) is np.True_)

    def test_cast_from_void(self):
        self._test_cast_from_flexible(np.void)

    @pytest.mark.xfail(reason="See gh-9847")
    def test_cast_from_unicode(self):
        self._test_cast_from_flexible(np.unicode_)

    @pytest.mark.xfail(reason="See gh-9847")
    def test_cast_from_bytes(self):
        self._test_cast_from_flexible(np.bytes_)


class TestZeroSizeFlexible(object):
    @staticmethod
    def _zeros(shape, dtype=str):
        dtype = np.dtype(dtype)
        if dtype == np.void:
            return np.zeros(shape, dtype=(dtype, 0))

        # not constructable directly
        dtype = np.dtype([('x', dtype, 0)])
        return np.zeros(shape, dtype=dtype)['x']

    def test_create(self):
        zs = self._zeros(10, bytes)
        assert_equal(zs.itemsize, 0)
        zs = self._zeros(10, np.void)
        assert_equal(zs.itemsize, 0)
        zs = self._zeros(10, unicode)
        assert_equal(zs.itemsize, 0)

    def _test_sort_partition(self, name, kinds, **kwargs):
        # Previously, these would all hang
        for dt in [bytes, np.void, unicode]:
            zs = self._zeros(10, dt)
            sort_method = getattr(zs, name)
            sort_func = getattr(np, name)
            for kind in kinds:
                sort_method(kind=kind, **kwargs)
                sort_func(zs, kind=kind, **kwargs)

    def test_sort(self):
        self._test_sort_partition('sort', kinds='qhs')

    def test_argsort(self):
        self._test_sort_partition('argsort', kinds='qhs')

    def test_partition(self):
        self._test_sort_partition('partition', kinds=['introselect'], kth=2)

    def test_argpartition(self):
        self._test_sort_partition('argpartition', kinds=['introselect'], kth=2)

    def test_resize(self):
        # previously an error
        for dt in [bytes, np.void, unicode]:
            zs = self._zeros(10, dt)
            zs.resize(25)
            zs.resize((10, 10))

    def test_view(self):
        for dt in [bytes, np.void, unicode]:
            zs = self._zeros(10, dt)

            # viewing as itself should be allowed
            assert_equal(zs.view(dt).dtype, np.dtype(dt))

            # viewing as any non-empty type gives an empty result
            assert_equal(zs.view((dt, 1)).shape, (0,))

    def test_dumps(self):
        zs = self._zeros(10, int)
        assert_equal(zs, pickle.loads(zs.dumps()))

    def test_pickle(self):
        for proto in range(2, pickle.HIGHEST_PROTOCOL + 1):
            for dt in [bytes, np.void, unicode]:
                zs = self._zeros(10, dt)
                p = pickle.dumps(zs, protocol=proto)
                zs2 = pickle.loads(p)

                assert_equal(zs.dtype, zs2.dtype)

    @pytest.mark.skipif(pickle.HIGHEST_PROTOCOL < 5,
                        reason="requires pickle protocol 5")
    def test_pickle_with_buffercallback(self):
        array = np.arange(10)
        buffers = []
        bytes_string = pickle.dumps(array, buffer_callback=buffers.append,
                                    protocol=5)
        array_from_buffer = pickle.loads(bytes_string, buffers=buffers)
        # when using pickle protocol 5 with buffer callbacks,
        # array_from_buffer is reconstructed from a buffer holding a view
        # to the initial array's data, so modifying an element in array
        # should modify it in array_from_buffer too.
        array[0] = -1
        assert array_from_buffer[0] == -1, array_from_buffer[0]


class TestMethods(object):

    sort_kinds = ['quicksort', 'heapsort', 'stable']

    def test_compress(self):
        tgt = [[5, 6, 7, 8, 9]]
        arr = np.arange(10).reshape(2, 5)
        out = arr.compress([0, 1], axis=0)
        assert_equal(out, tgt)

        tgt = [[1, 3], [6, 8]]
        out = arr.compress([0, 1, 0, 1, 0], axis=1)
        assert_equal(out, tgt)

        tgt = [[1], [6]]
        arr = np.arange(10).reshape(2, 5)
        out = arr.compress([0, 1], axis=1)
        assert_equal(out, tgt)

        arr = np.arange(10).reshape(2, 5)
        out = arr.compress([0, 1])
        assert_equal(out, 1)

    def test_choose(self):
        x = 2*np.ones((3,), dtype=int)
        y = 3*np.ones((3,), dtype=int)
        x2 = 2*np.ones((2, 3), dtype=int)
        y2 = 3*np.ones((2, 3), dtype=int)
        ind = np.array([0, 0, 1])

        A = ind.choose((x, y))
        assert_equal(A, [2, 2, 3])

        A = ind.choose((x2, y2))
        assert_equal(A, [[2, 2, 3], [2, 2, 3]])

        A = ind.choose((x, y2))
        assert_equal(A, [[2, 2, 3], [2, 2, 3]])

        oned = np.ones(1)
        # gh-12031, caused SEGFAULT
        assert_raises(TypeError, oned.choose,np.void(0), [oned])

        # gh-6272 check overlap on out
        x = np.arange(5)
        y = np.choose([0,0,0], [x[:3], x[:3], x[:3]], out=x[1:4], mode='wrap')
        assert_equal(y, np.array([0, 1, 2]))

    def test_prod(self):
        ba = [1, 2, 10, 11, 6, 5, 4]
        ba2 = [[1, 2, 3, 4], [5, 6, 7, 9], [10, 3, 4, 5]]

        for ctype in [np.int16, np.uint16, np.int32, np.uint32,
                      np.float32, np.float64, np.complex64, np.complex128]:
            a = np.array(ba, ctype)
            a2 = np.array(ba2, ctype)
            if ctype in ['1', 'b']:
                assert_raises(ArithmeticError, a.prod)
                assert_raises(ArithmeticError, a2.prod, axis=1)
            else:
                assert_equal(a.prod(axis=0), 26400)
                assert_array_equal(a2.prod(axis=0),
                                   np.array([50, 36, 84, 180], ctype))
                assert_array_equal(a2.prod(axis=-1),
                                   np.array([24, 1890, 600], ctype))

    def test_repeat(self):
        m = np.array([1, 2, 3, 4, 5, 6])
        m_rect = m.reshape((2, 3))

        A = m.repeat([1, 3, 2, 1, 1, 2])
        assert_equal(A, [1, 2, 2, 2, 3,
                         3, 4, 5, 6, 6])

        A = m.repeat(2)
        assert_equal(A, [1, 1, 2, 2, 3, 3,
                         4, 4, 5, 5, 6, 6])

        A = m_rect.repeat([2, 1], axis=0)
        assert_equal(A, [[1, 2, 3],
                         [1, 2, 3],
                         [4, 5, 6]])

        A = m_rect.repeat([1, 3, 2], axis=1)
        assert_equal(A, [[1, 2, 2, 2, 3, 3],
                         [4, 5, 5, 5, 6, 6]])

        A = m_rect.repeat(2, axis=0)
        assert_equal(A, [[1, 2, 3],
                         [1, 2, 3],
                         [4, 5, 6],
                         [4, 5, 6]])

        A = m_rect.repeat(2, axis=1)
        assert_equal(A, [[1, 1, 2, 2, 3, 3],
                         [4, 4, 5, 5, 6, 6]])

    def test_reshape(self):
        arr = np.array([[1, 2, 3], [4, 5, 6], [7, 8, 9], [10, 11, 12]])

        tgt = [[1, 2, 3, 4, 5, 6], [7, 8, 9, 10, 11, 12]]
        assert_equal(arr.reshape(2, 6), tgt)

        tgt = [[1, 2, 3, 4], [5, 6, 7, 8], [9, 10, 11, 12]]
        assert_equal(arr.reshape(3, 4), tgt)

        tgt = [[1, 10, 8, 6], [4, 2, 11, 9], [7, 5, 3, 12]]
        assert_equal(arr.reshape((3, 4), order='F'), tgt)

        tgt = [[1, 4, 7, 10], [2, 5, 8, 11], [3, 6, 9, 12]]
        assert_equal(arr.T.reshape((3, 4), order='C'), tgt)

    def test_round(self):
        def check_round(arr, expected, *round_args):
            assert_equal(arr.round(*round_args), expected)
            # With output array
            out = np.zeros_like(arr)
            res = arr.round(*round_args, out=out)
            assert_equal(out, expected)
            assert_equal(out, res)

        check_round(np.array([1.2, 1.5]), [1, 2])
        check_round(np.array(1.5), 2)
        check_round(np.array([12.2, 15.5]), [10, 20], -1)
        check_round(np.array([12.15, 15.51]), [12.2, 15.5], 1)
        # Complex rounding
        check_round(np.array([4.5 + 1.5j]), [4 + 2j])
        check_round(np.array([12.5 + 15.5j]), [10 + 20j], -1)

    def test_squeeze(self):
        a = np.array([[[1], [2], [3]]])
        assert_equal(a.squeeze(), [1, 2, 3])
        assert_equal(a.squeeze(axis=(0,)), [[1], [2], [3]])
        assert_raises(ValueError, a.squeeze, axis=(1,))
        assert_equal(a.squeeze(axis=(2,)), [[1, 2, 3]])

    def test_transpose(self):
        a = np.array([[1, 2], [3, 4]])
        assert_equal(a.transpose(), [[1, 3], [2, 4]])
        assert_raises(ValueError, lambda: a.transpose(0))
        assert_raises(ValueError, lambda: a.transpose(0, 0))
        assert_raises(ValueError, lambda: a.transpose(0, 1, 2))

    def test_sort(self):
        # test ordering for floats and complex containing nans. It is only
        # necessary to check the less-than comparison, so sorts that
        # only follow the insertion sort path are sufficient. We only
        # test doubles and complex doubles as the logic is the same.

        # check doubles
        msg = "Test real sort order with nans"
        a = np.array([np.nan, 1, 0])
        b = np.sort(a)
        assert_equal(b, a[::-1], msg)
        # check complex
        msg = "Test complex sort order with nans"
        a = np.zeros(9, dtype=np.complex128)
        a.real += [np.nan, np.nan, np.nan, 1, 0, 1, 1, 0, 0]
        a.imag += [np.nan, 1, 0, np.nan, np.nan, 1, 0, 1, 0]
        b = np.sort(a)
        assert_equal(b, a[::-1], msg)

        # all c scalar sorts use the same code with different types
        # so it suffices to run a quick check with one type. The number
        # of sorted items must be greater than ~50 to check the actual
        # algorithm because quick and merge sort fall over to insertion
        # sort for small arrays.
        # Test unsigned dtypes and nonnegative numbers
        for dtype in [np.uint8, np.uint16, np.uint32, np.uint64, np.float16, np.float32, np.float64, np.longdouble]:
            a = np.arange(101, dtype=dtype)
            b = a[::-1].copy()
            for kind in self.sort_kinds:
                msg = "scalar sort, kind=%s, dtype=%s" % (kind, dtype)
                c = a.copy()
                c.sort(kind=kind)
                assert_equal(c, a, msg)
                c = b.copy()
                c.sort(kind=kind)
                assert_equal(c, a, msg)

        # Test signed dtypes and negative numbers as well
        for dtype in [np.int8, np.int16, np.int32, np.int64, np.float16, np.float32, np.float64, np.longdouble]:
            a = np.arange(-50, 51, dtype=dtype)
            b = a[::-1].copy()
            for kind in self.sort_kinds:
                msg = "scalar sort, kind=%s, dtype=%s" % (kind, dtype)
                c = a.copy()
                c.sort(kind=kind)
                assert_equal(c, a, msg)
                c = b.copy()
                c.sort(kind=kind)
                assert_equal(c, a, msg)

        # test complex sorts. These use the same code as the scalars
        # but the compare function differs.
        ai = a*1j + 1
        bi = b*1j + 1
        for kind in self.sort_kinds:
            msg = "complex sort, real part == 1, kind=%s" % kind
            c = ai.copy()
            c.sort(kind=kind)
            assert_equal(c, ai, msg)
            c = bi.copy()
            c.sort(kind=kind)
            assert_equal(c, ai, msg)
        ai = a + 1j
        bi = b + 1j
        for kind in self.sort_kinds:
            msg = "complex sort, imag part == 1, kind=%s" % kind
            c = ai.copy()
            c.sort(kind=kind)
            assert_equal(c, ai, msg)
            c = bi.copy()
            c.sort(kind=kind)
            assert_equal(c, ai, msg)

        # test sorting of complex arrays requiring byte-swapping, gh-5441
        for endianness in '<>':
            for dt in np.typecodes['Complex']:
                arr = np.array([1+3.j, 2+2.j, 3+1.j], dtype=endianness + dt)
                c = arr.copy()
                c.sort()
                msg = 'byte-swapped complex sort, dtype={0}'.format(dt)
                assert_equal(c, arr, msg)

        # test string sorts.
        s = 'aaaaaaaa'
        a = np.array([s + chr(i) for i in range(101)])
        b = a[::-1].copy()
        for kind in self.sort_kinds:
            msg = "string sort, kind=%s" % kind
            c = a.copy()
            c.sort(kind=kind)
            assert_equal(c, a, msg)
            c = b.copy()
            c.sort(kind=kind)
            assert_equal(c, a, msg)

        # test unicode sorts.
        s = 'aaaaaaaa'
        a = np.array([s + chr(i) for i in range(101)], dtype=np.unicode_)
        b = a[::-1].copy()
        for kind in self.sort_kinds:
            msg = "unicode sort, kind=%s" % kind
            c = a.copy()
            c.sort(kind=kind)
            assert_equal(c, a, msg)
            c = b.copy()
            c.sort(kind=kind)
            assert_equal(c, a, msg)

        # test object array sorts.
        a = np.empty((101,), dtype=object)
        a[:] = list(range(101))
        b = a[::-1]
        for kind in ['q', 'h', 'm']:
            msg = "object sort, kind=%s" % kind
            c = a.copy()
            c.sort(kind=kind)
            assert_equal(c, a, msg)
            c = b.copy()
            c.sort(kind=kind)
            assert_equal(c, a, msg)

        # test record array sorts.
        dt = np.dtype([('f', float), ('i', int)])
        a = np.array([(i, i) for i in range(101)], dtype=dt)
        b = a[::-1]
        for kind in ['q', 'h', 'm']:
            msg = "object sort, kind=%s" % kind
            c = a.copy()
            c.sort(kind=kind)
            assert_equal(c, a, msg)
            c = b.copy()
            c.sort(kind=kind)
            assert_equal(c, a, msg)

        # test datetime64 sorts.
        a = np.arange(0, 101, dtype='datetime64[D]')
        b = a[::-1]
        for kind in ['q', 'h', 'm']:
            msg = "datetime64 sort, kind=%s" % kind
            c = a.copy()
            c.sort(kind=kind)
            assert_equal(c, a, msg)
            c = b.copy()
            c.sort(kind=kind)
            assert_equal(c, a, msg)

        # test timedelta64 sorts.
        a = np.arange(0, 101, dtype='timedelta64[D]')
        b = a[::-1]
        for kind in ['q', 'h', 'm']:
            msg = "timedelta64 sort, kind=%s" % kind
            c = a.copy()
            c.sort(kind=kind)
            assert_equal(c, a, msg)
            c = b.copy()
            c.sort(kind=kind)
            assert_equal(c, a, msg)

        # check axis handling. This should be the same for all type
        # specific sorts, so we only check it for one type and one kind
        a = np.array([[3, 2], [1, 0]])
        b = np.array([[1, 0], [3, 2]])
        c = np.array([[2, 3], [0, 1]])
        d = a.copy()
        d.sort(axis=0)
        assert_equal(d, b, "test sort with axis=0")
        d = a.copy()
        d.sort(axis=1)
        assert_equal(d, c, "test sort with axis=1")
        d = a.copy()
        d.sort()
        assert_equal(d, c, "test sort with default axis")

        # check axis handling for multidimensional empty arrays
        a = np.array([])
        a.shape = (3, 2, 1, 0)
        for axis in range(-a.ndim, a.ndim):
            msg = 'test empty array sort with axis={0}'.format(axis)
            assert_equal(np.sort(a, axis=axis), a, msg)
        msg = 'test empty array sort with axis=None'
        assert_equal(np.sort(a, axis=None), a.ravel(), msg)

        # test generic class with bogus ordering,
        # should not segfault.
        class Boom(object):
            def __lt__(self, other):
                return True

        a = np.array([Boom()]*100, dtype=object)
        for kind in self.sort_kinds:
            msg = "bogus comparison object sort, kind=%s" % kind
            c.sort(kind=kind)

    def test_void_sort(self):
        # gh-8210 - previously segfaulted
        for i in range(4):
            rand = np.random.randint(256, size=4000, dtype=np.uint8)
            arr = rand.view('V4')
            arr[::-1].sort()

        dt = np.dtype([('val', 'i4', (1,))])
        for i in range(4):
            rand = np.random.randint(256, size=4000, dtype=np.uint8)
            arr = rand.view(dt)
            arr[::-1].sort()

    def test_sort_raises(self):
        #gh-9404
        arr = np.array([0, datetime.now(), 1], dtype=object)
        for kind in self.sort_kinds:
            assert_raises(TypeError, arr.sort, kind=kind)
        #gh-3879
        class Raiser(object):
            def raises_anything(*args, **kwargs):
                raise TypeError("SOMETHING ERRORED")
            __eq__ = __ne__ = __lt__ = __gt__ = __ge__ = __le__ = raises_anything
        arr = np.array([[Raiser(), n] for n in range(10)]).reshape(-1)
        np.random.shuffle(arr)
        for kind in self.sort_kinds:
            assert_raises(TypeError, arr.sort, kind=kind)

    def test_sort_degraded(self):
        # test degraded dataset would take minutes to run with normal qsort
        d = np.arange(1000000)
        do = d.copy()
        x = d
        # create a median of 3 killer where each median is the sorted second
        # last element of the quicksort partition
        while x.size > 3:
            mid = x.size // 2
            x[mid], x[-2] = x[-2], x[mid]
            x = x[:-2]

        assert_equal(np.sort(d), do)
        assert_equal(d[np.argsort(d)], do)

    def test_copy(self):
        def assert_fortran(arr):
            assert_(arr.flags.fortran)
            assert_(arr.flags.f_contiguous)
            assert_(not arr.flags.c_contiguous)

        def assert_c(arr):
            assert_(not arr.flags.fortran)
            assert_(not arr.flags.f_contiguous)
            assert_(arr.flags.c_contiguous)

        a = np.empty((2, 2), order='F')
        # Test copying a Fortran array
        assert_c(a.copy())
        assert_c(a.copy('C'))
        assert_fortran(a.copy('F'))
        assert_fortran(a.copy('A'))

        # Now test starting with a C array.
        a = np.empty((2, 2), order='C')
        assert_c(a.copy())
        assert_c(a.copy('C'))
        assert_fortran(a.copy('F'))
        assert_c(a.copy('A'))

    def test_sort_order(self):
        # Test sorting an array with fields
        x1 = np.array([21, 32, 14])
        x2 = np.array(['my', 'first', 'name'])
        x3 = np.array([3.1, 4.5, 6.2])
        r = np.rec.fromarrays([x1, x2, x3], names='id,word,number')

        r.sort(order=['id'])
        assert_equal(r.id, np.array([14, 21, 32]))
        assert_equal(r.word, np.array(['name', 'my', 'first']))
        assert_equal(r.number, np.array([6.2, 3.1, 4.5]))

        r.sort(order=['word'])
        assert_equal(r.id, np.array([32, 21, 14]))
        assert_equal(r.word, np.array(['first', 'my', 'name']))
        assert_equal(r.number, np.array([4.5, 3.1, 6.2]))

        r.sort(order=['number'])
        assert_equal(r.id, np.array([21, 32, 14]))
        assert_equal(r.word, np.array(['my', 'first', 'name']))
        assert_equal(r.number, np.array([3.1, 4.5, 6.2]))

        assert_raises_regex(ValueError, 'duplicate',
            lambda: r.sort(order=['id', 'id']))

        if sys.byteorder == 'little':
            strtype = '>i2'
        else:
            strtype = '<i2'
        mydtype = [('name', strchar + '5'), ('col2', strtype)]
        r = np.array([('a', 1), ('b', 255), ('c', 3), ('d', 258)],
                     dtype=mydtype)
        r.sort(order='col2')
        assert_equal(r['col2'], [1, 3, 255, 258])
        assert_equal(r, np.array([('a', 1), ('c', 3), ('b', 255), ('d', 258)],
                                 dtype=mydtype))

    def test_argsort(self):
        # all c scalar argsorts use the same code with different types
        # so it suffices to run a quick check with one type. The number
        # of sorted items must be greater than ~50 to check the actual
        # algorithm because quick and merge sort fall over to insertion
        # sort for small arrays.

        for dtype in [np.int32, np.uint32, np.float32]:
            a = np.arange(101, dtype=dtype)
            b = a[::-1].copy()
            for kind in self.sort_kinds:
                msg = "scalar argsort, kind=%s, dtype=%s" % (kind, dtype)
                assert_equal(a.copy().argsort(kind=kind), a, msg)
                assert_equal(b.copy().argsort(kind=kind), b, msg)

        # test complex argsorts. These use the same code as the scalars
        # but the compare function differs.
        ai = a*1j + 1
        bi = b*1j + 1
        for kind in self.sort_kinds:
            msg = "complex argsort, kind=%s" % kind
            assert_equal(ai.copy().argsort(kind=kind), a, msg)
            assert_equal(bi.copy().argsort(kind=kind), b, msg)
        ai = a + 1j
        bi = b + 1j
        for kind in self.sort_kinds:
            msg = "complex argsort, kind=%s" % kind
            assert_equal(ai.copy().argsort(kind=kind), a, msg)
            assert_equal(bi.copy().argsort(kind=kind), b, msg)

        # test argsort of complex arrays requiring byte-swapping, gh-5441
        for endianness in '<>':
            for dt in np.typecodes['Complex']:
                arr = np.array([1+3.j, 2+2.j, 3+1.j], dtype=endianness + dt)
                msg = 'byte-swapped complex argsort, dtype={0}'.format(dt)
                assert_equal(arr.argsort(),
                             np.arange(len(arr), dtype=np.intp), msg)

        # test string argsorts.
        s = 'aaaaaaaa'
        a = np.array([s + chr(i) for i in range(101)])
        b = a[::-1].copy()
        r = np.arange(101)
        rr = r[::-1]
        for kind in self.sort_kinds:
            msg = "string argsort, kind=%s" % kind
            assert_equal(a.copy().argsort(kind=kind), r, msg)
            assert_equal(b.copy().argsort(kind=kind), rr, msg)

        # test unicode argsorts.
        s = 'aaaaaaaa'
        a = np.array([s + chr(i) for i in range(101)], dtype=np.unicode_)
        b = a[::-1]
        r = np.arange(101)
        rr = r[::-1]
        for kind in self.sort_kinds:
            msg = "unicode argsort, kind=%s" % kind
            assert_equal(a.copy().argsort(kind=kind), r, msg)
            assert_equal(b.copy().argsort(kind=kind), rr, msg)

        # test object array argsorts.
        a = np.empty((101,), dtype=object)
        a[:] = list(range(101))
        b = a[::-1]
        r = np.arange(101)
        rr = r[::-1]
        for kind in self.sort_kinds:
            msg = "object argsort, kind=%s" % kind
            assert_equal(a.copy().argsort(kind=kind), r, msg)
            assert_equal(b.copy().argsort(kind=kind), rr, msg)

        # test structured array argsorts.
        dt = np.dtype([('f', float), ('i', int)])
        a = np.array([(i, i) for i in range(101)], dtype=dt)
        b = a[::-1]
        r = np.arange(101)
        rr = r[::-1]
        for kind in self.sort_kinds:
            msg = "structured array argsort, kind=%s" % kind
            assert_equal(a.copy().argsort(kind=kind), r, msg)
            assert_equal(b.copy().argsort(kind=kind), rr, msg)

        # test datetime64 argsorts.
        a = np.arange(0, 101, dtype='datetime64[D]')
        b = a[::-1]
        r = np.arange(101)
        rr = r[::-1]
        for kind in ['q', 'h', 'm']:
            msg = "datetime64 argsort, kind=%s" % kind
            assert_equal(a.copy().argsort(kind=kind), r, msg)
            assert_equal(b.copy().argsort(kind=kind), rr, msg)

        # test timedelta64 argsorts.
        a = np.arange(0, 101, dtype='timedelta64[D]')
        b = a[::-1]
        r = np.arange(101)
        rr = r[::-1]
        for kind in ['q', 'h', 'm']:
            msg = "timedelta64 argsort, kind=%s" % kind
            assert_equal(a.copy().argsort(kind=kind), r, msg)
            assert_equal(b.copy().argsort(kind=kind), rr, msg)

        # check axis handling. This should be the same for all type
        # specific argsorts, so we only check it for one type and one kind
        a = np.array([[3, 2], [1, 0]])
        b = np.array([[1, 1], [0, 0]])
        c = np.array([[1, 0], [1, 0]])
        assert_equal(a.copy().argsort(axis=0), b)
        assert_equal(a.copy().argsort(axis=1), c)
        assert_equal(a.copy().argsort(), c)

        # check axis handling for multidimensional empty arrays
        a = np.array([])
        a.shape = (3, 2, 1, 0)
        for axis in range(-a.ndim, a.ndim):
            msg = 'test empty array argsort with axis={0}'.format(axis)
            assert_equal(np.argsort(a, axis=axis),
                         np.zeros_like(a, dtype=np.intp), msg)
        msg = 'test empty array argsort with axis=None'
        assert_equal(np.argsort(a, axis=None),
                     np.zeros_like(a.ravel(), dtype=np.intp), msg)

        # check that stable argsorts are stable
        r = np.arange(100)
        # scalars
        a = np.zeros(100)
        assert_equal(a.argsort(kind='m'), r)
        # complex
        a = np.zeros(100, dtype=complex)
        assert_equal(a.argsort(kind='m'), r)
        # string
        a = np.array(['aaaaaaaaa' for i in range(100)])
        assert_equal(a.argsort(kind='m'), r)
        # unicode
        a = np.array(['aaaaaaaaa' for i in range(100)], dtype=np.unicode_)
        assert_equal(a.argsort(kind='m'), r)

    def test_sort_unicode_kind(self):
        d = np.arange(10)
        k = b'\xc3\xa4'.decode("UTF8")
        assert_raises(ValueError, d.sort, kind=k)
        assert_raises(ValueError, d.argsort, kind=k)

    def test_searchsorted(self):
        # test for floats and complex containing nans. The logic is the
        # same for all float types so only test double types for now.
        # The search sorted routines use the compare functions for the
        # array type, so this checks if that is consistent with the sort
        # order.

        # check double
        a = np.array([0, 1, np.nan])
        msg = "Test real searchsorted with nans, side='l'"
        b = a.searchsorted(a, side='l')
        assert_equal(b, np.arange(3), msg)
        msg = "Test real searchsorted with nans, side='r'"
        b = a.searchsorted(a, side='r')
        assert_equal(b, np.arange(1, 4), msg)
        # check double complex
        a = np.zeros(9, dtype=np.complex128)
        a.real += [0, 0, 1, 1, 0, 1, np.nan, np.nan, np.nan]
        a.imag += [0, 1, 0, 1, np.nan, np.nan, 0, 1, np.nan]
        msg = "Test complex searchsorted with nans, side='l'"
        b = a.searchsorted(a, side='l')
        assert_equal(b, np.arange(9), msg)
        msg = "Test complex searchsorted with nans, side='r'"
        b = a.searchsorted(a, side='r')
        assert_equal(b, np.arange(1, 10), msg)
        msg = "Test searchsorted with little endian, side='l'"
        a = np.array([0, 128], dtype='<i4')
        b = a.searchsorted(np.array(128, dtype='<i4'))
        assert_equal(b, 1, msg)
        msg = "Test searchsorted with big endian, side='l'"
        a = np.array([0, 128], dtype='>i4')
        b = a.searchsorted(np.array(128, dtype='>i4'))
        assert_equal(b, 1, msg)

        # Check 0 elements
        a = np.ones(0)
        b = a.searchsorted([0, 1, 2], 'l')
        assert_equal(b, [0, 0, 0])
        b = a.searchsorted([0, 1, 2], 'r')
        assert_equal(b, [0, 0, 0])
        a = np.ones(1)
        # Check 1 element
        b = a.searchsorted([0, 1, 2], 'l')
        assert_equal(b, [0, 0, 1])
        b = a.searchsorted([0, 1, 2], 'r')
        assert_equal(b, [0, 1, 1])
        # Check all elements equal
        a = np.ones(2)
        b = a.searchsorted([0, 1, 2], 'l')
        assert_equal(b, [0, 0, 2])
        b = a.searchsorted([0, 1, 2], 'r')
        assert_equal(b, [0, 2, 2])

        # Test searching unaligned array
        a = np.arange(10)
        aligned = np.empty(a.itemsize * a.size + 1, 'uint8')
        unaligned = aligned[1:].view(a.dtype)
        unaligned[:] = a
        # Test searching unaligned array
        b = unaligned.searchsorted(a, 'l')
        assert_equal(b, a)
        b = unaligned.searchsorted(a, 'r')
        assert_equal(b, a + 1)
        # Test searching for unaligned keys
        b = a.searchsorted(unaligned, 'l')
        assert_equal(b, a)
        b = a.searchsorted(unaligned, 'r')
        assert_equal(b, a + 1)

        # Test smart resetting of binsearch indices
        a = np.arange(5)
        b = a.searchsorted([6, 5, 4], 'l')
        assert_equal(b, [5, 5, 4])
        b = a.searchsorted([6, 5, 4], 'r')
        assert_equal(b, [5, 5, 5])

        # Test all type specific binary search functions
        types = ''.join((np.typecodes['AllInteger'], np.typecodes['AllFloat'],
                         np.typecodes['Datetime'], '?O'))
        for dt in types:
            if dt == 'M':
                dt = 'M8[D]'
            if dt == '?':
                a = np.arange(2, dtype=dt)
                out = np.arange(2)
            else:
                a = np.arange(0, 5, dtype=dt)
                out = np.arange(5)
            b = a.searchsorted(a, 'l')
            assert_equal(b, out)
            b = a.searchsorted(a, 'r')
            assert_equal(b, out + 1)
            # Test empty array, use a fresh array to get warnings in
            # valgrind if access happens.
            e = np.ndarray(shape=0, buffer=b'', dtype=dt)
            b = e.searchsorted(a, 'l')
            assert_array_equal(b, np.zeros(len(a), dtype=np.intp))
            b = a.searchsorted(e, 'l')
            assert_array_equal(b, np.zeros(0, dtype=np.intp))

    def test_searchsorted_unicode(self):
        # Test searchsorted on unicode strings.

        # 1.6.1 contained a string length miscalculation in
        # arraytypes.c.src:UNICODE_compare() which manifested as
        # incorrect/inconsistent results from searchsorted.
        a = np.array(['P:\\20x_dapi_cy3\\20x_dapi_cy3_20100185_1',
                      'P:\\20x_dapi_cy3\\20x_dapi_cy3_20100186_1',
                      'P:\\20x_dapi_cy3\\20x_dapi_cy3_20100187_1',
                      'P:\\20x_dapi_cy3\\20x_dapi_cy3_20100189_1',
                      'P:\\20x_dapi_cy3\\20x_dapi_cy3_20100190_1',
                      'P:\\20x_dapi_cy3\\20x_dapi_cy3_20100191_1',
                      'P:\\20x_dapi_cy3\\20x_dapi_cy3_20100192_1',
                      'P:\\20x_dapi_cy3\\20x_dapi_cy3_20100193_1',
                      'P:\\20x_dapi_cy3\\20x_dapi_cy3_20100194_1',
                      'P:\\20x_dapi_cy3\\20x_dapi_cy3_20100195_1',
                      'P:\\20x_dapi_cy3\\20x_dapi_cy3_20100196_1',
                      'P:\\20x_dapi_cy3\\20x_dapi_cy3_20100197_1',
                      'P:\\20x_dapi_cy3\\20x_dapi_cy3_20100198_1',
                      'P:\\20x_dapi_cy3\\20x_dapi_cy3_20100199_1'],
                     dtype=np.unicode_)
        ind = np.arange(len(a))
        assert_equal([a.searchsorted(v, 'left') for v in a], ind)
        assert_equal([a.searchsorted(v, 'right') for v in a], ind + 1)
        assert_equal([a.searchsorted(a[i], 'left') for i in ind], ind)
        assert_equal([a.searchsorted(a[i], 'right') for i in ind], ind + 1)

    def test_searchsorted_with_sorter(self):
        a = np.array([5, 2, 1, 3, 4])
        s = np.argsort(a)
        assert_raises(TypeError, np.searchsorted, a, 0, sorter=(1, (2, 3)))
        assert_raises(TypeError, np.searchsorted, a, 0, sorter=[1.1])
        assert_raises(ValueError, np.searchsorted, a, 0, sorter=[1, 2, 3, 4])
        assert_raises(ValueError, np.searchsorted, a, 0, sorter=[1, 2, 3, 4, 5, 6])

        # bounds check
        assert_raises(ValueError, np.searchsorted, a, 4, sorter=[0, 1, 2, 3, 5])
        assert_raises(ValueError, np.searchsorted, a, 0, sorter=[-1, 0, 1, 2, 3])
        assert_raises(ValueError, np.searchsorted, a, 0, sorter=[4, 0, -1, 2, 3])

        a = np.random.rand(300)
        s = a.argsort()
        b = np.sort(a)
        k = np.linspace(0, 1, 20)
        assert_equal(b.searchsorted(k), a.searchsorted(k, sorter=s))

        a = np.array([0, 1, 2, 3, 5]*20)
        s = a.argsort()
        k = [0, 1, 2, 3, 5]
        expected = [0, 20, 40, 60, 80]
        assert_equal(a.searchsorted(k, side='l', sorter=s), expected)
        expected = [20, 40, 60, 80, 100]
        assert_equal(a.searchsorted(k, side='r', sorter=s), expected)

        # Test searching unaligned array
        keys = np.arange(10)
        a = keys.copy()
        np.random.shuffle(s)
        s = a.argsort()
        aligned = np.empty(a.itemsize * a.size + 1, 'uint8')
        unaligned = aligned[1:].view(a.dtype)
        # Test searching unaligned array
        unaligned[:] = a
        b = unaligned.searchsorted(keys, 'l', s)
        assert_equal(b, keys)
        b = unaligned.searchsorted(keys, 'r', s)
        assert_equal(b, keys + 1)
        # Test searching for unaligned keys
        unaligned[:] = keys
        b = a.searchsorted(unaligned, 'l', s)
        assert_equal(b, keys)
        b = a.searchsorted(unaligned, 'r', s)
        assert_equal(b, keys + 1)

        # Test all type specific indirect binary search functions
        types = ''.join((np.typecodes['AllInteger'], np.typecodes['AllFloat'],
                         np.typecodes['Datetime'], '?O'))
        for dt in types:
            if dt == 'M':
                dt = 'M8[D]'
            if dt == '?':
                a = np.array([1, 0], dtype=dt)
                # We want the sorter array to be of a type that is different
                # from np.intp in all platforms, to check for #4698
                s = np.array([1, 0], dtype=np.int16)
                out = np.array([1, 0])
            else:
                a = np.array([3, 4, 1, 2, 0], dtype=dt)
                # We want the sorter array to be of a type that is different
                # from np.intp in all platforms, to check for #4698
                s = np.array([4, 2, 3, 0, 1], dtype=np.int16)
                out = np.array([3, 4, 1, 2, 0], dtype=np.intp)
            b = a.searchsorted(a, 'l', s)
            assert_equal(b, out)
            b = a.searchsorted(a, 'r', s)
            assert_equal(b, out + 1)
            # Test empty array, use a fresh array to get warnings in
            # valgrind if access happens.
            e = np.ndarray(shape=0, buffer=b'', dtype=dt)
            b = e.searchsorted(a, 'l', s[:0])
            assert_array_equal(b, np.zeros(len(a), dtype=np.intp))
            b = a.searchsorted(e, 'l', s)
            assert_array_equal(b, np.zeros(0, dtype=np.intp))

        # Test non-contiguous sorter array
        a = np.array([3, 4, 1, 2, 0])
        srt = np.empty((10,), dtype=np.intp)
        srt[1::2] = -1
        srt[::2] = [4, 2, 3, 0, 1]
        s = srt[::2]
        out = np.array([3, 4, 1, 2, 0], dtype=np.intp)
        b = a.searchsorted(a, 'l', s)
        assert_equal(b, out)
        b = a.searchsorted(a, 'r', s)
        assert_equal(b, out + 1)

    def test_searchsorted_return_type(self):
        # Functions returning indices should always return base ndarrays
        class A(np.ndarray):
            pass
        a = np.arange(5).view(A)
        b = np.arange(1, 3).view(A)
        s = np.arange(5).view(A)
        assert_(not isinstance(a.searchsorted(b, 'l'), A))
        assert_(not isinstance(a.searchsorted(b, 'r'), A))
        assert_(not isinstance(a.searchsorted(b, 'l', s), A))
        assert_(not isinstance(a.searchsorted(b, 'r', s), A))

    def test_argpartition_out_of_range(self):
        # Test out of range values in kth raise an error, gh-5469
        d = np.arange(10)
        assert_raises(ValueError, d.argpartition, 10)
        assert_raises(ValueError, d.argpartition, -11)
        # Test also for generic type argpartition, which uses sorting
        # and used to not bound check kth
        d_obj = np.arange(10, dtype=object)
        assert_raises(ValueError, d_obj.argpartition, 10)
        assert_raises(ValueError, d_obj.argpartition, -11)

    def test_partition_out_of_range(self):
        # Test out of range values in kth raise an error, gh-5469
        d = np.arange(10)
        assert_raises(ValueError, d.partition, 10)
        assert_raises(ValueError, d.partition, -11)
        # Test also for generic type partition, which uses sorting
        # and used to not bound check kth
        d_obj = np.arange(10, dtype=object)
        assert_raises(ValueError, d_obj.partition, 10)
        assert_raises(ValueError, d_obj.partition, -11)

    def test_argpartition_integer(self):
        # Test non-integer values in kth raise an error/
        d = np.arange(10)
        assert_raises(TypeError, d.argpartition, 9.)
        # Test also for generic type argpartition, which uses sorting
        # and used to not bound check kth
        d_obj = np.arange(10, dtype=object)
        assert_raises(TypeError, d_obj.argpartition, 9.)

    def test_partition_integer(self):
        # Test out of range values in kth raise an error, gh-5469
        d = np.arange(10)
        assert_raises(TypeError, d.partition, 9.)
        # Test also for generic type partition, which uses sorting
        # and used to not bound check kth
        d_obj = np.arange(10, dtype=object)
        assert_raises(TypeError, d_obj.partition, 9.)

    def test_partition_empty_array(self):
        # check axis handling for multidimensional empty arrays
        a = np.array([])
        a.shape = (3, 2, 1, 0)
        for axis in range(-a.ndim, a.ndim):
            msg = 'test empty array partition with axis={0}'.format(axis)
            assert_equal(np.partition(a, 0, axis=axis), a, msg)
        msg = 'test empty array partition with axis=None'
        assert_equal(np.partition(a, 0, axis=None), a.ravel(), msg)

    def test_argpartition_empty_array(self):
        # check axis handling for multidimensional empty arrays
        a = np.array([])
        a.shape = (3, 2, 1, 0)
        for axis in range(-a.ndim, a.ndim):
            msg = 'test empty array argpartition with axis={0}'.format(axis)
            assert_equal(np.partition(a, 0, axis=axis),
                         np.zeros_like(a, dtype=np.intp), msg)
        msg = 'test empty array argpartition with axis=None'
        assert_equal(np.partition(a, 0, axis=None),
                     np.zeros_like(a.ravel(), dtype=np.intp), msg)

    def test_partition(self):
        d = np.arange(10)
        assert_raises(TypeError, np.partition, d, 2, kind=1)
        assert_raises(ValueError, np.partition, d, 2, kind="nonsense")
        assert_raises(ValueError, np.argpartition, d, 2, kind="nonsense")
        assert_raises(ValueError, d.partition, 2, axis=0, kind="nonsense")
        assert_raises(ValueError, d.argpartition, 2, axis=0, kind="nonsense")
        for k in ("introselect",):
            d = np.array([])
            assert_array_equal(np.partition(d, 0, kind=k), d)
            assert_array_equal(np.argpartition(d, 0, kind=k), d)
            d = np.ones(1)
            assert_array_equal(np.partition(d, 0, kind=k)[0], d)
            assert_array_equal(d[np.argpartition(d, 0, kind=k)],
                               np.partition(d, 0, kind=k))

            # kth not modified
            kth = np.array([30, 15, 5])
            okth = kth.copy()
            np.partition(np.arange(40), kth)
            assert_array_equal(kth, okth)

            for r in ([2, 1], [1, 2], [1, 1]):
                d = np.array(r)
                tgt = np.sort(d)
                assert_array_equal(np.partition(d, 0, kind=k)[0], tgt[0])
                assert_array_equal(np.partition(d, 1, kind=k)[1], tgt[1])
                assert_array_equal(d[np.argpartition(d, 0, kind=k)],
                                   np.partition(d, 0, kind=k))
                assert_array_equal(d[np.argpartition(d, 1, kind=k)],
                                   np.partition(d, 1, kind=k))
                for i in range(d.size):
                    d[i:].partition(0, kind=k)
                assert_array_equal(d, tgt)

            for r in ([3, 2, 1], [1, 2, 3], [2, 1, 3], [2, 3, 1],
                      [1, 1, 1], [1, 2, 2], [2, 2, 1], [1, 2, 1]):
                d = np.array(r)
                tgt = np.sort(d)
                assert_array_equal(np.partition(d, 0, kind=k)[0], tgt[0])
                assert_array_equal(np.partition(d, 1, kind=k)[1], tgt[1])
                assert_array_equal(np.partition(d, 2, kind=k)[2], tgt[2])
                assert_array_equal(d[np.argpartition(d, 0, kind=k)],
                                   np.partition(d, 0, kind=k))
                assert_array_equal(d[np.argpartition(d, 1, kind=k)],
                                   np.partition(d, 1, kind=k))
                assert_array_equal(d[np.argpartition(d, 2, kind=k)],
                                   np.partition(d, 2, kind=k))
                for i in range(d.size):
                    d[i:].partition(0, kind=k)
                assert_array_equal(d, tgt)

            d = np.ones(50)
            assert_array_equal(np.partition(d, 0, kind=k), d)
            assert_array_equal(d[np.argpartition(d, 0, kind=k)],
                               np.partition(d, 0, kind=k))

            # sorted
            d = np.arange(49)
            assert_equal(np.partition(d, 5, kind=k)[5], 5)
            assert_equal(np.partition(d, 15, kind=k)[15], 15)
            assert_array_equal(d[np.argpartition(d, 5, kind=k)],
                               np.partition(d, 5, kind=k))
            assert_array_equal(d[np.argpartition(d, 15, kind=k)],
                               np.partition(d, 15, kind=k))

            # rsorted
            d = np.arange(47)[::-1]
            assert_equal(np.partition(d, 6, kind=k)[6], 6)
            assert_equal(np.partition(d, 16, kind=k)[16], 16)
            assert_array_equal(d[np.argpartition(d, 6, kind=k)],
                               np.partition(d, 6, kind=k))
            assert_array_equal(d[np.argpartition(d, 16, kind=k)],
                               np.partition(d, 16, kind=k))

            assert_array_equal(np.partition(d, -6, kind=k),
                               np.partition(d, 41, kind=k))
            assert_array_equal(np.partition(d, -16, kind=k),
                               np.partition(d, 31, kind=k))
            assert_array_equal(d[np.argpartition(d, -6, kind=k)],
                               np.partition(d, 41, kind=k))

            # median of 3 killer, O(n^2) on pure median 3 pivot quickselect
            # exercises the median of median of 5 code used to keep O(n)
            d = np.arange(1000000)
            x = np.roll(d, d.size // 2)
            mid = x.size // 2 + 1
            assert_equal(np.partition(x, mid)[mid], mid)
            d = np.arange(1000001)
            x = np.roll(d, d.size // 2 + 1)
            mid = x.size // 2 + 1
            assert_equal(np.partition(x, mid)[mid], mid)

            # max
            d = np.ones(10)
            d[1] = 4
            assert_equal(np.partition(d, (2, -1))[-1], 4)
            assert_equal(np.partition(d, (2, -1))[2], 1)
            assert_equal(d[np.argpartition(d, (2, -1))][-1], 4)
            assert_equal(d[np.argpartition(d, (2, -1))][2], 1)
            d[1] = np.nan
            assert_(np.isnan(d[np.argpartition(d, (2, -1))][-1]))
            assert_(np.isnan(np.partition(d, (2, -1))[-1]))

            # equal elements
            d = np.arange(47) % 7
            tgt = np.sort(np.arange(47) % 7)
            np.random.shuffle(d)
            for i in range(d.size):
                assert_equal(np.partition(d, i, kind=k)[i], tgt[i])
            assert_array_equal(d[np.argpartition(d, 6, kind=k)],
                               np.partition(d, 6, kind=k))
            assert_array_equal(d[np.argpartition(d, 16, kind=k)],
                               np.partition(d, 16, kind=k))
            for i in range(d.size):
                d[i:].partition(0, kind=k)
            assert_array_equal(d, tgt)

            d = np.array([0, 1, 2, 3, 4, 5, 7, 7, 7, 7, 7, 7, 7, 7, 7, 7, 7,
                          7, 7, 7, 7, 7, 9])
            kth = [0, 3, 19, 20]
            assert_equal(np.partition(d, kth, kind=k)[kth], (0, 3, 7, 7))
            assert_equal(d[np.argpartition(d, kth, kind=k)][kth], (0, 3, 7, 7))

            d = np.array([2, 1])
            d.partition(0, kind=k)
            assert_raises(ValueError, d.partition, 2)
            assert_raises(np.AxisError, d.partition, 3, axis=1)
            assert_raises(ValueError, np.partition, d, 2)
            assert_raises(np.AxisError, np.partition, d, 2, axis=1)
            assert_raises(ValueError, d.argpartition, 2)
            assert_raises(np.AxisError, d.argpartition, 3, axis=1)
            assert_raises(ValueError, np.argpartition, d, 2)
            assert_raises(np.AxisError, np.argpartition, d, 2, axis=1)
            d = np.arange(10).reshape((2, 5))
            d.partition(1, axis=0, kind=k)
            d.partition(4, axis=1, kind=k)
            np.partition(d, 1, axis=0, kind=k)
            np.partition(d, 4, axis=1, kind=k)
            np.partition(d, 1, axis=None, kind=k)
            np.partition(d, 9, axis=None, kind=k)
            d.argpartition(1, axis=0, kind=k)
            d.argpartition(4, axis=1, kind=k)
            np.argpartition(d, 1, axis=0, kind=k)
            np.argpartition(d, 4, axis=1, kind=k)
            np.argpartition(d, 1, axis=None, kind=k)
            np.argpartition(d, 9, axis=None, kind=k)
            assert_raises(ValueError, d.partition, 2, axis=0)
            assert_raises(ValueError, d.partition, 11, axis=1)
            assert_raises(TypeError, d.partition, 2, axis=None)
            assert_raises(ValueError, np.partition, d, 9, axis=1)
            assert_raises(ValueError, np.partition, d, 11, axis=None)
            assert_raises(ValueError, d.argpartition, 2, axis=0)
            assert_raises(ValueError, d.argpartition, 11, axis=1)
            assert_raises(ValueError, np.argpartition, d, 9, axis=1)
            assert_raises(ValueError, np.argpartition, d, 11, axis=None)

            td = [(dt, s) for dt in [np.int32, np.float32, np.complex64]
                  for s in (9, 16)]
            for dt, s in td:
                aae = assert_array_equal
                at = assert_

                d = np.arange(s, dtype=dt)
                np.random.shuffle(d)
                d1 = np.tile(np.arange(s, dtype=dt), (4, 1))
                map(np.random.shuffle, d1)
                d0 = np.transpose(d1)
                for i in range(d.size):
                    p = np.partition(d, i, kind=k)
                    assert_equal(p[i], i)
                    # all before are smaller
                    assert_array_less(p[:i], p[i])
                    # all after are larger
                    assert_array_less(p[i], p[i + 1:])
                    aae(p, d[np.argpartition(d, i, kind=k)])

                    p = np.partition(d1, i, axis=1, kind=k)
                    aae(p[:, i], np.array([i] * d1.shape[0], dtype=dt))
                    # array_less does not seem to work right
                    at((p[:, :i].T <= p[:, i]).all(),
                       msg="%d: %r <= %r" % (i, p[:, i], p[:, :i].T))
                    at((p[:, i + 1:].T > p[:, i]).all(),
                       msg="%d: %r < %r" % (i, p[:, i], p[:, i + 1:].T))
                    aae(p, d1[np.arange(d1.shape[0])[:, None],
                        np.argpartition(d1, i, axis=1, kind=k)])

                    p = np.partition(d0, i, axis=0, kind=k)
                    aae(p[i, :], np.array([i] * d1.shape[0], dtype=dt))
                    # array_less does not seem to work right
                    at((p[:i, :] <= p[i, :]).all(),
                       msg="%d: %r <= %r" % (i, p[i, :], p[:i, :]))
                    at((p[i + 1:, :] > p[i, :]).all(),
                       msg="%d: %r < %r" % (i, p[i, :], p[:, i + 1:]))
                    aae(p, d0[np.argpartition(d0, i, axis=0, kind=k),
                        np.arange(d0.shape[1])[None, :]])

                    # check inplace
                    dc = d.copy()
                    dc.partition(i, kind=k)
                    assert_equal(dc, np.partition(d, i, kind=k))
                    dc = d0.copy()
                    dc.partition(i, axis=0, kind=k)
                    assert_equal(dc, np.partition(d0, i, axis=0, kind=k))
                    dc = d1.copy()
                    dc.partition(i, axis=1, kind=k)
                    assert_equal(dc, np.partition(d1, i, axis=1, kind=k))

    def assert_partitioned(self, d, kth):
        prev = 0
        for k in np.sort(kth):
            assert_array_less(d[prev:k], d[k], err_msg='kth %d' % k)
            assert_((d[k:] >= d[k]).all(),
                    msg="kth %d, %r not greater equal %d" % (k, d[k:], d[k]))
            prev = k + 1

    def test_partition_iterative(self):
            d = np.arange(17)
            kth = (0, 1, 2, 429, 231)
            assert_raises(ValueError, d.partition, kth)
            assert_raises(ValueError, d.argpartition, kth)
            d = np.arange(10).reshape((2, 5))
            assert_raises(ValueError, d.partition, kth, axis=0)
            assert_raises(ValueError, d.partition, kth, axis=1)
            assert_raises(ValueError, np.partition, d, kth, axis=1)
            assert_raises(ValueError, np.partition, d, kth, axis=None)

            d = np.array([3, 4, 2, 1])
            p = np.partition(d, (0, 3))
            self.assert_partitioned(p, (0, 3))
            self.assert_partitioned(d[np.argpartition(d, (0, 3))], (0, 3))

            assert_array_equal(p, np.partition(d, (-3, -1)))
            assert_array_equal(p, d[np.argpartition(d, (-3, -1))])

            d = np.arange(17)
            np.random.shuffle(d)
            d.partition(range(d.size))
            assert_array_equal(np.arange(17), d)
            np.random.shuffle(d)
            assert_array_equal(np.arange(17), d[d.argpartition(range(d.size))])

            # test unsorted kth
            d = np.arange(17)
            np.random.shuffle(d)
            keys = np.array([1, 3, 8, -2])
            np.random.shuffle(d)
            p = np.partition(d, keys)
            self.assert_partitioned(p, keys)
            p = d[np.argpartition(d, keys)]
            self.assert_partitioned(p, keys)
            np.random.shuffle(keys)
            assert_array_equal(np.partition(d, keys), p)
            assert_array_equal(d[np.argpartition(d, keys)], p)

            # equal kth
            d = np.arange(20)[::-1]
            self.assert_partitioned(np.partition(d, [5]*4), [5])
            self.assert_partitioned(np.partition(d, [5]*4 + [6, 13]),
                                    [5]*4 + [6, 13])
            self.assert_partitioned(d[np.argpartition(d, [5]*4)], [5])
            self.assert_partitioned(d[np.argpartition(d, [5]*4 + [6, 13])],
                                    [5]*4 + [6, 13])

            d = np.arange(12)
            np.random.shuffle(d)
            d1 = np.tile(np.arange(12), (4, 1))
            map(np.random.shuffle, d1)
            d0 = np.transpose(d1)

            kth = (1, 6, 7, -1)
            p = np.partition(d1, kth, axis=1)
            pa = d1[np.arange(d1.shape[0])[:, None],
                    d1.argpartition(kth, axis=1)]
            assert_array_equal(p, pa)
            for i in range(d1.shape[0]):
                self.assert_partitioned(p[i,:], kth)
            p = np.partition(d0, kth, axis=0)
            pa = d0[np.argpartition(d0, kth, axis=0),
                    np.arange(d0.shape[1])[None,:]]
            assert_array_equal(p, pa)
            for i in range(d0.shape[1]):
                self.assert_partitioned(p[:, i], kth)

    def test_partition_cdtype(self):
        d = np.array([('Galahad', 1.7, 38), ('Arthur', 1.8, 41),
                   ('Lancelot', 1.9, 38)],
                  dtype=[('name', '|S10'), ('height', '<f8'), ('age', '<i4')])

        tgt = np.sort(d, order=['age', 'height'])
        assert_array_equal(np.partition(d, range(d.size),
                                        order=['age', 'height']),
                           tgt)
        assert_array_equal(d[np.argpartition(d, range(d.size),
                                             order=['age', 'height'])],
                           tgt)
        for k in range(d.size):
            assert_equal(np.partition(d, k, order=['age', 'height'])[k],
                        tgt[k])
            assert_equal(d[np.argpartition(d, k, order=['age', 'height'])][k],
                         tgt[k])

        d = np.array(['Galahad', 'Arthur', 'zebra', 'Lancelot'])
        tgt = np.sort(d)
        assert_array_equal(np.partition(d, range(d.size)), tgt)
        for k in range(d.size):
            assert_equal(np.partition(d, k)[k], tgt[k])
            assert_equal(d[np.argpartition(d, k)][k], tgt[k])

    def test_partition_unicode_kind(self):
        d = np.arange(10)
        k = b'\xc3\xa4'.decode("UTF8")
        assert_raises(ValueError, d.partition, 2, kind=k)
        assert_raises(ValueError, d.argpartition, 2, kind=k)

    def test_partition_fuzz(self):
        # a few rounds of random data testing
        for j in range(10, 30):
            for i in range(1, j - 2):
                d = np.arange(j)
                np.random.shuffle(d)
                d = d % np.random.randint(2, 30)
                idx = np.random.randint(d.size)
                kth = [0, idx, i, i + 1]
                tgt = np.sort(d)[kth]
                assert_array_equal(np.partition(d, kth)[kth], tgt,
                                   err_msg="data: %r\n kth: %r" % (d, kth))

    def test_argpartition_gh5524(self):
        #  A test for functionality of argpartition on lists.
        d = [6,7,3,2,9,0]
        p = np.argpartition(d,1)
        self.assert_partitioned(np.array(d)[p],[1])

    def test_flatten(self):
        x0 = np.array([[1, 2, 3], [4, 5, 6]], np.int32)
        x1 = np.array([[[1, 2], [3, 4]], [[5, 6], [7, 8]]], np.int32)
        y0 = np.array([1, 2, 3, 4, 5, 6], np.int32)
        y0f = np.array([1, 4, 2, 5, 3, 6], np.int32)
        y1 = np.array([1, 2, 3, 4, 5, 6, 7, 8], np.int32)
        y1f = np.array([1, 5, 3, 7, 2, 6, 4, 8], np.int32)
        assert_equal(x0.flatten(), y0)
        assert_equal(x0.flatten('F'), y0f)
        assert_equal(x0.flatten('F'), x0.T.flatten())
        assert_equal(x1.flatten(), y1)
        assert_equal(x1.flatten('F'), y1f)
        assert_equal(x1.flatten('F'), x1.T.flatten())

    def test_flatten_invalid_order(self):
        # invalid after gh-14596
        for order in ['Z', 'c', False, True, 0, 8]:
            x = np.array([[1, 2, 3], [4, 5, 6]], np.int32)
            assert_raises(ValueError, x.flatten, {"order": order})

    @pytest.mark.parametrize('func', (np.dot, np.matmul))
    def test_arr_mult(self, func):
        a = np.array([[1, 0], [0, 1]])
        b = np.array([[0, 1], [1, 0]])
        c = np.array([[9, 1], [1, -9]])
        d = np.arange(24).reshape(4, 6)
        ddt = np.array(
            [[  55,  145,  235,  325],
             [ 145,  451,  757, 1063],
             [ 235,  757, 1279, 1801],
             [ 325, 1063, 1801, 2539]]
        )
        dtd = np.array(
            [[504, 540, 576, 612, 648, 684],
             [540, 580, 620, 660, 700, 740],
             [576, 620, 664, 708, 752, 796],
             [612, 660, 708, 756, 804, 852],
             [648, 700, 752, 804, 856, 908],
             [684, 740, 796, 852, 908, 964]]
        )


        # gemm vs syrk optimizations
        for et in [np.float32, np.float64, np.complex64, np.complex128]:
            eaf = a.astype(et)
            assert_equal(func(eaf, eaf), eaf)
            assert_equal(func(eaf.T, eaf), eaf)
            assert_equal(func(eaf, eaf.T), eaf)
            assert_equal(func(eaf.T, eaf.T), eaf)
            assert_equal(func(eaf.T.copy(), eaf), eaf)
            assert_equal(func(eaf, eaf.T.copy()), eaf)
            assert_equal(func(eaf.T.copy(), eaf.T.copy()), eaf)

        # syrk validations
        for et in [np.float32, np.float64, np.complex64, np.complex128]:
            eaf = a.astype(et)
            ebf = b.astype(et)
            assert_equal(func(ebf, ebf), eaf)
            assert_equal(func(ebf.T, ebf), eaf)
            assert_equal(func(ebf, ebf.T), eaf)
            assert_equal(func(ebf.T, ebf.T), eaf)

        # syrk - different shape, stride, and view validations
        for et in [np.float32, np.float64, np.complex64, np.complex128]:
            edf = d.astype(et)
            assert_equal(
                func(edf[::-1, :], edf.T),
                func(edf[::-1, :].copy(), edf.T.copy())
            )
            assert_equal(
                func(edf[:, ::-1], edf.T),
                func(edf[:, ::-1].copy(), edf.T.copy())
            )
            assert_equal(
                func(edf, edf[::-1, :].T),
                func(edf, edf[::-1, :].T.copy())
            )
            assert_equal(
                func(edf, edf[:, ::-1].T),
                func(edf, edf[:, ::-1].T.copy())
            )
            assert_equal(
                func(edf[:edf.shape[0] // 2, :], edf[::2, :].T),
                func(edf[:edf.shape[0] // 2, :].copy(), edf[::2, :].T.copy())
            )
            assert_equal(
                func(edf[::2, :], edf[:edf.shape[0] // 2, :].T),
                func(edf[::2, :].copy(), edf[:edf.shape[0] // 2, :].T.copy())
            )

        # syrk - different shape
        for et in [np.float32, np.float64, np.complex64, np.complex128]:
            edf = d.astype(et)
            eddtf = ddt.astype(et)
            edtdf = dtd.astype(et)
            assert_equal(func(edf, edf.T), eddtf)
            assert_equal(func(edf.T, edf), edtdf)

    @pytest.mark.parametrize('func', (np.dot, np.matmul))
    @pytest.mark.parametrize('dtype', 'ifdFD')
    def test_no_dgemv(self, func, dtype):
        # check vector arg for contiguous before gemv
        # gh-12156
        a = np.arange(8.0, dtype=dtype).reshape(2, 4)
        b = np.broadcast_to(1., (4, 1))
        ret1 = func(a, b)
        ret2 = func(a, b.copy())
        assert_equal(ret1, ret2)

        ret1 = func(b.T, a.T)
        ret2 = func(b.T.copy(), a.T)
        assert_equal(ret1, ret2)

        # check for unaligned data
        dt = np.dtype(dtype)
        a = np.zeros(8 * dt.itemsize // 2 + 1, dtype='int16')[1:].view(dtype)
        a = a.reshape(2, 4)
        b = a[0]
        # make sure it is not aligned
        assert_(a.__array_interface__['data'][0] % dt.itemsize != 0)
        ret1 = func(a, b)
        ret2 = func(a.copy(), b.copy())
        assert_equal(ret1, ret2)

        ret1 = func(b.T, a.T)
        ret2 = func(b.T.copy(), a.T.copy())
        assert_equal(ret1, ret2)

    def test_dot(self):
        a = np.array([[1, 0], [0, 1]])
        b = np.array([[0, 1], [1, 0]])
        c = np.array([[9, 1], [1, -9]])
        # function versus methods
        assert_equal(np.dot(a, b), a.dot(b))
        assert_equal(np.dot(np.dot(a, b), c), a.dot(b).dot(c))

        # test passing in an output array
        c = np.zeros_like(a)
        a.dot(b, c)
        assert_equal(c, np.dot(a, b))

        # test keyword args
        c = np.zeros_like(a)
        a.dot(b=b, out=c)
        assert_equal(c, np.dot(a, b))

    def test_dot_type_mismatch(self):
        c = 1.
        A = np.array((1,1), dtype='i,i')

        assert_raises(TypeError, np.dot, c, A)
        assert_raises(TypeError, np.dot, A, c)

    def test_dot_out_mem_overlap(self):
        np.random.seed(1)

        # Test BLAS and non-BLAS code paths, including all dtypes
        # that dot() supports
        dtypes = [np.dtype(code) for code in np.typecodes['All']
                  if code not in 'USVM']
        for dtype in dtypes:
            a = np.random.rand(3, 3).astype(dtype)

            # Valid dot() output arrays must be aligned
            b = _aligned_zeros((3, 3), dtype=dtype)
            b[...] = np.random.rand(3, 3)

            y = np.dot(a, b)
            x = np.dot(a, b, out=b)
            assert_equal(x, y, err_msg=repr(dtype))

            # Check invalid output array
            assert_raises(ValueError, np.dot, a, b, out=b[::2])
            assert_raises(ValueError, np.dot, a, b, out=b.T)

    def test_dot_matmul_out(self):
        # gh-9641
        class Sub(np.ndarray):
            pass
        a = np.ones((2, 2)).view(Sub)
        b = np.ones((2, 2)).view(Sub)
        out = np.ones((2, 2))

        # make sure out can be any ndarray (not only subclass of inputs)
        np.dot(a, b, out=out)
        np.matmul(a, b, out=out)

    def test_dot_matmul_inner_array_casting_fails(self):

        class A(object):
            def __array__(self, *args, **kwargs):
                raise NotImplementedError

        # Don't override the error from calling __array__()
        assert_raises(NotImplementedError, np.dot, A(), A())
        assert_raises(NotImplementedError, np.matmul, A(), A())
        assert_raises(NotImplementedError, np.inner, A(), A())

    def test_matmul_out(self):
        # overlapping memory
        a = np.arange(18).reshape(2, 3, 3)
        b = np.matmul(a, a)
        c = np.matmul(a, a, out=a)
        assert_(c is a)
        assert_equal(c, b)
        a = np.arange(18).reshape(2, 3, 3)
        c = np.matmul(a, a, out=a[::-1, ...])
        assert_(c.base is a.base)
        assert_equal(c, b)

    def test_diagonal(self):
        a = np.arange(12).reshape((3, 4))
        assert_equal(a.diagonal(), [0, 5, 10])
        assert_equal(a.diagonal(0), [0, 5, 10])
        assert_equal(a.diagonal(1), [1, 6, 11])
        assert_equal(a.diagonal(-1), [4, 9])
        assert_raises(np.AxisError, a.diagonal, axis1=0, axis2=5)
        assert_raises(np.AxisError, a.diagonal, axis1=5, axis2=0)
        assert_raises(np.AxisError, a.diagonal, axis1=5, axis2=5)
        assert_raises(ValueError, a.diagonal, axis1=1, axis2=1)

        b = np.arange(8).reshape((2, 2, 2))
        assert_equal(b.diagonal(), [[0, 6], [1, 7]])
        assert_equal(b.diagonal(0), [[0, 6], [1, 7]])
        assert_equal(b.diagonal(1), [[2], [3]])
        assert_equal(b.diagonal(-1), [[4], [5]])
        assert_raises(ValueError, b.diagonal, axis1=0, axis2=0)
        assert_equal(b.diagonal(0, 1, 2), [[0, 3], [4, 7]])
        assert_equal(b.diagonal(0, 0, 1), [[0, 6], [1, 7]])
        assert_equal(b.diagonal(offset=1, axis1=0, axis2=2), [[1], [3]])
        # Order of axis argument doesn't matter:
        assert_equal(b.diagonal(0, 2, 1), [[0, 3], [4, 7]])

    def test_diagonal_view_notwriteable(self):
        a = np.eye(3).diagonal()
        assert_(not a.flags.writeable)
        assert_(not a.flags.owndata)

        a = np.diagonal(np.eye(3))
        assert_(not a.flags.writeable)
        assert_(not a.flags.owndata)

        a = np.diag(np.eye(3))
        assert_(not a.flags.writeable)
        assert_(not a.flags.owndata)

    def test_diagonal_memleak(self):
        # Regression test for a bug that crept in at one point
        a = np.zeros((100, 100))
        if HAS_REFCOUNT:
            assert_(sys.getrefcount(a) < 50)
        for i in range(100):
            a.diagonal()
        if HAS_REFCOUNT:
            assert_(sys.getrefcount(a) < 50)

    def test_size_zero_memleak(self):
        # Regression test for issue 9615
        # Exercises a special-case code path for dot products of length
        # zero in cblasfuncs (making it is specific to floating dtypes).
        a = np.array([], dtype=np.float64)
        x = np.array(2.0)
        for _ in range(100):
            np.dot(a, a, out=x)
        if HAS_REFCOUNT:
            assert_(sys.getrefcount(x) < 50)

    def test_trace(self):
        a = np.arange(12).reshape((3, 4))
        assert_equal(a.trace(), 15)
        assert_equal(a.trace(0), 15)
        assert_equal(a.trace(1), 18)
        assert_equal(a.trace(-1), 13)

        b = np.arange(8).reshape((2, 2, 2))
        assert_equal(b.trace(), [6, 8])
        assert_equal(b.trace(0), [6, 8])
        assert_equal(b.trace(1), [2, 3])
        assert_equal(b.trace(-1), [4, 5])
        assert_equal(b.trace(0, 0, 1), [6, 8])
        assert_equal(b.trace(0, 0, 2), [5, 9])
        assert_equal(b.trace(0, 1, 2), [3, 11])
        assert_equal(b.trace(offset=1, axis1=0, axis2=2), [1, 3])

    def test_trace_subclass(self):
        # The class would need to overwrite trace to ensure single-element
        # output also has the right subclass.
        class MyArray(np.ndarray):
            pass

        b = np.arange(8).reshape((2, 2, 2)).view(MyArray)
        t = b.trace()
        assert_(isinstance(t, MyArray))

    def test_put(self):
        icodes = np.typecodes['AllInteger']
        fcodes = np.typecodes['AllFloat']
        for dt in icodes + fcodes + 'O':
            tgt = np.array([0, 1, 0, 3, 0, 5], dtype=dt)

            # test 1-d
            a = np.zeros(6, dtype=dt)
            a.put([1, 3, 5], [1, 3, 5])
            assert_equal(a, tgt)

            # test 2-d
            a = np.zeros((2, 3), dtype=dt)
            a.put([1, 3, 5], [1, 3, 5])
            assert_equal(a, tgt.reshape(2, 3))

        for dt in '?':
            tgt = np.array([False, True, False, True, False, True], dtype=dt)

            # test 1-d
            a = np.zeros(6, dtype=dt)
            a.put([1, 3, 5], [True]*3)
            assert_equal(a, tgt)

            # test 2-d
            a = np.zeros((2, 3), dtype=dt)
            a.put([1, 3, 5], [True]*3)
            assert_equal(a, tgt.reshape(2, 3))

        # check must be writeable
        a = np.zeros(6)
        a.flags.writeable = False
        assert_raises(ValueError, a.put, [1, 3, 5], [1, 3, 5])

        # when calling np.put, make sure a
        # TypeError is raised if the object
        # isn't an ndarray
        bad_array = [1, 2, 3]
        assert_raises(TypeError, np.put, bad_array, [0, 2], 5)

    def test_ravel(self):
        a = np.array([[0, 1], [2, 3]])
        assert_equal(a.ravel(), [0, 1, 2, 3])
        assert_(not a.ravel().flags.owndata)
        assert_equal(a.ravel('F'), [0, 2, 1, 3])
        assert_equal(a.ravel(order='C'), [0, 1, 2, 3])
        assert_equal(a.ravel(order='F'), [0, 2, 1, 3])
        assert_equal(a.ravel(order='A'), [0, 1, 2, 3])
        assert_(not a.ravel(order='A').flags.owndata)
        assert_equal(a.ravel(order='K'), [0, 1, 2, 3])
        assert_(not a.ravel(order='K').flags.owndata)
        assert_equal(a.ravel(), a.reshape(-1))

        a = np.array([[0, 1], [2, 3]], order='F')
        assert_equal(a.ravel(), [0, 1, 2, 3])
        assert_equal(a.ravel(order='A'), [0, 2, 1, 3])
        assert_equal(a.ravel(order='K'), [0, 2, 1, 3])
        assert_(not a.ravel(order='A').flags.owndata)
        assert_(not a.ravel(order='K').flags.owndata)
        assert_equal(a.ravel(), a.reshape(-1))
        assert_equal(a.ravel(order='A'), a.reshape(-1, order='A'))

        a = np.array([[0, 1], [2, 3]])[::-1, :]
        assert_equal(a.ravel(), [2, 3, 0, 1])
        assert_equal(a.ravel(order='C'), [2, 3, 0, 1])
        assert_equal(a.ravel(order='F'), [2, 0, 3, 1])
        assert_equal(a.ravel(order='A'), [2, 3, 0, 1])
        # 'K' doesn't reverse the axes of negative strides
        assert_equal(a.ravel(order='K'), [2, 3, 0, 1])
        assert_(a.ravel(order='K').flags.owndata)

        # Test simple 1-d copy behaviour:
        a = np.arange(10)[::2]
        assert_(a.ravel('K').flags.owndata)
        assert_(a.ravel('C').flags.owndata)
        assert_(a.ravel('F').flags.owndata)

        # Not contiguous and 1-sized axis with non matching stride
        a = np.arange(2**3 * 2)[::2]
        a = a.reshape(2, 1, 2, 2).swapaxes(-1, -2)
        strides = list(a.strides)
        strides[1] = 123
        a.strides = strides
        assert_(a.ravel(order='K').flags.owndata)
        assert_equal(a.ravel('K'), np.arange(0, 15, 2))

        # contiguous and 1-sized axis with non matching stride works:
        a = np.arange(2**3)
        a = a.reshape(2, 1, 2, 2).swapaxes(-1, -2)
        strides = list(a.strides)
        strides[1] = 123
        a.strides = strides
        assert_(np.may_share_memory(a.ravel(order='K'), a))
        assert_equal(a.ravel(order='K'), np.arange(2**3))

        # Test negative strides (not very interesting since non-contiguous):
        a = np.arange(4)[::-1].reshape(2, 2)
        assert_(a.ravel(order='C').flags.owndata)
        assert_(a.ravel(order='K').flags.owndata)
        assert_equal(a.ravel('C'), [3, 2, 1, 0])
        assert_equal(a.ravel('K'), [3, 2, 1, 0])

        # 1-element tidy strides test (NPY_RELAXED_STRIDES_CHECKING):
        a = np.array([[1]])
        a.strides = (123, 432)
        # If the stride is not 8, NPY_RELAXED_STRIDES_CHECKING is messing
        # them up on purpose:
        if np.ones(1).strides == (8,):
            assert_(np.may_share_memory(a.ravel('K'), a))
            assert_equal(a.ravel('K').strides, (a.dtype.itemsize,))

        for order in ('C', 'F', 'A', 'K'):
            # 0-d corner case:
            a = np.array(0)
            assert_equal(a.ravel(order), [0])
            assert_(np.may_share_memory(a.ravel(order), a))

        # Test that certain non-inplace ravels work right (mostly) for 'K':
        b = np.arange(2**4 * 2)[::2].reshape(2, 2, 2, 2)
        a = b[..., ::2]
        assert_equal(a.ravel('K'), [0, 4, 8, 12, 16, 20, 24, 28])
        assert_equal(a.ravel('C'), [0, 4, 8, 12, 16, 20, 24, 28])
        assert_equal(a.ravel('A'), [0, 4, 8, 12, 16, 20, 24, 28])
        assert_equal(a.ravel('F'), [0, 16, 8, 24, 4, 20, 12, 28])

        a = b[::2, ...]
        assert_equal(a.ravel('K'), [0, 2, 4, 6, 8, 10, 12, 14])
        assert_equal(a.ravel('C'), [0, 2, 4, 6, 8, 10, 12, 14])
        assert_equal(a.ravel('A'), [0, 2, 4, 6, 8, 10, 12, 14])
        assert_equal(a.ravel('F'), [0, 8, 4, 12, 2, 10, 6, 14])

    def test_ravel_subclass(self):
        class ArraySubclass(np.ndarray):
            pass

        a = np.arange(10).view(ArraySubclass)
        assert_(isinstance(a.ravel('C'), ArraySubclass))
        assert_(isinstance(a.ravel('F'), ArraySubclass))
        assert_(isinstance(a.ravel('A'), ArraySubclass))
        assert_(isinstance(a.ravel('K'), ArraySubclass))

        a = np.arange(10)[::2].view(ArraySubclass)
        assert_(isinstance(a.ravel('C'), ArraySubclass))
        assert_(isinstance(a.ravel('F'), ArraySubclass))
        assert_(isinstance(a.ravel('A'), ArraySubclass))
        assert_(isinstance(a.ravel('K'), ArraySubclass))

    def test_swapaxes(self):
        a = np.arange(1*2*3*4).reshape(1, 2, 3, 4).copy()
        idx = np.indices(a.shape)
        assert_(a.flags['OWNDATA'])
        b = a.copy()
        # check exceptions
        assert_raises(np.AxisError, a.swapaxes, -5, 0)
        assert_raises(np.AxisError, a.swapaxes, 4, 0)
        assert_raises(np.AxisError, a.swapaxes, 0, -5)
        assert_raises(np.AxisError, a.swapaxes, 0, 4)

        for i in range(-4, 4):
            for j in range(-4, 4):
                for k, src in enumerate((a, b)):
                    c = src.swapaxes(i, j)
                    # check shape
                    shape = list(src.shape)
                    shape[i] = src.shape[j]
                    shape[j] = src.shape[i]
                    assert_equal(c.shape, shape, str((i, j, k)))
                    # check array contents
                    i0, i1, i2, i3 = [dim-1 for dim in c.shape]
                    j0, j1, j2, j3 = [dim-1 for dim in src.shape]
                    assert_equal(src[idx[j0], idx[j1], idx[j2], idx[j3]],
                                 c[idx[i0], idx[i1], idx[i2], idx[i3]],
                                 str((i, j, k)))
                    # check a view is always returned, gh-5260
                    assert_(not c.flags['OWNDATA'], str((i, j, k)))
                    # check on non-contiguous input array
                    if k == 1:
                        b = c

    def test_conjugate(self):
        a = np.array([1-1j, 1+1j, 23+23.0j])
        ac = a.conj()
        assert_equal(a.real, ac.real)
        assert_equal(a.imag, -ac.imag)
        assert_equal(ac, a.conjugate())
        assert_equal(ac, np.conjugate(a))

        a = np.array([1-1j, 1+1j, 23+23.0j], 'F')
        ac = a.conj()
        assert_equal(a.real, ac.real)
        assert_equal(a.imag, -ac.imag)
        assert_equal(ac, a.conjugate())
        assert_equal(ac, np.conjugate(a))

        a = np.array([1, 2, 3])
        ac = a.conj()
        assert_equal(a, ac)
        assert_equal(ac, a.conjugate())
        assert_equal(ac, np.conjugate(a))

        a = np.array([1.0, 2.0, 3.0])
        ac = a.conj()
        assert_equal(a, ac)
        assert_equal(ac, a.conjugate())
        assert_equal(ac, np.conjugate(a))

        a = np.array([1-1j, 1+1j, 1, 2.0], object)
        ac = a.conj()
        assert_equal(ac, [k.conjugate() for k in a])
        assert_equal(ac, a.conjugate())
        assert_equal(ac, np.conjugate(a))

        a = np.array([1-1j, 1, 2.0, 'f'], object)
        assert_raises(TypeError, lambda: a.conj())
        assert_raises(TypeError, lambda: a.conjugate())

    def test__complex__(self):
        dtypes = ['i1', 'i2', 'i4', 'i8',
                  'u1', 'u2', 'u4', 'u8',
                  'f', 'd', 'g', 'F', 'D', 'G',
                  '?', 'O']
        for dt in dtypes:
            a = np.array(7, dtype=dt)
            b = np.array([7], dtype=dt)
            c = np.array([[[[[7]]]]], dtype=dt)

            msg = 'dtype: {0}'.format(dt)

            ap = complex(a)
            assert_equal(ap, a, msg)

            with assert_warns(DeprecationWarning):
                bp = complex(b)
            assert_equal(bp, b, msg)

            with assert_warns(DeprecationWarning):
                cp = complex(c)
            assert_equal(cp, c, msg)

    def test__complex__should_not_work(self):
        dtypes = ['i1', 'i2', 'i4', 'i8',
                  'u1', 'u2', 'u4', 'u8',
                  'f', 'd', 'g', 'F', 'D', 'G',
                  '?', 'O']
        for dt in dtypes:
            a = np.array([1, 2, 3], dtype=dt)
            assert_raises(TypeError, complex, a)

        dt = np.dtype([('a', 'f8'), ('b', 'i1')])
        b = np.array((1.0, 3), dtype=dt)
        assert_raises(TypeError, complex, b)

        c = np.array([(1.0, 3), (2e-3, 7)], dtype=dt)
        assert_raises(TypeError, complex, c)

        d = np.array('1+1j')
        assert_raises(TypeError, complex, d)

        e = np.array('1+1j', 'U')
        assert_raises(TypeError, complex, e)

        f = np.array(['1+1j'], 'U')
        with assert_warns(DeprecationWarning):
            assert_raises(TypeError, complex, f)

class TestCequenceMethods(object):
    def test_array_contains(self):
        assert_(4.0 in np.arange(16.).reshape(4,4))
        assert_(20.0 not in np.arange(16.).reshape(4,4))

class TestBinop(object):
    def test_inplace(self):
        # test refcount 1 inplace conversion
        assert_array_almost_equal(np.array([0.5]) * np.array([1.0, 2.0]),
                                  [0.5, 1.0])

        d = np.array([0.5, 0.5])[::2]
        assert_array_almost_equal(d * (d * np.array([1.0, 2.0])),
                                  [0.25, 0.5])

        a = np.array([0.5])
        b = np.array([0.5])
        c = a + b
        c = a - b
        c = a * b
        c = a / b
        assert_equal(a, b)
        assert_almost_equal(c, 1.)

        c = a + b * 2. / b * a - a / b
        assert_equal(a, b)
        assert_equal(c, 0.5)

        # true divide
        a = np.array([5])
        b = np.array([3])
        c = (a * a) / b

        assert_almost_equal(c, 25 / 3)
        assert_equal(a, 5)
        assert_equal(b, 3)

    # ndarray.__rop__ always calls ufunc
    # ndarray.__iop__ always calls ufunc
    # ndarray.__op__, __rop__:
    #   - defer if other has __array_ufunc__ and it is None
    #           or other is not a subclass and has higher array priority
    #   - else, call ufunc
    def test_ufunc_binop_interaction(self):
        # Python method name (without underscores)
        #   -> (numpy ufunc, has_in_place_version, preferred_dtype)
        ops = {
            'add':      (np.add, True, float),
            'sub':      (np.subtract, True, float),
            'mul':      (np.multiply, True, float),
            'truediv':  (np.true_divide, True, float),
            'floordiv': (np.floor_divide, True, float),
            'mod':      (np.remainder, True, float),
            'divmod':   (np.divmod, False, float),
            'pow':      (np.power, True, int),
            'lshift':   (np.left_shift, True, int),
            'rshift':   (np.right_shift, True, int),
            'and':      (np.bitwise_and, True, int),
            'xor':      (np.bitwise_xor, True, int),
            'or':       (np.bitwise_or, True, int),
            # 'ge':       (np.less_equal, False),
            # 'gt':       (np.less, False),
            # 'le':       (np.greater_equal, False),
            # 'lt':       (np.greater, False),
            # 'eq':       (np.equal, False),
            # 'ne':       (np.not_equal, False),
        }
        if sys.version_info >= (3, 5):
            ops['matmul'] = (np.matmul, False, float)

        class Coerced(Exception):
            pass

        def array_impl(self):
            raise Coerced

        def op_impl(self, other):
            return "forward"

        def rop_impl(self, other):
            return "reverse"

        def iop_impl(self, other):
            return "in-place"

        def array_ufunc_impl(self, ufunc, method, *args, **kwargs):
            return ("__array_ufunc__", ufunc, method, args, kwargs)

        # Create an object with the given base, in the given module, with a
        # bunch of placeholder __op__ methods, and optionally a
        # __array_ufunc__ and __array_priority__.
        def make_obj(base, array_priority=False, array_ufunc=False,
                     alleged_module="__main__"):
            class_namespace = {"__array__": array_impl}
            if array_priority is not False:
                class_namespace["__array_priority__"] = array_priority
            for op in ops:
                class_namespace["__{0}__".format(op)] = op_impl
                class_namespace["__r{0}__".format(op)] = rop_impl
                class_namespace["__i{0}__".format(op)] = iop_impl
            if array_ufunc is not False:
                class_namespace["__array_ufunc__"] = array_ufunc
            eval_namespace = {"base": base,
                              "class_namespace": class_namespace,
                              "__name__": alleged_module,
                              }
            MyType = eval("type('MyType', (base,), class_namespace)",
                          eval_namespace)
            if issubclass(MyType, np.ndarray):
                # Use this range to avoid special case weirdnesses around
                # divide-by-0, pow(x, 2), overflow due to pow(big, big), etc.
                return np.arange(3, 7).reshape(2, 2).view(MyType)
            else:
                return MyType()

        def check(obj, binop_override_expected, ufunc_override_expected,
                  inplace_override_expected, check_scalar=True):
            for op, (ufunc, has_inplace, dtype) in ops.items():
                err_msg = ('op: %s, ufunc: %s, has_inplace: %s, dtype: %s'
                           % (op, ufunc, has_inplace, dtype))
                check_objs = [np.arange(3, 7, dtype=dtype).reshape(2, 2)]
                if check_scalar:
                    check_objs.append(check_objs[0][0])
                for arr in check_objs:
                    arr_method = getattr(arr, "__{0}__".format(op))

                    def first_out_arg(result):
                        if op == "divmod":
                            assert_(isinstance(result, tuple))
                            return result[0]
                        else:
                            return result

                    # arr __op__ obj
                    if binop_override_expected:
                        assert_equal(arr_method(obj), NotImplemented, err_msg)
                    elif ufunc_override_expected:
                        assert_equal(arr_method(obj)[0], "__array_ufunc__",
                                     err_msg)
                    else:
                        if (isinstance(obj, np.ndarray) and
                            (type(obj).__array_ufunc__ is
                             np.ndarray.__array_ufunc__)):
                            # __array__ gets ignored
                            res = first_out_arg(arr_method(obj))
                            assert_(res.__class__ is obj.__class__, err_msg)
                        else:
                            assert_raises((TypeError, Coerced),
                                          arr_method, obj, err_msg=err_msg)
                    # obj __op__ arr
                    arr_rmethod = getattr(arr, "__r{0}__".format(op))
                    if ufunc_override_expected:
                        res = arr_rmethod(obj)
                        assert_equal(res[0], "__array_ufunc__",
                                     err_msg=err_msg)
                        assert_equal(res[1], ufunc, err_msg=err_msg)
                    else:
                        if (isinstance(obj, np.ndarray) and
                                (type(obj).__array_ufunc__ is
                                 np.ndarray.__array_ufunc__)):
                            # __array__ gets ignored
                            res = first_out_arg(arr_rmethod(obj))
                            assert_(res.__class__ is obj.__class__, err_msg)
                        else:
                            # __array_ufunc__ = "asdf" creates a TypeError
                            assert_raises((TypeError, Coerced),
                                          arr_rmethod, obj, err_msg=err_msg)

                    # arr __iop__ obj
                    # array scalars don't have in-place operators
                    if has_inplace and isinstance(arr, np.ndarray):
                        arr_imethod = getattr(arr, "__i{0}__".format(op))
                        if inplace_override_expected:
                            assert_equal(arr_method(obj), NotImplemented,
                                         err_msg=err_msg)
                        elif ufunc_override_expected:
                            res = arr_imethod(obj)
                            assert_equal(res[0], "__array_ufunc__", err_msg)
                            assert_equal(res[1], ufunc, err_msg)
                            assert_(type(res[-1]["out"]) is tuple, err_msg)
                            assert_(res[-1]["out"][0] is arr, err_msg)
                        else:
                            if (isinstance(obj, np.ndarray) and
                                    (type(obj).__array_ufunc__ is
                                    np.ndarray.__array_ufunc__)):
                                # __array__ gets ignored
                                assert_(arr_imethod(obj) is arr, err_msg)
                            else:
                                assert_raises((TypeError, Coerced),
                                              arr_imethod, obj,
                                              err_msg=err_msg)

                    op_fn = getattr(operator, op, None)
                    if op_fn is None:
                        op_fn = getattr(operator, op + "_", None)
                    if op_fn is None:
                        op_fn = getattr(builtins, op)
                    assert_equal(op_fn(obj, arr), "forward", err_msg)
                    if not isinstance(obj, np.ndarray):
                        if binop_override_expected:
                            assert_equal(op_fn(arr, obj), "reverse", err_msg)
                        elif ufunc_override_expected:
                            assert_equal(op_fn(arr, obj)[0], "__array_ufunc__",
                                         err_msg)
                    if ufunc_override_expected:
                        assert_equal(ufunc(obj, arr)[0], "__array_ufunc__",
                                     err_msg)

        # No array priority, no array_ufunc -> nothing called
        check(make_obj(object), False, False, False)
        # Negative array priority, no array_ufunc -> nothing called
        # (has to be very negative, because scalar priority is -1000000.0)
        check(make_obj(object, array_priority=-2**30), False, False, False)
        # Positive array priority, no array_ufunc -> binops and iops only
        check(make_obj(object, array_priority=1), True, False, True)
        # ndarray ignores array_priority for ndarray subclasses
        check(make_obj(np.ndarray, array_priority=1), False, False, False,
              check_scalar=False)
        # Positive array_priority and array_ufunc -> array_ufunc only
        check(make_obj(object, array_priority=1,
                       array_ufunc=array_ufunc_impl), False, True, False)
        check(make_obj(np.ndarray, array_priority=1,
                       array_ufunc=array_ufunc_impl), False, True, False)
        # array_ufunc set to None -> defer binops only
        check(make_obj(object, array_ufunc=None), True, False, False)
        check(make_obj(np.ndarray, array_ufunc=None), True, False, False,
              check_scalar=False)

    def test_ufunc_override_normalize_signature(self):
        # gh-5674
        class SomeClass(object):
            def __array_ufunc__(self, ufunc, method, *inputs, **kw):
                return kw

        a = SomeClass()
        kw = np.add(a, [1])
        assert_('sig' not in kw and 'signature' not in kw)
        kw = np.add(a, [1], sig='ii->i')
        assert_('sig' not in kw and 'signature' in kw)
        assert_equal(kw['signature'], 'ii->i')
        kw = np.add(a, [1], signature='ii->i')
        assert_('sig' not in kw and 'signature' in kw)
        assert_equal(kw['signature'], 'ii->i')

    def test_array_ufunc_index(self):
        # Check that index is set appropriately, also if only an output
        # is passed on (latter is another regression tests for github bug 4753)
        # This also checks implicitly that 'out' is always a tuple.
        class CheckIndex(object):
            def __array_ufunc__(self, ufunc, method, *inputs, **kw):
                for i, a in enumerate(inputs):
                    if a is self:
                        return i
                # calls below mean we must be in an output.
                for j, a in enumerate(kw['out']):
                    if a is self:
                        return (j,)

        a = CheckIndex()
        dummy = np.arange(2.)
        # 1 input, 1 output
        assert_equal(np.sin(a), 0)
        assert_equal(np.sin(dummy, a), (0,))
        assert_equal(np.sin(dummy, out=a), (0,))
        assert_equal(np.sin(dummy, out=(a,)), (0,))
        assert_equal(np.sin(a, a), 0)
        assert_equal(np.sin(a, out=a), 0)
        assert_equal(np.sin(a, out=(a,)), 0)
        # 1 input, 2 outputs
        assert_equal(np.modf(dummy, a), (0,))
        assert_equal(np.modf(dummy, None, a), (1,))
        assert_equal(np.modf(dummy, dummy, a), (1,))
        assert_equal(np.modf(dummy, out=(a, None)), (0,))
        assert_equal(np.modf(dummy, out=(a, dummy)), (0,))
        assert_equal(np.modf(dummy, out=(None, a)), (1,))
        assert_equal(np.modf(dummy, out=(dummy, a)), (1,))
        assert_equal(np.modf(a, out=(dummy, a)), 0)
        with assert_raises(TypeError):
            # Out argument must be tuple, since there are multiple outputs
            np.modf(dummy, out=a)

        assert_raises(ValueError, np.modf, dummy, out=(a,))

        # 2 inputs, 1 output
        assert_equal(np.add(a, dummy), 0)
        assert_equal(np.add(dummy, a), 1)
        assert_equal(np.add(dummy, dummy, a), (0,))
        assert_equal(np.add(dummy, a, a), 1)
        assert_equal(np.add(dummy, dummy, out=a), (0,))
        assert_equal(np.add(dummy, dummy, out=(a,)), (0,))
        assert_equal(np.add(a, dummy, out=a), 0)

    def test_out_override(self):
        # regression test for github bug 4753
        class OutClass(np.ndarray):
            def __array_ufunc__(self, ufunc, method, *inputs, **kw):
                if 'out' in kw:
                    tmp_kw = kw.copy()
                    tmp_kw.pop('out')
                    func = getattr(ufunc, method)
                    kw['out'][0][...] = func(*inputs, **tmp_kw)

        A = np.array([0]).view(OutClass)
        B = np.array([5])
        C = np.array([6])
        np.multiply(C, B, A)
        assert_equal(A[0], 30)
        assert_(isinstance(A, OutClass))
        A[0] = 0
        np.multiply(C, B, out=A)
        assert_equal(A[0], 30)
        assert_(isinstance(A, OutClass))

    def test_pow_override_with_errors(self):
        # regression test for gh-9112
        class PowerOnly(np.ndarray):
            def __array_ufunc__(self, ufunc, method, *inputs, **kw):
                if ufunc is not np.power:
                    raise NotImplementedError
                return "POWER!"
        # explicit cast to float, to ensure the fast power path is taken.
        a = np.array(5., dtype=np.float64).view(PowerOnly)
        assert_equal(a ** 2.5, "POWER!")
        with assert_raises(NotImplementedError):
            a ** 0.5
        with assert_raises(NotImplementedError):
            a ** 0
        with assert_raises(NotImplementedError):
            a ** 1
        with assert_raises(NotImplementedError):
            a ** -1
        with assert_raises(NotImplementedError):
            a ** 2

    def test_pow_array_object_dtype(self):
        # test pow on arrays of object dtype
        class SomeClass(object):
            def __init__(self, num=None):
                self.num = num

            # want to ensure a fast pow path is not taken
            def __mul__(self, other):
                raise AssertionError('__mul__ should not be called')

            def __div__(self, other):
                raise AssertionError('__div__ should not be called')

            def __pow__(self, exp):
                return SomeClass(num=self.num ** exp)

            def __eq__(self, other):
                if isinstance(other, SomeClass):
                    return self.num == other.num

            __rpow__ = __pow__

        def pow_for(exp, arr):
            return np.array([x ** exp for x in arr])

        obj_arr = np.array([SomeClass(1), SomeClass(2), SomeClass(3)])

        assert_equal(obj_arr ** 0.5, pow_for(0.5, obj_arr))
        assert_equal(obj_arr ** 0, pow_for(0, obj_arr))
        assert_equal(obj_arr ** 1, pow_for(1, obj_arr))
        assert_equal(obj_arr ** -1, pow_for(-1, obj_arr))
        assert_equal(obj_arr ** 2, pow_for(2, obj_arr))

    def test_pos_array_ufunc_override(self):
        class A(np.ndarray):
            def __array_ufunc__(self, ufunc, method, *inputs, **kwargs):
                return getattr(ufunc, method)(*[i.view(np.ndarray) for
                                                i in inputs], **kwargs)
        tst = np.array('foo').view(A)
        with assert_raises(TypeError):
            +tst


class TestTemporaryElide(object):
    # elision is only triggered on relatively large arrays

    def test_extension_incref_elide(self):
        # test extension (e.g. cython) calling PyNumber_* slots without
        # increasing the reference counts
        #
        # def incref_elide(a):
        #    d = input.copy() # refcount 1
        #    return d, d + d # PyNumber_Add without increasing refcount
        from numpy.core._multiarray_tests import incref_elide
        d = np.ones(100000)
        orig, res = incref_elide(d)
        d + d
        # the return original should not be changed to an inplace operation
        assert_array_equal(orig, d)
        assert_array_equal(res, d + d)

    def test_extension_incref_elide_stack(self):
        # scanning if the refcount == 1 object is on the python stack to check
        # that we are called directly from python is flawed as object may still
        # be above the stack pointer and we have no access to the top of it
        #
        # def incref_elide_l(d):
        #    return l[4] + l[4] # PyNumber_Add without increasing refcount
        from numpy.core._multiarray_tests import incref_elide_l
        # padding with 1 makes sure the object on the stack is not overwritten
        l = [1, 1, 1, 1, np.ones(100000)]
        res = incref_elide_l(l)
        # the return original should not be changed to an inplace operation
        assert_array_equal(l[4], np.ones(100000))
        assert_array_equal(res, l[4] + l[4])

    def test_temporary_with_cast(self):
        # check that we don't elide into a temporary which would need casting
        d = np.ones(200000, dtype=np.int64)
        assert_equal(((d + d) + 2**222).dtype, np.dtype('O'))

        r = ((d + d) / 2)
        assert_equal(r.dtype, np.dtype('f8'))

        r = np.true_divide((d + d), 2)
        assert_equal(r.dtype, np.dtype('f8'))

        r = ((d + d) / 2.)
        assert_equal(r.dtype, np.dtype('f8'))

        r = ((d + d) // 2)
        assert_equal(r.dtype, np.dtype(np.int64))

        # commutative elision into the astype result
        f = np.ones(100000, dtype=np.float32)
        assert_equal(((f + f) + f.astype(np.float64)).dtype, np.dtype('f8'))

        # no elision into lower type
        d = f.astype(np.float64)
        assert_equal(((f + f) + d).dtype, d.dtype)
        l = np.ones(100000, dtype=np.longdouble)
        assert_equal(((d + d) + l).dtype, l.dtype)

        # test unary abs with different output dtype
        for dt in (np.complex64, np.complex128, np.clongdouble):
            c = np.ones(100000, dtype=dt)
            r = abs(c * 2.0)
            assert_equal(r.dtype, np.dtype('f%d' % (c.itemsize // 2)))

    def test_elide_broadcast(self):
        # test no elision on broadcast to higher dimension
        # only triggers elision code path in debug mode as triggering it in
        # normal mode needs 256kb large matching dimension, so a lot of memory
        d = np.ones((2000, 1), dtype=int)
        b = np.ones((2000), dtype=bool)
        r = (1 - d) + b
        assert_equal(r, 1)
        assert_equal(r.shape, (2000, 2000))

    def test_elide_scalar(self):
        # check inplace op does not create ndarray from scalars
        a = np.bool_()
        assert_(type(~(a & a)) is np.bool_)

    def test_elide_scalar_readonly(self):
        # The imaginary part of a real array is readonly. This needs to go
        # through fast_scalar_power which is only called for powers of
        # +1, -1, 0, 0.5, and 2, so use 2. Also need valid refcount for
        # elision which can be gotten for the imaginary part of a real
        # array. Should not error.
        a = np.empty(100000, dtype=np.float64)
        a.imag ** 2

    def test_elide_readonly(self):
        # don't try to elide readonly temporaries
        r = np.asarray(np.broadcast_to(np.zeros(1), 100000).flat) * 0.0
        assert_equal(r, 0)

    def test_elide_updateifcopy(self):
        a = np.ones(2**20)[::2]
        b = a.flat.__array__() + 1
        del b
        assert_equal(a, 1)


class TestCAPI(object):
    def test_IsPythonScalar(self):
        from numpy.core._multiarray_tests import IsPythonScalar
        assert_(IsPythonScalar(b'foobar'))
        assert_(IsPythonScalar(1))
        assert_(IsPythonScalar(2**80))
        assert_(IsPythonScalar(2.))
        assert_(IsPythonScalar("a"))


class TestSubscripting(object):
    def test_test_zero_rank(self):
        x = np.array([1, 2, 3])
        assert_(isinstance(x[0], np.int_))
        if sys.version_info[0] < 3:
            assert_(isinstance(x[0], int))
        assert_(type(x[0, ...]) is np.ndarray)


class TestPickling(object):
    @pytest.mark.skipif(pickle.HIGHEST_PROTOCOL >= 5,
                        reason=('this tests the error messages when trying to'
                                'protocol 5 although it is not available'))
    def test_correct_protocol5_error_message(self):
        array = np.arange(10)

        if sys.version_info[:2] in ((3, 6), (3, 7)):
            # For the specific case of python3.6 and 3.7, raise a clear import
            # error about the pickle5 backport when trying to use protocol=5
            # without the pickle5 package
            with pytest.raises(ImportError):
                array.__reduce_ex__(5)

        elif sys.version_info[:2] < (3, 6):
            # when calling __reduce_ex__ explicitly with protocol=5 on python
            # raise a ValueError saying that protocol 5 is not available for
            # this python version
            with pytest.raises(ValueError):
                array.__reduce_ex__(5)

    def test_record_array_with_object_dtype(self):
        my_object = object()

        arr_with_object = np.array(
                [(my_object, 1, 2.0)],
                dtype=[('a', object), ('b', int), ('c', float)])
        arr_without_object = np.array(
                [('xxx', 1, 2.0)],
                dtype=[('a', str), ('b', int), ('c', float)])

        for proto in range(2, pickle.HIGHEST_PROTOCOL + 1):
            depickled_arr_with_object = pickle.loads(
                    pickle.dumps(arr_with_object, protocol=proto))
            depickled_arr_without_object = pickle.loads(
                    pickle.dumps(arr_without_object, protocol=proto))

            assert_equal(arr_with_object.dtype,
                         depickled_arr_with_object.dtype)
            assert_equal(arr_without_object.dtype,
                         depickled_arr_without_object.dtype)

    @pytest.mark.skipif(pickle.HIGHEST_PROTOCOL < 5,
                        reason="requires pickle protocol 5")
    def test_f_contiguous_array(self):
        f_contiguous_array = np.array([[1, 2, 3], [4, 5, 6]], order='F')
        buffers = []

        # When using pickle protocol 5, Fortran-contiguous arrays can be
        # serialized using out-of-band buffers
        bytes_string = pickle.dumps(f_contiguous_array, protocol=5,
                                    buffer_callback=buffers.append)

        assert len(buffers) > 0

        depickled_f_contiguous_array = pickle.loads(bytes_string,
                                                    buffers=buffers)

        assert_equal(f_contiguous_array, depickled_f_contiguous_array)

    def test_non_contiguous_array(self):
        non_contiguous_array = np.arange(12).reshape(3, 4)[:, :2]
        assert not non_contiguous_array.flags.c_contiguous
        assert not non_contiguous_array.flags.f_contiguous

        # make sure non-contiguous arrays can be pickled-depickled
        # using any protocol
        for proto in range(2, pickle.HIGHEST_PROTOCOL + 1):
            depickled_non_contiguous_array = pickle.loads(
                    pickle.dumps(non_contiguous_array, protocol=proto))

            assert_equal(non_contiguous_array, depickled_non_contiguous_array)

    def test_roundtrip(self):
        for proto in range(2, pickle.HIGHEST_PROTOCOL + 1):
            carray = np.array([[2, 9], [7, 0], [3, 8]])
            DATA = [
                carray,
                np.transpose(carray),
                np.array([('xxx', 1, 2.0)], dtype=[('a', (str, 3)), ('b', int),
                                                   ('c', float)])
            ]

            refs = [weakref.ref(a) for a in DATA]
            for a in DATA:
                assert_equal(
                        a, pickle.loads(pickle.dumps(a, protocol=proto)),
                        err_msg="%r" % a)
            del a, DATA, carray
            break_cycles()
            # check for reference leaks (gh-12793)
            for ref in refs:
                assert ref() is None

    def _loads(self, obj):
        if sys.version_info[0] >= 3:
            return pickle.loads(obj, encoding='latin1')
        else:
            return pickle.loads(obj)

    # version 0 pickles, using protocol=2 to pickle
    # version 0 doesn't have a version field
    def test_version0_int8(self):
        s = b'\x80\x02cnumpy.core._internal\n_reconstruct\nq\x01cnumpy\nndarray\nq\x02K\x00\x85U\x01b\x87Rq\x03(K\x04\x85cnumpy\ndtype\nq\x04U\x02i1K\x00K\x01\x87Rq\x05(U\x01|NNJ\xff\xff\xff\xffJ\xff\xff\xff\xfftb\x89U\x04\x01\x02\x03\x04tb.'
        a = np.array([1, 2, 3, 4], dtype=np.int8)
        p = self._loads(s)
        assert_equal(a, p)

    def test_version0_float32(self):
        s = b'\x80\x02cnumpy.core._internal\n_reconstruct\nq\x01cnumpy\nndarray\nq\x02K\x00\x85U\x01b\x87Rq\x03(K\x04\x85cnumpy\ndtype\nq\x04U\x02f4K\x00K\x01\x87Rq\x05(U\x01<NNJ\xff\xff\xff\xffJ\xff\xff\xff\xfftb\x89U\x10\x00\x00\x80?\x00\x00\x00@\x00\x00@@\x00\x00\x80@tb.'
        a = np.array([1.0, 2.0, 3.0, 4.0], dtype=np.float32)
        p = self._loads(s)
        assert_equal(a, p)

    def test_version0_object(self):
        s = b'\x80\x02cnumpy.core._internal\n_reconstruct\nq\x01cnumpy\nndarray\nq\x02K\x00\x85U\x01b\x87Rq\x03(K\x02\x85cnumpy\ndtype\nq\x04U\x02O8K\x00K\x01\x87Rq\x05(U\x01|NNJ\xff\xff\xff\xffJ\xff\xff\xff\xfftb\x89]q\x06(}q\x07U\x01aK\x01s}q\x08U\x01bK\x02setb.'
        a = np.array([{'a': 1}, {'b': 2}])
        p = self._loads(s)
        assert_equal(a, p)

    # version 1 pickles, using protocol=2 to pickle
    def test_version1_int8(self):
        s = b'\x80\x02cnumpy.core._internal\n_reconstruct\nq\x01cnumpy\nndarray\nq\x02K\x00\x85U\x01b\x87Rq\x03(K\x01K\x04\x85cnumpy\ndtype\nq\x04U\x02i1K\x00K\x01\x87Rq\x05(K\x01U\x01|NNJ\xff\xff\xff\xffJ\xff\xff\xff\xfftb\x89U\x04\x01\x02\x03\x04tb.'
        a = np.array([1, 2, 3, 4], dtype=np.int8)
        p = self._loads(s)
        assert_equal(a, p)

    def test_version1_float32(self):
        s = b'\x80\x02cnumpy.core._internal\n_reconstruct\nq\x01cnumpy\nndarray\nq\x02K\x00\x85U\x01b\x87Rq\x03(K\x01K\x04\x85cnumpy\ndtype\nq\x04U\x02f4K\x00K\x01\x87Rq\x05(K\x01U\x01<NNJ\xff\xff\xff\xffJ\xff\xff\xff\xfftb\x89U\x10\x00\x00\x80?\x00\x00\x00@\x00\x00@@\x00\x00\x80@tb.'
        a = np.array([1.0, 2.0, 3.0, 4.0], dtype=np.float32)
        p = self._loads(s)
        assert_equal(a, p)

    def test_version1_object(self):
        s = b'\x80\x02cnumpy.core._internal\n_reconstruct\nq\x01cnumpy\nndarray\nq\x02K\x00\x85U\x01b\x87Rq\x03(K\x01K\x02\x85cnumpy\ndtype\nq\x04U\x02O8K\x00K\x01\x87Rq\x05(K\x01U\x01|NNJ\xff\xff\xff\xffJ\xff\xff\xff\xfftb\x89]q\x06(}q\x07U\x01aK\x01s}q\x08U\x01bK\x02setb.'
        a = np.array([{'a': 1}, {'b': 2}])
        p = self._loads(s)
        assert_equal(a, p)

    def test_subarray_int_shape(self):
        s = b"cnumpy.core.multiarray\n_reconstruct\np0\n(cnumpy\nndarray\np1\n(I0\ntp2\nS'b'\np3\ntp4\nRp5\n(I1\n(I1\ntp6\ncnumpy\ndtype\np7\n(S'V6'\np8\nI0\nI1\ntp9\nRp10\n(I3\nS'|'\np11\nN(S'a'\np12\ng3\ntp13\n(dp14\ng12\n(g7\n(S'V4'\np15\nI0\nI1\ntp16\nRp17\n(I3\nS'|'\np18\n(g7\n(S'i1'\np19\nI0\nI1\ntp20\nRp21\n(I3\nS'|'\np22\nNNNI-1\nI-1\nI0\ntp23\nb(I2\nI2\ntp24\ntp25\nNNI4\nI1\nI0\ntp26\nbI0\ntp27\nsg3\n(g7\n(S'V2'\np28\nI0\nI1\ntp29\nRp30\n(I3\nS'|'\np31\n(g21\nI2\ntp32\nNNI2\nI1\nI0\ntp33\nbI4\ntp34\nsI6\nI1\nI0\ntp35\nbI00\nS'\\x01\\x01\\x01\\x01\\x01\\x02'\np36\ntp37\nb."
        a = np.array([(1, (1, 2))], dtype=[('a', 'i1', (2, 2)), ('b', 'i1', 2)])
        p = self._loads(s)
        assert_equal(a, p)

    def test_datetime64_byteorder(self):
        original = np.array([['2015-02-24T00:00:00.000000000']], dtype='datetime64[ns]')

        original_byte_reversed = original.copy(order='K')
        original_byte_reversed.dtype = original_byte_reversed.dtype.newbyteorder('S')
        original_byte_reversed.byteswap(inplace=True)

        new = pickle.loads(pickle.dumps(original_byte_reversed))

        assert_equal(original.dtype, new.dtype)


class TestFancyIndexing(object):
    def test_list(self):
        x = np.ones((1, 1))
        x[:, [0]] = 2.0
        assert_array_equal(x, np.array([[2.0]]))

        x = np.ones((1, 1, 1))
        x[:, :, [0]] = 2.0
        assert_array_equal(x, np.array([[[2.0]]]))

    def test_tuple(self):
        x = np.ones((1, 1))
        x[:, (0,)] = 2.0
        assert_array_equal(x, np.array([[2.0]]))
        x = np.ones((1, 1, 1))
        x[:, :, (0,)] = 2.0
        assert_array_equal(x, np.array([[[2.0]]]))

    def test_mask(self):
        x = np.array([1, 2, 3, 4])
        m = np.array([0, 1, 0, 0], bool)
        assert_array_equal(x[m], np.array([2]))

    def test_mask2(self):
        x = np.array([[1, 2, 3, 4], [5, 6, 7, 8]])
        m = np.array([0, 1], bool)
        m2 = np.array([[0, 1, 0, 0], [1, 0, 0, 0]], bool)
        m3 = np.array([[0, 1, 0, 0], [0, 0, 0, 0]], bool)
        assert_array_equal(x[m], np.array([[5, 6, 7, 8]]))
        assert_array_equal(x[m2], np.array([2, 5]))
        assert_array_equal(x[m3], np.array([2]))

    def test_assign_mask(self):
        x = np.array([1, 2, 3, 4])
        m = np.array([0, 1, 0, 0], bool)
        x[m] = 5
        assert_array_equal(x, np.array([1, 5, 3, 4]))

    def test_assign_mask2(self):
        xorig = np.array([[1, 2, 3, 4], [5, 6, 7, 8]])
        m = np.array([0, 1], bool)
        m2 = np.array([[0, 1, 0, 0], [1, 0, 0, 0]], bool)
        m3 = np.array([[0, 1, 0, 0], [0, 0, 0, 0]], bool)
        x = xorig.copy()
        x[m] = 10
        assert_array_equal(x, np.array([[1, 2, 3, 4], [10, 10, 10, 10]]))
        x = xorig.copy()
        x[m2] = 10
        assert_array_equal(x, np.array([[1, 10, 3, 4], [10, 6, 7, 8]]))
        x = xorig.copy()
        x[m3] = 10
        assert_array_equal(x, np.array([[1, 10, 3, 4], [5, 6, 7, 8]]))


class TestStringCompare(object):
    def test_string(self):
        g1 = np.array(["This", "is", "example"])
        g2 = np.array(["This", "was", "example"])
        assert_array_equal(g1 == g2, [g1[i] == g2[i] for i in [0, 1, 2]])
        assert_array_equal(g1 != g2, [g1[i] != g2[i] for i in [0, 1, 2]])
        assert_array_equal(g1 <= g2, [g1[i] <= g2[i] for i in [0, 1, 2]])
        assert_array_equal(g1 >= g2, [g1[i] >= g2[i] for i in [0, 1, 2]])
        assert_array_equal(g1 < g2, [g1[i] < g2[i] for i in [0, 1, 2]])
        assert_array_equal(g1 > g2, [g1[i] > g2[i] for i in [0, 1, 2]])

    def test_mixed(self):
        g1 = np.array(["spam", "spa", "spammer", "and eggs"])
        g2 = "spam"
        assert_array_equal(g1 == g2, [x == g2 for x in g1])
        assert_array_equal(g1 != g2, [x != g2 for x in g1])
        assert_array_equal(g1 < g2, [x < g2 for x in g1])
        assert_array_equal(g1 > g2, [x > g2 for x in g1])
        assert_array_equal(g1 <= g2, [x <= g2 for x in g1])
        assert_array_equal(g1 >= g2, [x >= g2 for x in g1])

    def test_unicode(self):
        g1 = np.array([u"This", u"is", u"example"])
        g2 = np.array([u"This", u"was", u"example"])
        assert_array_equal(g1 == g2, [g1[i] == g2[i] for i in [0, 1, 2]])
        assert_array_equal(g1 != g2, [g1[i] != g2[i] for i in [0, 1, 2]])
        assert_array_equal(g1 <= g2, [g1[i] <= g2[i] for i in [0, 1, 2]])
        assert_array_equal(g1 >= g2, [g1[i] >= g2[i] for i in [0, 1, 2]])
        assert_array_equal(g1 < g2,  [g1[i] < g2[i] for i in [0, 1, 2]])
        assert_array_equal(g1 > g2,  [g1[i] > g2[i] for i in [0, 1, 2]])


class TestArgmax(object):

    nan_arr = [
        ([0, 1, 2, 3, np.nan], 4),
        ([0, 1, 2, np.nan, 3], 3),
        ([np.nan, 0, 1, 2, 3], 0),
        ([np.nan, 0, np.nan, 2, 3], 0),
        ([0, 1, 2, 3, complex(0, np.nan)], 4),
        ([0, 1, 2, 3, complex(np.nan, 0)], 4),
        ([0, 1, 2, complex(np.nan, 0), 3], 3),
        ([0, 1, 2, complex(0, np.nan), 3], 3),
        ([complex(0, np.nan), 0, 1, 2, 3], 0),
        ([complex(np.nan, np.nan), 0, 1, 2, 3], 0),
        ([complex(np.nan, 0), complex(np.nan, 2), complex(np.nan, 1)], 0),
        ([complex(np.nan, np.nan), complex(np.nan, 2), complex(np.nan, 1)], 0),
        ([complex(np.nan, 0), complex(np.nan, 2), complex(np.nan, np.nan)], 0),

        ([complex(0, 0), complex(0, 2), complex(0, 1)], 1),
        ([complex(1, 0), complex(0, 2), complex(0, 1)], 0),
        ([complex(1, 0), complex(0, 2), complex(1, 1)], 2),

        ([np.datetime64('1923-04-14T12:43:12'),
          np.datetime64('1994-06-21T14:43:15'),
          np.datetime64('2001-10-15T04:10:32'),
          np.datetime64('1995-11-25T16:02:16'),
          np.datetime64('2005-01-04T03:14:12'),
          np.datetime64('2041-12-03T14:05:03')], 5),
        ([np.datetime64('1935-09-14T04:40:11'),
          np.datetime64('1949-10-12T12:32:11'),
          np.datetime64('2010-01-03T05:14:12'),
          np.datetime64('2015-11-20T12:20:59'),
          np.datetime64('1932-09-23T10:10:13'),
          np.datetime64('2014-10-10T03:50:30')], 3),
        # Assorted tests with NaTs
        ([np.datetime64('NaT'),
          np.datetime64('NaT'),
          np.datetime64('2010-01-03T05:14:12'),
          np.datetime64('NaT'),
          np.datetime64('2015-09-23T10:10:13'),
          np.datetime64('1932-10-10T03:50:30')], 0),
        ([np.datetime64('2059-03-14T12:43:12'),
          np.datetime64('1996-09-21T14:43:15'),
          np.datetime64('NaT'),
          np.datetime64('2022-12-25T16:02:16'),
          np.datetime64('1963-10-04T03:14:12'),
          np.datetime64('2013-05-08T18:15:23')], 2),
        ([np.timedelta64(2, 's'),
          np.timedelta64(1, 's'),
          np.timedelta64('NaT', 's'),
          np.timedelta64(3, 's')], 2),
        ([np.timedelta64('NaT', 's')] * 3, 0),

        ([timedelta(days=5, seconds=14), timedelta(days=2, seconds=35),
          timedelta(days=-1, seconds=23)], 0),
        ([timedelta(days=1, seconds=43), timedelta(days=10, seconds=5),
          timedelta(days=5, seconds=14)], 1),
        ([timedelta(days=10, seconds=24), timedelta(days=10, seconds=5),
          timedelta(days=10, seconds=43)], 2),

        ([False, False, False, False, True], 4),
        ([False, False, False, True, False], 3),
        ([True, False, False, False, False], 0),
        ([True, False, True, False, False], 0),
    ]

    def test_all(self):
        a = np.random.normal(0, 1, (4, 5, 6, 7, 8))
        for i in range(a.ndim):
            amax = a.max(i)
            aargmax = a.argmax(i)
            axes = list(range(a.ndim))
            axes.remove(i)
            assert_(np.all(amax == aargmax.choose(*a.transpose(i,*axes))))

    def test_combinations(self):
        for arr, pos in self.nan_arr:
            with suppress_warnings() as sup:
                sup.filter(RuntimeWarning,
                           "invalid value encountered in reduce")
                max_val = np.max(arr)

            assert_equal(np.argmax(arr), pos, err_msg="%r" % arr)
            assert_equal(arr[np.argmax(arr)], max_val, err_msg="%r" % arr)

    def test_output_shape(self):
        # see also gh-616
        a = np.ones((10, 5))
        # Check some simple shape mismatches
        out = np.ones(11, dtype=np.int_)
        assert_raises(ValueError, a.argmax, -1, out)

        out = np.ones((2, 5), dtype=np.int_)
        assert_raises(ValueError, a.argmax, -1, out)

        # these could be relaxed possibly (used to allow even the previous)
        out = np.ones((1, 10), dtype=np.int_)
        assert_raises(ValueError, a.argmax, -1, out)

        out = np.ones(10, dtype=np.int_)
        a.argmax(-1, out=out)
        assert_equal(out, a.argmax(-1))

    def test_argmax_unicode(self):
        d = np.zeros(6031, dtype='<U9')
        d[5942] = "as"
        assert_equal(d.argmax(), 5942)

    def test_np_vs_ndarray(self):
        # make sure both ndarray.argmax and numpy.argmax support out/axis args
        a = np.random.normal(size=(2,3))

        # check positional args
        out1 = np.zeros(2, dtype=int)
        out2 = np.zeros(2, dtype=int)
        assert_equal(a.argmax(1, out1), np.argmax(a, 1, out2))
        assert_equal(out1, out2)

        # check keyword args
        out1 = np.zeros(3, dtype=int)
        out2 = np.zeros(3, dtype=int)
        assert_equal(a.argmax(out=out1, axis=0), np.argmax(a, out=out2, axis=0))
        assert_equal(out1, out2)

    @pytest.mark.leaks_references(reason="replaces None with NULL.")
    def test_object_argmax_with_NULLs(self):
        # See gh-6032
        a = np.empty(4, dtype='O')
        ctypes.memset(a.ctypes.data, 0, a.nbytes)
        assert_equal(a.argmax(), 0)
        a[3] = 10
        assert_equal(a.argmax(), 3)
        a[1] = 30
        assert_equal(a.argmax(), 1)


class TestArgmin(object):

    nan_arr = [
        ([0, 1, 2, 3, np.nan], 4),
        ([0, 1, 2, np.nan, 3], 3),
        ([np.nan, 0, 1, 2, 3], 0),
        ([np.nan, 0, np.nan, 2, 3], 0),
        ([0, 1, 2, 3, complex(0, np.nan)], 4),
        ([0, 1, 2, 3, complex(np.nan, 0)], 4),
        ([0, 1, 2, complex(np.nan, 0), 3], 3),
        ([0, 1, 2, complex(0, np.nan), 3], 3),
        ([complex(0, np.nan), 0, 1, 2, 3], 0),
        ([complex(np.nan, np.nan), 0, 1, 2, 3], 0),
        ([complex(np.nan, 0), complex(np.nan, 2), complex(np.nan, 1)], 0),
        ([complex(np.nan, np.nan), complex(np.nan, 2), complex(np.nan, 1)], 0),
        ([complex(np.nan, 0), complex(np.nan, 2), complex(np.nan, np.nan)], 0),

        ([complex(0, 0), complex(0, 2), complex(0, 1)], 0),
        ([complex(1, 0), complex(0, 2), complex(0, 1)], 2),
        ([complex(1, 0), complex(0, 2), complex(1, 1)], 1),

        ([np.datetime64('1923-04-14T12:43:12'),
          np.datetime64('1994-06-21T14:43:15'),
          np.datetime64('2001-10-15T04:10:32'),
          np.datetime64('1995-11-25T16:02:16'),
          np.datetime64('2005-01-04T03:14:12'),
          np.datetime64('2041-12-03T14:05:03')], 0),
        ([np.datetime64('1935-09-14T04:40:11'),
          np.datetime64('1949-10-12T12:32:11'),
          np.datetime64('2010-01-03T05:14:12'),
          np.datetime64('2014-11-20T12:20:59'),
          np.datetime64('2015-09-23T10:10:13'),
          np.datetime64('1932-10-10T03:50:30')], 5),
        # Assorted tests with NaTs
        ([np.datetime64('NaT'),
          np.datetime64('NaT'),
          np.datetime64('2010-01-03T05:14:12'),
          np.datetime64('NaT'),
          np.datetime64('2015-09-23T10:10:13'),
          np.datetime64('1932-10-10T03:50:30')], 0),
        ([np.datetime64('2059-03-14T12:43:12'),
          np.datetime64('1996-09-21T14:43:15'),
          np.datetime64('NaT'),
          np.datetime64('2022-12-25T16:02:16'),
          np.datetime64('1963-10-04T03:14:12'),
          np.datetime64('2013-05-08T18:15:23')], 2),
        ([np.timedelta64(2, 's'),
          np.timedelta64(1, 's'),
          np.timedelta64('NaT', 's'),
          np.timedelta64(3, 's')], 2),
        ([np.timedelta64('NaT', 's')] * 3, 0),

        ([timedelta(days=5, seconds=14), timedelta(days=2, seconds=35),
          timedelta(days=-1, seconds=23)], 2),
        ([timedelta(days=1, seconds=43), timedelta(days=10, seconds=5),
          timedelta(days=5, seconds=14)], 0),
        ([timedelta(days=10, seconds=24), timedelta(days=10, seconds=5),
          timedelta(days=10, seconds=43)], 1),

        ([True, True, True, True, False], 4),
        ([True, True, True, False, True], 3),
        ([False, True, True, True, True], 0),
        ([False, True, False, True, True], 0),
    ]

    def test_all(self):
        a = np.random.normal(0, 1, (4, 5, 6, 7, 8))
        for i in range(a.ndim):
            amin = a.min(i)
            aargmin = a.argmin(i)
            axes = list(range(a.ndim))
            axes.remove(i)
            assert_(np.all(amin == aargmin.choose(*a.transpose(i,*axes))))

    def test_combinations(self):
        for arr, pos in self.nan_arr:
            with suppress_warnings() as sup:
                sup.filter(RuntimeWarning,
                           "invalid value encountered in reduce")
                min_val = np.min(arr)

            assert_equal(np.argmin(arr), pos, err_msg="%r" % arr)
            assert_equal(arr[np.argmin(arr)], min_val, err_msg="%r" % arr)

    def test_minimum_signed_integers(self):

        a = np.array([1, -2**7, -2**7 + 1], dtype=np.int8)
        assert_equal(np.argmin(a), 1)

        a = np.array([1, -2**15, -2**15 + 1], dtype=np.int16)
        assert_equal(np.argmin(a), 1)

        a = np.array([1, -2**31, -2**31 + 1], dtype=np.int32)
        assert_equal(np.argmin(a), 1)

        a = np.array([1, -2**63, -2**63 + 1], dtype=np.int64)
        assert_equal(np.argmin(a), 1)

    def test_output_shape(self):
        # see also gh-616
        a = np.ones((10, 5))
        # Check some simple shape mismatches
        out = np.ones(11, dtype=np.int_)
        assert_raises(ValueError, a.argmin, -1, out)

        out = np.ones((2, 5), dtype=np.int_)
        assert_raises(ValueError, a.argmin, -1, out)

        # these could be relaxed possibly (used to allow even the previous)
        out = np.ones((1, 10), dtype=np.int_)
        assert_raises(ValueError, a.argmin, -1, out)

        out = np.ones(10, dtype=np.int_)
        a.argmin(-1, out=out)
        assert_equal(out, a.argmin(-1))

    def test_argmin_unicode(self):
        d = np.ones(6031, dtype='<U9')
        d[6001] = "0"
        assert_equal(d.argmin(), 6001)

    def test_np_vs_ndarray(self):
        # make sure both ndarray.argmin and numpy.argmin support out/axis args
        a = np.random.normal(size=(2, 3))

        # check positional args
        out1 = np.zeros(2, dtype=int)
        out2 = np.ones(2, dtype=int)
        assert_equal(a.argmin(1, out1), np.argmin(a, 1, out2))
        assert_equal(out1, out2)

        # check keyword args
        out1 = np.zeros(3, dtype=int)
        out2 = np.ones(3, dtype=int)
        assert_equal(a.argmin(out=out1, axis=0), np.argmin(a, out=out2, axis=0))
        assert_equal(out1, out2)

    @pytest.mark.leaks_references(reason="replaces None with NULL.")
    def test_object_argmin_with_NULLs(self):
        # See gh-6032
        a = np.empty(4, dtype='O')
        ctypes.memset(a.ctypes.data, 0, a.nbytes)
        assert_equal(a.argmin(), 0)
        a[3] = 30
        assert_equal(a.argmin(), 3)
        a[1] = 10
        assert_equal(a.argmin(), 1)


class TestMinMax(object):

    def test_scalar(self):
        assert_raises(np.AxisError, np.amax, 1, 1)
        assert_raises(np.AxisError, np.amin, 1, 1)

        assert_equal(np.amax(1, axis=0), 1)
        assert_equal(np.amin(1, axis=0), 1)
        assert_equal(np.amax(1, axis=None), 1)
        assert_equal(np.amin(1, axis=None), 1)

    def test_axis(self):
        assert_raises(np.AxisError, np.amax, [1, 2, 3], 1000)
        assert_equal(np.amax([[1, 2, 3]], axis=1), 3)

    def test_datetime(self):
        # Do not ignore NaT
        for dtype in ('m8[s]', 'm8[Y]'):
            a = np.arange(10).astype(dtype)
            assert_equal(np.amin(a), a[0])
            assert_equal(np.amax(a), a[9])
            a[3] = 'NaT'
            assert_equal(np.amin(a), a[3])
            assert_equal(np.amax(a), a[3])


class TestNewaxis(object):
    def test_basic(self):
        sk = np.array([0, -0.1, 0.1])
        res = 250*sk[:, np.newaxis]
        assert_almost_equal(res.ravel(), 250*sk)


class TestClip(object):
    def _check_range(self, x, cmin, cmax):
        assert_(np.all(x >= cmin))
        assert_(np.all(x <= cmax))

    def _clip_type(self, type_group, array_max,
                   clip_min, clip_max, inplace=False,
                   expected_min=None, expected_max=None):
        if expected_min is None:
            expected_min = clip_min
        if expected_max is None:
            expected_max = clip_max

        for T in np.sctypes[type_group]:
            if sys.byteorder == 'little':
                byte_orders = ['=', '>']
            else:
                byte_orders = ['<', '=']

            for byteorder in byte_orders:
                dtype = np.dtype(T).newbyteorder(byteorder)

                x = (np.random.random(1000) * array_max).astype(dtype)
                if inplace:
                    # The tests that call us pass clip_min and clip_max that
                    # might not fit in the destination dtype. They were written
                    # assuming the previous unsafe casting, which now must be
                    # passed explicitly to avoid a warning.
                    x.clip(clip_min, clip_max, x, casting='unsafe')
                else:
                    x = x.clip(clip_min, clip_max)
                    byteorder = '='

                if x.dtype.byteorder == '|':
                    byteorder = '|'
                assert_equal(x.dtype.byteorder, byteorder)
                self._check_range(x, expected_min, expected_max)
        return x

    def test_basic(self):
        for inplace in [False, True]:
            self._clip_type(
                'float', 1024, -12.8, 100.2, inplace=inplace)
            self._clip_type(
                'float', 1024, 0, 0, inplace=inplace)

            self._clip_type(
                'int', 1024, -120, 100, inplace=inplace)
            self._clip_type(
                'int', 1024, 0, 0, inplace=inplace)

            self._clip_type(
                'uint', 1024, 0, 0, inplace=inplace)
            self._clip_type(
                'uint', 1024, -120, 100, inplace=inplace, expected_min=0)

    def test_record_array(self):
        rec = np.array([(-5, 2.0, 3.0), (5.0, 4.0, 3.0)],
                       dtype=[('x', '<f8'), ('y', '<f8'), ('z', '<f8')])
        y = rec['x'].clip(-0.3, 0.5)
        self._check_range(y, -0.3, 0.5)

    def test_max_or_min(self):
        val = np.array([0, 1, 2, 3, 4, 5, 6, 7])
        x = val.clip(3)
        assert_(np.all(x >= 3))
        x = val.clip(min=3)
        assert_(np.all(x >= 3))
        x = val.clip(max=4)
        assert_(np.all(x <= 4))

    def test_nan(self):
        input_arr = np.array([-2., np.nan, 0.5, 3., 0.25, np.nan])
        result = input_arr.clip(-1, 1)
        expected = np.array([-1., np.nan, 0.5, 1., 0.25, np.nan])
        assert_array_equal(result, expected)


class TestCompress(object):
    def test_axis(self):
        tgt = [[5, 6, 7, 8, 9]]
        arr = np.arange(10).reshape(2, 5)
        out = np.compress([0, 1], arr, axis=0)
        assert_equal(out, tgt)

        tgt = [[1, 3], [6, 8]]
        out = np.compress([0, 1, 0, 1, 0], arr, axis=1)
        assert_equal(out, tgt)

    def test_truncate(self):
        tgt = [[1], [6]]
        arr = np.arange(10).reshape(2, 5)
        out = np.compress([0, 1], arr, axis=1)
        assert_equal(out, tgt)

    def test_flatten(self):
        arr = np.arange(10).reshape(2, 5)
        out = np.compress([0, 1], arr)
        assert_equal(out, 1)


class TestPutmask(object):
    def tst_basic(self, x, T, mask, val):
        np.putmask(x, mask, val)
        assert_equal(x[mask], T(val))
        assert_equal(x.dtype, T)

    def test_ip_types(self):
        unchecked_types = [bytes, unicode, np.void, object]

        x = np.random.random(1000)*100
        mask = x < 40

        for val in [-100, 0, 15]:
            for types in np.sctypes.values():
                for T in types:
                    if T not in unchecked_types:
                        self.tst_basic(x.copy().astype(T), T, mask, val)

    def test_mask_size(self):
        assert_raises(ValueError, np.putmask, np.array([1, 2, 3]), [True], 5)

    @pytest.mark.parametrize('dtype', ('>i4', '<i4'))
    def test_byteorder(self, dtype):
        x = np.array([1, 2, 3], dtype)
        np.putmask(x, [True, False, True], -1)
        assert_array_equal(x, [-1, 2, -1])

    def test_record_array(self):
        # Note mixed byteorder.
        rec = np.array([(-5, 2.0, 3.0), (5.0, 4.0, 3.0)],
                      dtype=[('x', '<f8'), ('y', '>f8'), ('z', '<f8')])
        np.putmask(rec['x'], [True, False], 10)
        assert_array_equal(rec['x'], [10, 5])
        assert_array_equal(rec['y'], [2, 4])
        assert_array_equal(rec['z'], [3, 3])
        np.putmask(rec['y'], [True, False], 11)
        assert_array_equal(rec['x'], [10, 5])
        assert_array_equal(rec['y'], [11, 4])
        assert_array_equal(rec['z'], [3, 3])

    def test_overlaps(self):
        # gh-6272 check overlap
        x = np.array([True, False, True, False])
        np.putmask(x[1:4], [True, True, True], x[:3])
        assert_equal(x, np.array([True, True, False, True]))

        x = np.array([True, False, True, False])
        np.putmask(x[1:4], x[:3], [True, False, True])
        assert_equal(x, np.array([True, True, True, True]))


class TestTake(object):
    def tst_basic(self, x):
        ind = list(range(x.shape[0]))
        assert_array_equal(x.take(ind, axis=0), x)

    def test_ip_types(self):
        unchecked_types = [bytes, unicode, np.void, object]

        x = np.random.random(24)*100
        x.shape = 2, 3, 4
        for types in np.sctypes.values():
            for T in types:
                if T not in unchecked_types:
                    self.tst_basic(x.copy().astype(T))

    def test_raise(self):
        x = np.random.random(24)*100
        x.shape = 2, 3, 4
        assert_raises(IndexError, x.take, [0, 1, 2], axis=0)
        assert_raises(IndexError, x.take, [-3], axis=0)
        assert_array_equal(x.take([-1], axis=0)[0], x[1])

    def test_clip(self):
        x = np.random.random(24)*100
        x.shape = 2, 3, 4
        assert_array_equal(x.take([-1], axis=0, mode='clip')[0], x[0])
        assert_array_equal(x.take([2], axis=0, mode='clip')[0], x[1])

    def test_wrap(self):
        x = np.random.random(24)*100
        x.shape = 2, 3, 4
        assert_array_equal(x.take([-1], axis=0, mode='wrap')[0], x[1])
        assert_array_equal(x.take([2], axis=0, mode='wrap')[0], x[0])
        assert_array_equal(x.take([3], axis=0, mode='wrap')[0], x[1])

    @pytest.mark.parametrize('dtype', ('>i4', '<i4'))
    def test_byteorder(self, dtype):
        x = np.array([1, 2, 3], dtype)
        assert_array_equal(x.take([0, 2, 1]), [1, 3, 2])

    def test_record_array(self):
        # Note mixed byteorder.
        rec = np.array([(-5, 2.0, 3.0), (5.0, 4.0, 3.0)],
                      dtype=[('x', '<f8'), ('y', '>f8'), ('z', '<f8')])
        rec1 = rec.take([1])
        assert_(rec1['x'] == 5.0 and rec1['y'] == 4.0)

    def test_out_overlap(self):
        # gh-6272 check overlap on out
        x = np.arange(5)
        y = np.take(x, [1, 2, 3], out=x[2:5], mode='wrap')
        assert_equal(y, np.array([1, 2, 3]))

class TestLexsort(object):
    @pytest.mark.parametrize('dtype',[
        np.uint8, np.uint16, np.uint32, np.uint64,
        np.int8, np.int16, np.int32, np.int64,
        np.float16, np.float32, np.float64
    ])
    def test_basic(self, dtype):
        a = np.array([1, 2, 1, 3, 1, 5], dtype=dtype)
        b = np.array([0, 4, 5, 6, 2, 3], dtype=dtype)
        idx = np.lexsort((b, a))
        expected_idx = np.array([0, 4, 2, 1, 3, 5])
        assert_array_equal(idx, expected_idx)
        assert_array_equal(a[idx], np.sort(a))

    def test_mixed(self):
        a = np.array([1, 2, 1, 3, 1, 5])
        b = np.array([0, 4, 5, 6, 2, 3], dtype='datetime64[D]')

        idx = np.lexsort((b, a))
        expected_idx = np.array([0, 4, 2, 1, 3, 5])
        assert_array_equal(idx, expected_idx)

    def test_datetime(self):
        a = np.array([0,0,0], dtype='datetime64[D]')
        b = np.array([2,1,0], dtype='datetime64[D]')
        idx = np.lexsort((b, a))
        expected_idx = np.array([2, 1, 0])
        assert_array_equal(idx, expected_idx)

        a = np.array([0,0,0], dtype='timedelta64[D]')
        b = np.array([2,1,0], dtype='timedelta64[D]')
        idx = np.lexsort((b, a))
        expected_idx = np.array([2, 1, 0])
        assert_array_equal(idx, expected_idx)

    def test_object(self):  # gh-6312
        a = np.random.choice(10, 1000)
        b = np.random.choice(['abc', 'xy', 'wz', 'efghi', 'qwst', 'x'], 1000)

        for u in a, b:
            left = np.lexsort((u.astype('O'),))
            right = np.argsort(u, kind='mergesort')
            assert_array_equal(left, right)

        for u, v in (a, b), (b, a):
            idx = np.lexsort((u, v))
            assert_array_equal(idx, np.lexsort((u.astype('O'), v)))
            assert_array_equal(idx, np.lexsort((u, v.astype('O'))))
            u, v = np.array(u, dtype='object'), np.array(v, dtype='object')
            assert_array_equal(idx, np.lexsort((u, v)))

    def test_invalid_axis(self): # gh-7528
        x = np.linspace(0., 1., 42*3).reshape(42, 3)
        assert_raises(np.AxisError, np.lexsort, x, axis=2)

class TestIO(object):
    """Test tofile, fromfile, tobytes, and fromstring"""

    def setup(self):
        shape = (2, 4, 3)
        rand = np.random.random
        self.x = rand(shape) + rand(shape).astype(complex)*1j
        self.x[0,:, 1] = [np.nan, np.inf, -np.inf, np.nan]
        self.dtype = self.x.dtype
        self.tempdir = tempfile.mkdtemp()
        self.filename = tempfile.mktemp(dir=self.tempdir)

    def teardown(self):
        shutil.rmtree(self.tempdir)

    def test_nofile(self):
        # this should probably be supported as a file
        # but for now test for proper errors
        b = io.BytesIO()
        assert_raises(IOError, np.fromfile, b, np.uint8, 80)
        d = np.ones(7)
        assert_raises(IOError, lambda x: x.tofile(b), d)

    def test_bool_fromstring(self):
        v = np.array([True, False, True, False], dtype=np.bool_)
        y = np.fromstring('1 0 -2.3 0.0', sep=' ', dtype=np.bool_)
        assert_array_equal(v, y)

    def test_uint64_fromstring(self):
        d = np.fromstring("9923372036854775807 104783749223640",
                          dtype=np.uint64, sep=' ')
        e = np.array([9923372036854775807, 104783749223640], dtype=np.uint64)
        assert_array_equal(d, e)

    def test_int64_fromstring(self):
        d = np.fromstring("-25041670086757 104783749223640",
                          dtype=np.int64, sep=' ')
        e = np.array([-25041670086757, 104783749223640], dtype=np.int64)
        assert_array_equal(d, e)

    def test_empty_files_binary(self):
        f = open(self.filename, 'w')
        f.close()
        y = np.fromfile(self.filename)
        assert_(y.size == 0, "Array not empty")

    def test_empty_files_text(self):
        f = open(self.filename, 'w')
        f.close()
        y = np.fromfile(self.filename, sep=" ")
        assert_(y.size == 0, "Array not empty")

    def test_roundtrip_file(self):
        f = open(self.filename, 'wb')
        self.x.tofile(f)
        f.close()
        # NB. doesn't work with flush+seek, due to use of C stdio
        f = open(self.filename, 'rb')
        y = np.fromfile(f, dtype=self.dtype)
        f.close()
        assert_array_equal(y, self.x.flat)

    def test_roundtrip_filename(self):
        self.x.tofile(self.filename)
        y = np.fromfile(self.filename, dtype=self.dtype)
        assert_array_equal(y, self.x.flat)

    @pytest.mark.skipif(pathlib is None, reason="pathlib not found")
    def test_roundtrip_pathlib(self):
        p = pathlib.Path(self.filename)
        self.x.tofile(p)
        y = np.fromfile(p, dtype=self.dtype)
        assert_array_equal(y, self.x.flat)

    @pytest.mark.skipif(pathlib is None, reason="pathlib not found")
    def test_roundtrip_dump_pathlib(self):
        p = pathlib.Path(self.filename)
        self.x.dump(p)
        y = np.load(p, allow_pickle=True)
        assert_array_equal(y, self.x)

    def test_roundtrip_binary_str(self):
        s = self.x.tobytes()
        y = np.frombuffer(s, dtype=self.dtype)
        assert_array_equal(y, self.x.flat)

        s = self.x.tobytes('F')
        y = np.frombuffer(s, dtype=self.dtype)
        assert_array_equal(y, self.x.flatten('F'))

    def test_roundtrip_str(self):
        x = self.x.real.ravel()
        s = "@".join(map(str, x))
        y = np.fromstring(s, sep="@")
        # NB. str imbues less precision
        nan_mask = ~np.isfinite(x)
        assert_array_equal(x[nan_mask], y[nan_mask])
        assert_array_almost_equal(x[~nan_mask], y[~nan_mask], decimal=5)

    def test_roundtrip_repr(self):
        x = self.x.real.ravel()
        s = "@".join(map(repr, x))
        y = np.fromstring(s, sep="@")
        assert_array_equal(x, y)

    def test_unseekable_fromfile(self):
        # gh-6246
        self.x.tofile(self.filename)

        def fail(*args, **kwargs):
            raise IOError('Can not tell or seek')

        with io.open(self.filename, 'rb', buffering=0) as f:
            f.seek = fail
            f.tell = fail
            assert_raises(IOError, np.fromfile, f, dtype=self.dtype)

    def test_io_open_unbuffered_fromfile(self):
        # gh-6632
        self.x.tofile(self.filename)
        with io.open(self.filename, 'rb', buffering=0) as f:
            y = np.fromfile(f, dtype=self.dtype)
            assert_array_equal(y, self.x.flat)

    def test_largish_file(self):
        # check the fallocate path on files > 16MB
        d = np.zeros(4 * 1024 ** 2)
        d.tofile(self.filename)
        assert_equal(os.path.getsize(self.filename), d.nbytes)
        assert_array_equal(d, np.fromfile(self.filename))
        # check offset
        with open(self.filename, "r+b") as f:
            f.seek(d.nbytes)
            d.tofile(f)
            assert_equal(os.path.getsize(self.filename), d.nbytes * 2)
        # check append mode (gh-8329)
        open(self.filename, "w").close() # delete file contents
        with open(self.filename, "ab") as f:
            d.tofile(f)
        assert_array_equal(d, np.fromfile(self.filename))
        with open(self.filename, "ab") as f:
            d.tofile(f)
        assert_equal(os.path.getsize(self.filename), d.nbytes * 2)

    def test_io_open_buffered_fromfile(self):
        # gh-6632
        self.x.tofile(self.filename)
        with io.open(self.filename, 'rb', buffering=-1) as f:
            y = np.fromfile(f, dtype=self.dtype)
        assert_array_equal(y, self.x.flat)

    def test_file_position_after_fromfile(self):
        # gh-4118
        sizes = [io.DEFAULT_BUFFER_SIZE//8,
                 io.DEFAULT_BUFFER_SIZE,
                 io.DEFAULT_BUFFER_SIZE*8]

        for size in sizes:
            f = open(self.filename, 'wb')
            f.seek(size-1)
            f.write(b'\0')
            f.close()

            for mode in ['rb', 'r+b']:
                err_msg = "%d %s" % (size, mode)

                f = open(self.filename, mode)
                f.read(2)
                np.fromfile(f, dtype=np.float64, count=1)
                pos = f.tell()
                f.close()
                assert_equal(pos, 10, err_msg=err_msg)

    def test_file_position_after_tofile(self):
        # gh-4118
        sizes = [io.DEFAULT_BUFFER_SIZE//8,
                 io.DEFAULT_BUFFER_SIZE,
                 io.DEFAULT_BUFFER_SIZE*8]

        for size in sizes:
            err_msg = "%d" % (size,)

            f = open(self.filename, 'wb')
            f.seek(size-1)
            f.write(b'\0')
            f.seek(10)
            f.write(b'12')
            np.array([0], dtype=np.float64).tofile(f)
            pos = f.tell()
            f.close()
            assert_equal(pos, 10 + 2 + 8, err_msg=err_msg)

            f = open(self.filename, 'r+b')
            f.read(2)
            f.seek(0, 1)  # seek between read&write required by ANSI C
            np.array([0], dtype=np.float64).tofile(f)
            pos = f.tell()
            f.close()
            assert_equal(pos, 10, err_msg=err_msg)

    def test_load_object_array_fromfile(self):
        # gh-12300
        with open(self.filename, 'w') as f:
            # Ensure we have a file with consistent contents
            pass

        with open(self.filename, 'rb') as f:
            assert_raises_regex(ValueError, "Cannot read into object array",
                                np.fromfile, f, dtype=object)

        assert_raises_regex(ValueError, "Cannot read into object array",
                            np.fromfile, self.filename, dtype=object)

    def test_fromfile_offset(self):
        with open(self.filename, 'wb') as f:
            self.x.tofile(f)

        with open(self.filename, 'rb') as f:
            y = np.fromfile(f, dtype=self.dtype, offset=0)
            assert_array_equal(y, self.x.flat)

        with open(self.filename, 'rb') as f:
            count_items = len(self.x.flat) // 8
            offset_items = len(self.x.flat) // 4
            offset_bytes = self.dtype.itemsize * offset_items
            y = np.fromfile(f, dtype=self.dtype, count=count_items, offset=offset_bytes)
            assert_array_equal(y, self.x.flat[offset_items:offset_items+count_items])

            # subsequent seeks should stack
            offset_bytes = self.dtype.itemsize
            z = np.fromfile(f, dtype=self.dtype, offset=offset_bytes)
            assert_array_equal(z, self.x.flat[offset_items+count_items+1:])

        with open(self.filename, 'wb') as f:
            self.x.tofile(f, sep=",")

        with open(self.filename, 'rb') as f:
            assert_raises_regex(
                    TypeError,
                    "'offset' argument only permitted for binary files",
                    np.fromfile, self.filename, dtype=self.dtype,
                    sep=",", offset=1)

    def _check_from(self, s, value, **kw):
        if 'sep' not in kw:
            y = np.frombuffer(s, **kw)
        else:
            y = np.fromstring(s, **kw)
        assert_array_equal(y, value)

        f = open(self.filename, 'wb')
        f.write(s)
        f.close()
        y = np.fromfile(self.filename, **kw)
        assert_array_equal(y, value)

    def test_nan(self):
        self._check_from(
            b"nan +nan -nan NaN nan(foo) +NaN(BAR) -NAN(q_u_u_x_)",
            [np.nan, np.nan, np.nan, np.nan, np.nan, np.nan, np.nan],
            sep=' ')

    def test_inf(self):
        self._check_from(
            b"inf +inf -inf infinity -Infinity iNfInItY -inF",
            [np.inf, np.inf, -np.inf, np.inf, -np.inf, np.inf, -np.inf],
            sep=' ')

    def test_numbers(self):
        self._check_from(b"1.234 -1.234 .3 .3e55 -123133.1231e+133",
                         [1.234, -1.234, .3, .3e55, -123133.1231e+133], sep=' ')

    def test_binary(self):
        self._check_from(b'\x00\x00\x80?\x00\x00\x00@\x00\x00@@\x00\x00\x80@',
                         np.array([1, 2, 3, 4]),
                         dtype='<f4')

    @pytest.mark.slow  # takes > 1 minute on mechanical hard drive
    def test_big_binary(self):
        """Test workarounds for 32-bit limited fwrite, fseek, and ftell
        calls in windows. These normally would hang doing something like this.
        See http://projects.scipy.org/numpy/ticket/1660"""
        if sys.platform != 'win32':
            return
        try:
            # before workarounds, only up to 2**32-1 worked
            fourgbplus = 2**32 + 2**16
            testbytes = np.arange(8, dtype=np.int8)
            n = len(testbytes)
            flike = tempfile.NamedTemporaryFile()
            f = flike.file
            np.tile(testbytes, fourgbplus // testbytes.nbytes).tofile(f)
            flike.seek(0)
            a = np.fromfile(f, dtype=np.int8)
            flike.close()
            assert_(len(a) == fourgbplus)
            # check only start and end for speed:
            assert_((a[:n] == testbytes).all())
            assert_((a[-n:] == testbytes).all())
        except (MemoryError, ValueError):
            pass

    def test_string(self):
        self._check_from(b'1,2,3,4', [1., 2., 3., 4.], sep=',')

    def test_counted_string(self):
        self._check_from(b'1,2,3,4', [1., 2., 3., 4.], count=4, sep=',')
        self._check_from(b'1,2,3,4', [1., 2., 3.], count=3, sep=',')
        self._check_from(b'1,2,3,4', [1., 2., 3., 4.], count=-1, sep=',')

    def test_string_with_ws(self):
        self._check_from(b'1 2  3     4   ', [1, 2, 3, 4], dtype=int, sep=' ')

    def test_counted_string_with_ws(self):
        self._check_from(b'1 2  3     4   ', [1, 2, 3], count=3, dtype=int,
                         sep=' ')

    def test_ascii(self):
        self._check_from(b'1 , 2 , 3 , 4', [1., 2., 3., 4.], sep=',')
        self._check_from(b'1,2,3,4', [1., 2., 3., 4.], dtype=float, sep=',')

    def test_malformed(self):
        with assert_warns(DeprecationWarning):
            self._check_from(b'1.234 1,234', [1.234, 1.], sep=' ')

    def test_long_sep(self):
        self._check_from(b'1_x_3_x_4_x_5', [1, 3, 4, 5], sep='_x_')

    def test_dtype(self):
        v = np.array([1, 2, 3, 4], dtype=np.int_)
        self._check_from(b'1,2,3,4', v, sep=',', dtype=np.int_)

    def test_dtype_bool(self):
        # can't use _check_from because fromstring can't handle True/False
        v = np.array([True, False, True, False], dtype=np.bool_)
        s = b'1,0,-2.3,0'
        f = open(self.filename, 'wb')
        f.write(s)
        f.close()
        y = np.fromfile(self.filename, sep=',', dtype=np.bool_)
        assert_(y.dtype == '?')
        assert_array_equal(y, v)

    def test_tofile_sep(self):
        x = np.array([1.51, 2, 3.51, 4], dtype=float)
        f = open(self.filename, 'w')
        x.tofile(f, sep=',')
        f.close()
        f = open(self.filename, 'r')
        s = f.read()
        f.close()
        #assert_equal(s, '1.51,2.0,3.51,4.0')
        y = np.array([float(p) for p in s.split(',')])
        assert_array_equal(x,y)

    def test_tofile_format(self):
        x = np.array([1.51, 2, 3.51, 4], dtype=float)
        f = open(self.filename, 'w')
        x.tofile(f, sep=',', format='%.2f')
        f.close()
        f = open(self.filename, 'r')
        s = f.read()
        f.close()
        assert_equal(s, '1.51,2.00,3.51,4.00')

    def test_locale(self):
        with CommaDecimalPointLocale():
            self.test_numbers()
            self.test_nan()
            self.test_inf()
            self.test_counted_string()
            self.test_ascii()
            self.test_malformed()
            self.test_tofile_sep()
            self.test_tofile_format()

    def test_fromfile_subarray_binary(self):
        # Test subarray dtypes which are absorbed into the shape
        x = np.arange(24, dtype="i4").reshape(2, 3, 4)
        x.tofile(self.filename)
        res = np.fromfile(self.filename, dtype="(3,4)i4")
        assert_array_equal(x, res)

        x_str = x.tobytes()
        with assert_warns(DeprecationWarning):
            # binary fromstring is deprecated
            res = np.fromstring(x_str, dtype="(3,4)i4")
            assert_array_equal(x, res)


class TestFromBuffer(object):
    @pytest.mark.parametrize('byteorder', ['<', '>'])
    @pytest.mark.parametrize('dtype', [float, int, complex])
    def test_basic(self, byteorder, dtype):
        dt = np.dtype(dtype).newbyteorder(byteorder)
        x = (np.random.random((4, 7)) * 5).astype(dt)
        buf = x.tobytes()
        assert_array_equal(np.frombuffer(buf, dtype=dt), x.flat)

    def test_empty(self):
        assert_array_equal(np.frombuffer(b''), np.array([]))


class TestFlat(object):
    def setup(self):
        a0 = np.arange(20.0)
        a = a0.reshape(4, 5)
        a0.shape = (4, 5)
        a.flags.writeable = False
        self.a = a
        self.b = a[::2, ::2]
        self.a0 = a0
        self.b0 = a0[::2, ::2]

    def test_contiguous(self):
        testpassed = False
        try:
            self.a.flat[12] = 100.0
        except ValueError:
            testpassed = True
        assert_(testpassed)
        assert_(self.a.flat[12] == 12.0)

    def test_discontiguous(self):
        testpassed = False
        try:
            self.b.flat[4] = 100.0
        except ValueError:
            testpassed = True
        assert_(testpassed)
        assert_(self.b.flat[4] == 12.0)

    def test___array__(self):
        c = self.a.flat.__array__()
        d = self.b.flat.__array__()
        e = self.a0.flat.__array__()
        f = self.b0.flat.__array__()

        assert_(c.flags.writeable is False)
        assert_(d.flags.writeable is False)
        # for 1.14 all are set to non-writeable on the way to replacing the
        # UPDATEIFCOPY array returned for non-contiguous arrays.
        assert_(e.flags.writeable is True)
        assert_(f.flags.writeable is False)
        with assert_warns(DeprecationWarning):
            assert_(c.flags.updateifcopy is False)
        with assert_warns(DeprecationWarning):
            assert_(d.flags.updateifcopy is False)
        with assert_warns(DeprecationWarning):
            assert_(e.flags.updateifcopy is False)
        with assert_warns(DeprecationWarning):
            # UPDATEIFCOPY is removed.
            assert_(f.flags.updateifcopy is False)
        assert_(c.flags.writebackifcopy is False)
        assert_(d.flags.writebackifcopy is False)
        assert_(e.flags.writebackifcopy is False)
        assert_(f.flags.writebackifcopy is False)

    @pytest.mark.skipif(not HAS_REFCOUNT, reason="Python lacks refcounts")
    def test_refcount(self):
        # includes regression test for reference count error gh-13165
        inds = [np.intp(0), np.array([True]*self.a.size), np.array([0]), None]
        indtype = np.dtype(np.intp)
        rc_indtype = sys.getrefcount(indtype)
        for ind in inds:
            rc_ind = sys.getrefcount(ind)
            for _ in range(100):
                try:
                    self.a.flat[ind]
                except IndexError:
                    pass
            assert_(abs(sys.getrefcount(ind) - rc_ind) < 50)
            assert_(abs(sys.getrefcount(indtype) - rc_indtype) < 50)


class TestResize(object):

    @no_tracing
    def test_basic(self):
        x = np.array([[1, 0, 0], [0, 1, 0], [0, 0, 1]])
        if IS_PYPY:
            x.resize((5, 5), refcheck=False)
        else:
            x.resize((5, 5))
        assert_array_equal(x.flat[:9],
                np.array([[1, 0, 0], [0, 1, 0], [0, 0, 1]]).flat)
        assert_array_equal(x[9:].flat, 0)

    def test_check_reference(self):
        x = np.array([[1, 0, 0], [0, 1, 0], [0, 0, 1]])
        y = x
        assert_raises(ValueError, x.resize, (5, 1))
        del y  # avoid pyflakes unused variable warning.

    @no_tracing
    def test_int_shape(self):
        x = np.eye(3)
        if IS_PYPY:
            x.resize(3, refcheck=False)
        else:
            x.resize(3)
        assert_array_equal(x, np.eye(3)[0,:])

    def test_none_shape(self):
        x = np.eye(3)
        x.resize(None)
        assert_array_equal(x, np.eye(3))
        x.resize()
        assert_array_equal(x, np.eye(3))

    def test_0d_shape(self):
        # to it multiple times to test it does not break alloc cache gh-9216
        for i in range(10):
            x = np.empty((1,))
            x.resize(())
            assert_equal(x.shape, ())
            assert_equal(x.size, 1)
            x = np.empty(())
            x.resize((1,))
            assert_equal(x.shape, (1,))
            assert_equal(x.size, 1)

    def test_invalid_arguments(self):
        assert_raises(TypeError, np.eye(3).resize, 'hi')
        assert_raises(ValueError, np.eye(3).resize, -1)
        assert_raises(TypeError, np.eye(3).resize, order=1)
        assert_raises(TypeError, np.eye(3).resize, refcheck='hi')

    @no_tracing
    def test_freeform_shape(self):
        x = np.eye(3)
        if IS_PYPY:
            x.resize(3, 2, 1, refcheck=False)
        else:
            x.resize(3, 2, 1)
        assert_(x.shape == (3, 2, 1))

    @no_tracing
    def test_zeros_appended(self):
        x = np.eye(3)
        if IS_PYPY:
            x.resize(2, 3, 3, refcheck=False)
        else:
            x.resize(2, 3, 3)
        assert_array_equal(x[0], np.eye(3))
        assert_array_equal(x[1], np.zeros((3, 3)))

    @no_tracing
    def test_obj_obj(self):
        # check memory is initialized on resize, gh-4857
        a = np.ones(10, dtype=[('k', object, 2)])
        if IS_PYPY:
            a.resize(15, refcheck=False)
        else:
            a.resize(15,)
        assert_equal(a.shape, (15,))
        assert_array_equal(a['k'][-5:], 0)
        assert_array_equal(a['k'][:-5], 1)

    def test_empty_view(self):
        # check that sizes containing a zero don't trigger a reallocate for
        # already empty arrays
        x = np.zeros((10, 0), int)
        x_view = x[...]
        x_view.resize((0, 10))
        x_view.resize((0, 100))

    def test_check_weakref(self):
        x = np.array([[1, 0, 0], [0, 1, 0], [0, 0, 1]])
        xref = weakref.ref(x)
        assert_raises(ValueError, x.resize, (5, 1))
        del xref  # avoid pyflakes unused variable warning.


class TestRecord(object):
    def test_field_rename(self):
        dt = np.dtype([('f', float), ('i', int)])
        dt.names = ['p', 'q']
        assert_equal(dt.names, ['p', 'q'])

    def test_multiple_field_name_occurrence(self):
        def test_dtype_init():
            np.dtype([("A", "f8"), ("B", "f8"), ("A", "f8")])

        # Error raised when multiple fields have the same name
        assert_raises(ValueError, test_dtype_init)

    @pytest.mark.skipif(sys.version_info[0] < 3, reason="Not Python 3")
    def test_bytes_fields(self):
        # Bytes are not allowed in field names and not recognized in titles
        # on Py3
        assert_raises(TypeError, np.dtype, [(b'a', int)])
        assert_raises(TypeError, np.dtype, [(('b', b'a'), int)])

        dt = np.dtype([((b'a', 'b'), int)])
        assert_raises(TypeError, dt.__getitem__, b'a')

        x = np.array([(1,), (2,), (3,)], dtype=dt)
        assert_raises(IndexError, x.__getitem__, b'a')

        y = x[0]
        assert_raises(IndexError, y.__getitem__, b'a')

    @pytest.mark.skipif(sys.version_info[0] < 3, reason="Not Python 3")
    def test_multiple_field_name_unicode(self):
        def test_dtype_unicode():
            np.dtype([("\u20B9", "f8"), ("B", "f8"), ("\u20B9", "f8")])

        # Error raised when multiple fields have the same name(unicode included)
        assert_raises(ValueError, test_dtype_unicode)

    @pytest.mark.skipif(sys.version_info[0] >= 3, reason="Not Python 2")
    def test_unicode_field_titles(self):
        # Unicode field titles are added to field dict on Py2
        title = u'b'
        dt = np.dtype([((title, 'a'), int)])
        dt[title]
        dt['a']
        x = np.array([(1,), (2,), (3,)], dtype=dt)
        x[title]
        x['a']
        y = x[0]
        y[title]
        y['a']

    @pytest.mark.skipif(sys.version_info[0] >= 3, reason="Not Python 2")
    def test_unicode_field_names(self):
        # Unicode field names are converted to ascii on Python 2:
        encodable_name = u'b'
        assert_equal(np.dtype([(encodable_name, int)]).names[0], b'b')
        assert_equal(np.dtype([(('a', encodable_name), int)]).names[0], b'b')

        # But raises UnicodeEncodeError if it can't be encoded:
        nonencodable_name = u'\uc3bc'
        assert_raises(UnicodeEncodeError, np.dtype, [(nonencodable_name, int)])
        assert_raises(UnicodeEncodeError, np.dtype, [(('a', nonencodable_name), int)])

    def test_fromarrays_unicode(self):
        # A single name string provided to fromarrays() is allowed to be unicode
        # on both Python 2 and 3:
        x = np.core.records.fromarrays([[0], [1]], names=u'a,b', formats=u'i4,i4')
        assert_equal(x['a'][0], 0)
        assert_equal(x['b'][0], 1)

    def test_unicode_order(self):
        # Test that we can sort with order as a unicode field name in both Python 2 and
        # 3:
        name = u'b'
        x = np.array([1, 3, 2], dtype=[(name, int)])
        x.sort(order=name)
        assert_equal(x[u'b'], np.array([1, 2, 3]))

    def test_field_names(self):
        # Test unicode and 8-bit / byte strings can be used
        a = np.zeros((1,), dtype=[('f1', 'i4'),
                                  ('f2', 'i4'),
                                  ('f3', [('sf1', 'i4')])])
        is_py3 = sys.version_info[0] >= 3
        if is_py3:
            funcs = (str,)
            # byte string indexing fails gracefully
            assert_raises(IndexError, a.__setitem__, b'f1', 1)
            assert_raises(IndexError, a.__getitem__, b'f1')
            assert_raises(IndexError, a['f1'].__setitem__, b'sf1', 1)
            assert_raises(IndexError, a['f1'].__getitem__, b'sf1')
        else:
            funcs = (str, unicode)
        for func in funcs:
            b = a.copy()
            fn1 = func('f1')
            b[fn1] = 1
            assert_equal(b[fn1], 1)
            fnn = func('not at all')
            assert_raises(ValueError, b.__setitem__, fnn, 1)
            assert_raises(ValueError, b.__getitem__, fnn)
            b[0][fn1] = 2
            assert_equal(b[fn1], 2)
            # Subfield
            assert_raises(ValueError, b[0].__setitem__, fnn, 1)
            assert_raises(ValueError, b[0].__getitem__, fnn)
            # Subfield
            fn3 = func('f3')
            sfn1 = func('sf1')
            b[fn3][sfn1] = 1
            assert_equal(b[fn3][sfn1], 1)
            assert_raises(ValueError, b[fn3].__setitem__, fnn, 1)
            assert_raises(ValueError, b[fn3].__getitem__, fnn)
            # multiple subfields
            fn2 = func('f2')
            b[fn2] = 3

            assert_equal(b[['f1', 'f2']][0].tolist(), (2, 3))
            assert_equal(b[['f2', 'f1']][0].tolist(), (3, 2))
            assert_equal(b[['f1', 'f3']][0].tolist(), (2, (1,)))

        # non-ascii unicode field indexing is well behaved
        if not is_py3:
            pytest.skip('non ascii unicode field indexing skipped; '
                        'raises segfault on python 2.x')
        else:
            assert_raises(ValueError, a.__setitem__, u'\u03e0', 1)
            assert_raises(ValueError, a.__getitem__, u'\u03e0')

    def test_record_hash(self):
        a = np.array([(1, 2), (1, 2)], dtype='i1,i2')
        a.flags.writeable = False
        b = np.array([(1, 2), (3, 4)], dtype=[('num1', 'i1'), ('num2', 'i2')])
        b.flags.writeable = False
        c = np.array([(1, 2), (3, 4)], dtype='i1,i2')
        c.flags.writeable = False
        assert_(hash(a[0]) == hash(a[1]))
        assert_(hash(a[0]) == hash(b[0]))
        assert_(hash(a[0]) != hash(b[1]))
        assert_(hash(c[0]) == hash(a[0]) and c[0] == a[0])

    def test_record_no_hash(self):
        a = np.array([(1, 2), (1, 2)], dtype='i1,i2')
        assert_raises(TypeError, hash, a[0])

    def test_empty_structure_creation(self):
        # make sure these do not raise errors (gh-5631)
        np.array([()], dtype={'names': [], 'formats': [],
                           'offsets': [], 'itemsize': 12})
        np.array([(), (), (), (), ()], dtype={'names': [], 'formats': [],
                                           'offsets': [], 'itemsize': 12})

    def test_multifield_indexing_view(self):
        a = np.ones(3, dtype=[('a', 'i4'), ('b', 'f4'), ('c', 'u4')])
        v = a[['a', 'c']]
        assert_(v.base is a)
        assert_(v.dtype == np.dtype({'names': ['a', 'c'],
                                     'formats': ['i4', 'u4'],
                                     'offsets': [0, 8]}))
        v[:] = (4,5)
        assert_equal(a[0].item(), (4, 1, 5))

class TestView(object):
    def test_basic(self):
        x = np.array([(1, 2, 3, 4), (5, 6, 7, 8)],
                     dtype=[('r', np.int8), ('g', np.int8),
                            ('b', np.int8), ('a', np.int8)])
        # We must be specific about the endianness here:
        y = x.view(dtype='<i4')
        # ... and again without the keyword.
        z = x.view('<i4')
        assert_array_equal(y, z)
        assert_array_equal(y, [67305985, 134678021])


def _mean(a, **args):
    return a.mean(**args)


def _var(a, **args):
    return a.var(**args)


def _std(a, **args):
    return a.std(**args)


class TestStats(object):

    funcs = [_mean, _var, _std]

    def setup(self):
        np.random.seed(range(3))
        self.rmat = np.random.random((4, 5))
        self.cmat = self.rmat + 1j * self.rmat
        self.omat = np.array([Decimal(repr(r)) for r in self.rmat.flat])
        self.omat = self.omat.reshape(4, 5)

    def test_python_type(self):
        for x in (np.float16(1.), 1, 1., 1+0j):
            assert_equal(np.mean([x]), 1.)
            assert_equal(np.std([x]), 0.)
            assert_equal(np.var([x]), 0.)

    def test_keepdims(self):
        mat = np.eye(3)
        for f in self.funcs:
            for axis in [0, 1]:
                res = f(mat, axis=axis, keepdims=True)
                assert_(res.ndim == mat.ndim)
                assert_(res.shape[axis] == 1)
            for axis in [None]:
                res = f(mat, axis=axis, keepdims=True)
                assert_(res.shape == (1, 1))

    def test_out(self):
        mat = np.eye(3)
        for f in self.funcs:
            out = np.zeros(3)
            tgt = f(mat, axis=1)
            res = f(mat, axis=1, out=out)
            assert_almost_equal(res, out)
            assert_almost_equal(res, tgt)
        out = np.empty(2)
        assert_raises(ValueError, f, mat, axis=1, out=out)
        out = np.empty((2, 2))
        assert_raises(ValueError, f, mat, axis=1, out=out)

    def test_dtype_from_input(self):

        icodes = np.typecodes['AllInteger']
        fcodes = np.typecodes['AllFloat']

        # object type
        for f in self.funcs:
            mat = np.array([[Decimal(1)]*3]*3)
            tgt = mat.dtype.type
            res = f(mat, axis=1).dtype.type
            assert_(res is tgt)
            # scalar case
            res = type(f(mat, axis=None))
            assert_(res is Decimal)

        # integer types
        for f in self.funcs:
            for c in icodes:
                mat = np.eye(3, dtype=c)
                tgt = np.float64
                res = f(mat, axis=1).dtype.type
                assert_(res is tgt)
                # scalar case
                res = f(mat, axis=None).dtype.type
                assert_(res is tgt)

        # mean for float types
        for f in [_mean]:
            for c in fcodes:
                mat = np.eye(3, dtype=c)
                tgt = mat.dtype.type
                res = f(mat, axis=1).dtype.type
                assert_(res is tgt)
                # scalar case
                res = f(mat, axis=None).dtype.type
                assert_(res is tgt)

        # var, std for float types
        for f in [_var, _std]:
            for c in fcodes:
                mat = np.eye(3, dtype=c)
                # deal with complex types
                tgt = mat.real.dtype.type
                res = f(mat, axis=1).dtype.type
                assert_(res is tgt)
                # scalar case
                res = f(mat, axis=None).dtype.type
                assert_(res is tgt)

    def test_dtype_from_dtype(self):
        mat = np.eye(3)

        # stats for integer types
        # FIXME:
        # this needs definition as there are lots places along the line
        # where type casting may take place.

        # for f in self.funcs:
        #    for c in np.typecodes['AllInteger']:
        #        tgt = np.dtype(c).type
        #        res = f(mat, axis=1, dtype=c).dtype.type
        #        assert_(res is tgt)
        #        # scalar case
        #        res = f(mat, axis=None, dtype=c).dtype.type
        #        assert_(res is tgt)

        # stats for float types
        for f in self.funcs:
            for c in np.typecodes['AllFloat']:
                tgt = np.dtype(c).type
                res = f(mat, axis=1, dtype=c).dtype.type
                assert_(res is tgt)
                # scalar case
                res = f(mat, axis=None, dtype=c).dtype.type
                assert_(res is tgt)

    def test_ddof(self):
        for f in [_var]:
            for ddof in range(3):
                dim = self.rmat.shape[1]
                tgt = f(self.rmat, axis=1) * dim
                res = f(self.rmat, axis=1, ddof=ddof) * (dim - ddof)
        for f in [_std]:
            for ddof in range(3):
                dim = self.rmat.shape[1]
                tgt = f(self.rmat, axis=1) * np.sqrt(dim)
                res = f(self.rmat, axis=1, ddof=ddof) * np.sqrt(dim - ddof)
                assert_almost_equal(res, tgt)
                assert_almost_equal(res, tgt)

    def test_ddof_too_big(self):
        dim = self.rmat.shape[1]
        for f in [_var, _std]:
            for ddof in range(dim, dim + 2):
                with warnings.catch_warnings(record=True) as w:
                    warnings.simplefilter('always')
                    res = f(self.rmat, axis=1, ddof=ddof)
                    assert_(not (res < 0).any())
                    assert_(len(w) > 0)
                    assert_(issubclass(w[0].category, RuntimeWarning))

    def test_empty(self):
        A = np.zeros((0, 3))
        for f in self.funcs:
            for axis in [0, None]:
                with warnings.catch_warnings(record=True) as w:
                    warnings.simplefilter('always')
                    assert_(np.isnan(f(A, axis=axis)).all())
                    assert_(len(w) > 0)
                    assert_(issubclass(w[0].category, RuntimeWarning))
            for axis in [1]:
                with warnings.catch_warnings(record=True) as w:
                    warnings.simplefilter('always')
                    assert_equal(f(A, axis=axis), np.zeros([]))

    def test_mean_values(self):
        for mat in [self.rmat, self.cmat, self.omat]:
            for axis in [0, 1]:
                tgt = mat.sum(axis=axis)
                res = _mean(mat, axis=axis) * mat.shape[axis]
                assert_almost_equal(res, tgt)
            for axis in [None]:
                tgt = mat.sum(axis=axis)
                res = _mean(mat, axis=axis) * np.prod(mat.shape)
                assert_almost_equal(res, tgt)

    def test_mean_float16(self):
        # This fail if the sum inside mean is done in float16 instead
        # of float32.
        assert_(_mean(np.ones(100000, dtype='float16')) == 1)

    def test_var_values(self):
        for mat in [self.rmat, self.cmat, self.omat]:
            for axis in [0, 1, None]:
                msqr = _mean(mat * mat.conj(), axis=axis)
                mean = _mean(mat, axis=axis)
                tgt = msqr - mean * mean.conjugate()
                res = _var(mat, axis=axis)
                assert_almost_equal(res, tgt)

    def test_std_values(self):
        for mat in [self.rmat, self.cmat, self.omat]:
            for axis in [0, 1, None]:
                tgt = np.sqrt(_var(mat, axis=axis))
                res = _std(mat, axis=axis)
                assert_almost_equal(res, tgt)

    def test_subclass(self):
        class TestArray(np.ndarray):
            def __new__(cls, data, info):
                result = np.array(data)
                result = result.view(cls)
                result.info = info
                return result

            def __array_finalize__(self, obj):
                self.info = getattr(obj, "info", '')

        dat = TestArray([[1, 2, 3, 4], [5, 6, 7, 8]], 'jubba')
        res = dat.mean(1)
        assert_(res.info == dat.info)
        res = dat.std(1)
        assert_(res.info == dat.info)
        res = dat.var(1)
        assert_(res.info == dat.info)

class TestVdot(object):
    def test_basic(self):
        dt_numeric = np.typecodes['AllFloat'] + np.typecodes['AllInteger']
        dt_complex = np.typecodes['Complex']

        # test real
        a = np.eye(3)
        for dt in dt_numeric + 'O':
            b = a.astype(dt)
            res = np.vdot(b, b)
            assert_(np.isscalar(res))
            assert_equal(np.vdot(b, b), 3)

        # test complex
        a = np.eye(3) * 1j
        for dt in dt_complex + 'O':
            b = a.astype(dt)
            res = np.vdot(b, b)
            assert_(np.isscalar(res))
            assert_equal(np.vdot(b, b), 3)

        # test boolean
        b = np.eye(3, dtype=bool)
        res = np.vdot(b, b)
        assert_(np.isscalar(res))
        assert_equal(np.vdot(b, b), True)

    def test_vdot_array_order(self):
        a = np.array([[1, 2], [3, 4]], order='C')
        b = np.array([[1, 2], [3, 4]], order='F')
        res = np.vdot(a, a)

        # integer arrays are exact
        assert_equal(np.vdot(a, b), res)
        assert_equal(np.vdot(b, a), res)
        assert_equal(np.vdot(b, b), res)

    def test_vdot_uncontiguous(self):
        for size in [2, 1000]:
            # Different sizes match different branches in vdot.
            a = np.zeros((size, 2, 2))
            b = np.zeros((size, 2, 2))
            a[:, 0, 0] = np.arange(size)
            b[:, 0, 0] = np.arange(size) + 1
            # Make a and b uncontiguous:
            a = a[..., 0]
            b = b[..., 0]

            assert_equal(np.vdot(a, b),
                         np.vdot(a.flatten(), b.flatten()))
            assert_equal(np.vdot(a, b.copy()),
                         np.vdot(a.flatten(), b.flatten()))
            assert_equal(np.vdot(a.copy(), b),
                         np.vdot(a.flatten(), b.flatten()))
            assert_equal(np.vdot(a.copy('F'), b),
                         np.vdot(a.flatten(), b.flatten()))
            assert_equal(np.vdot(a, b.copy('F')),
                         np.vdot(a.flatten(), b.flatten()))


class TestDot(object):
    def setup(self):
        np.random.seed(128)
        self.A = np.random.rand(4, 2)
        self.b1 = np.random.rand(2, 1)
        self.b2 = np.random.rand(2)
        self.b3 = np.random.rand(1, 2)
        self.b4 = np.random.rand(4)
        self.N = 7

    def test_dotmatmat(self):
        A = self.A
        res = np.dot(A.transpose(), A)
        tgt = np.array([[1.45046013, 0.86323640],
                        [0.86323640, 0.84934569]])
        assert_almost_equal(res, tgt, decimal=self.N)

    def test_dotmatvec(self):
        A, b1 = self.A, self.b1
        res = np.dot(A, b1)
        tgt = np.array([[0.32114320], [0.04889721],
                        [0.15696029], [0.33612621]])
        assert_almost_equal(res, tgt, decimal=self.N)

    def test_dotmatvec2(self):
        A, b2 = self.A, self.b2
        res = np.dot(A, b2)
        tgt = np.array([0.29677940, 0.04518649, 0.14468333, 0.31039293])
        assert_almost_equal(res, tgt, decimal=self.N)

    def test_dotvecmat(self):
        A, b4 = self.A, self.b4
        res = np.dot(b4, A)
        tgt = np.array([1.23495091, 1.12222648])
        assert_almost_equal(res, tgt, decimal=self.N)

    def test_dotvecmat2(self):
        b3, A = self.b3, self.A
        res = np.dot(b3, A.transpose())
        tgt = np.array([[0.58793804, 0.08957460, 0.30605758, 0.62716383]])
        assert_almost_equal(res, tgt, decimal=self.N)

    def test_dotvecmat3(self):
        A, b4 = self.A, self.b4
        res = np.dot(A.transpose(), b4)
        tgt = np.array([1.23495091, 1.12222648])
        assert_almost_equal(res, tgt, decimal=self.N)

    def test_dotvecvecouter(self):
        b1, b3 = self.b1, self.b3
        res = np.dot(b1, b3)
        tgt = np.array([[0.20128610, 0.08400440], [0.07190947, 0.03001058]])
        assert_almost_equal(res, tgt, decimal=self.N)

    def test_dotvecvecinner(self):
        b1, b3 = self.b1, self.b3
        res = np.dot(b3, b1)
        tgt = np.array([[ 0.23129668]])
        assert_almost_equal(res, tgt, decimal=self.N)

    def test_dotcolumnvect1(self):
        b1 = np.ones((3, 1))
        b2 = [5.3]
        res = np.dot(b1, b2)
        tgt = np.array([5.3, 5.3, 5.3])
        assert_almost_equal(res, tgt, decimal=self.N)

    def test_dotcolumnvect2(self):
        b1 = np.ones((3, 1)).transpose()
        b2 = [6.2]
        res = np.dot(b2, b1)
        tgt = np.array([6.2, 6.2, 6.2])
        assert_almost_equal(res, tgt, decimal=self.N)

    def test_dotvecscalar(self):
        np.random.seed(100)
        b1 = np.random.rand(1, 1)
        b2 = np.random.rand(1, 4)
        res = np.dot(b1, b2)
        tgt = np.array([[0.15126730, 0.23068496, 0.45905553, 0.00256425]])
        assert_almost_equal(res, tgt, decimal=self.N)

    def test_dotvecscalar2(self):
        np.random.seed(100)
        b1 = np.random.rand(4, 1)
        b2 = np.random.rand(1, 1)
        res = np.dot(b1, b2)
        tgt = np.array([[0.00256425],[0.00131359],[0.00200324],[ 0.00398638]])
        assert_almost_equal(res, tgt, decimal=self.N)

    def test_all(self):
        dims = [(), (1,), (1, 1)]
        dout = [(), (1,), (1, 1), (1,), (), (1,), (1, 1), (1,), (1, 1)]
        for dim, (dim1, dim2) in zip(dout, itertools.product(dims, dims)):
            b1 = np.zeros(dim1)
            b2 = np.zeros(dim2)
            res = np.dot(b1, b2)
            tgt = np.zeros(dim)
            assert_(res.shape == tgt.shape)
            assert_almost_equal(res, tgt, decimal=self.N)

    def test_vecobject(self):
        class Vec(object):
            def __init__(self, sequence=None):
                if sequence is None:
                    sequence = []
                self.array = np.array(sequence)

            def __add__(self, other):
                out = Vec()
                out.array = self.array + other.array
                return out

            def __sub__(self, other):
                out = Vec()
                out.array = self.array - other.array
                return out

            def __mul__(self, other):  # with scalar
                out = Vec(self.array.copy())
                out.array *= other
                return out

            def __rmul__(self, other):
                return self*other

        U_non_cont = np.transpose([[1., 1.], [1., 2.]])
        U_cont = np.ascontiguousarray(U_non_cont)
        x = np.array([Vec([1., 0.]), Vec([0., 1.])])
        zeros = np.array([Vec([0., 0.]), Vec([0., 0.])])
        zeros_test = np.dot(U_cont, x) - np.dot(U_non_cont, x)
        assert_equal(zeros[0].array, zeros_test[0].array)
        assert_equal(zeros[1].array, zeros_test[1].array)

    def test_dot_2args(self):
        from numpy.core.multiarray import dot

        a = np.array([[1, 2], [3, 4]], dtype=float)
        b = np.array([[1, 0], [1, 1]], dtype=float)
        c = np.array([[3, 2], [7, 4]], dtype=float)

        d = dot(a, b)
        assert_allclose(c, d)

    def test_dot_3args(self):
        from numpy.core.multiarray import dot

        np.random.seed(22)
        f = np.random.random_sample((1024, 16))
        v = np.random.random_sample((16, 32))

        r = np.empty((1024, 32))
        for i in range(12):
            dot(f, v, r)
        if HAS_REFCOUNT:
            assert_equal(sys.getrefcount(r), 2)
        r2 = dot(f, v, out=None)
        assert_array_equal(r2, r)
        assert_(r is dot(f, v, out=r))

        v = v[:, 0].copy()  # v.shape == (16,)
        r = r[:, 0].copy()  # r.shape == (1024,)
        r2 = dot(f, v)
        assert_(r is dot(f, v, r))
        assert_array_equal(r2, r)

    def test_dot_3args_errors(self):
        from numpy.core.multiarray import dot

        np.random.seed(22)
        f = np.random.random_sample((1024, 16))
        v = np.random.random_sample((16, 32))

        r = np.empty((1024, 31))
        assert_raises(ValueError, dot, f, v, r)

        r = np.empty((1024,))
        assert_raises(ValueError, dot, f, v, r)

        r = np.empty((32,))
        assert_raises(ValueError, dot, f, v, r)

        r = np.empty((32, 1024))
        assert_raises(ValueError, dot, f, v, r)
        assert_raises(ValueError, dot, f, v, r.T)

        r = np.empty((1024, 64))
        assert_raises(ValueError, dot, f, v, r[:, ::2])
        assert_raises(ValueError, dot, f, v, r[:, :32])

        r = np.empty((1024, 32), dtype=np.float32)
        assert_raises(ValueError, dot, f, v, r)

        r = np.empty((1024, 32), dtype=int)
        assert_raises(ValueError, dot, f, v, r)

    def test_dot_array_order(self):
        a = np.array([[1, 2], [3, 4]], order='C')
        b = np.array([[1, 2], [3, 4]], order='F')
        res = np.dot(a, a)

        # integer arrays are exact
        assert_equal(np.dot(a, b), res)
        assert_equal(np.dot(b, a), res)
        assert_equal(np.dot(b, b), res)

    def test_accelerate_framework_sgemv_fix(self):

        def aligned_array(shape, align, dtype, order='C'):
            d = dtype(0)
            N = np.prod(shape)
            tmp = np.zeros(N * d.nbytes + align, dtype=np.uint8)
            address = tmp.__array_interface__["data"][0]
            for offset in range(align):
                if (address + offset) % align == 0:
                    break
            tmp = tmp[offset:offset+N*d.nbytes].view(dtype=dtype)
            return tmp.reshape(shape, order=order)

        def as_aligned(arr, align, dtype, order='C'):
            aligned = aligned_array(arr.shape, align, dtype, order)
            aligned[:] = arr[:]
            return aligned

        def assert_dot_close(A, X, desired):
            assert_allclose(np.dot(A, X), desired, rtol=1e-5, atol=1e-7)

        m = aligned_array(100, 15, np.float32)
        s = aligned_array((100, 100), 15, np.float32)
        np.dot(s, m)  # this will always segfault if the bug is present

        testdata = itertools.product((15,32), (10000,), (200,89), ('C','F'))
        for align, m, n, a_order in testdata:
            # Calculation in double precision
            A_d = np.random.rand(m, n)
            X_d = np.random.rand(n)
            desired = np.dot(A_d, X_d)
            # Calculation with aligned single precision
            A_f = as_aligned(A_d, align, np.float32, order=a_order)
            X_f = as_aligned(X_d, align, np.float32)
            assert_dot_close(A_f, X_f, desired)
            # Strided A rows
            A_d_2 = A_d[::2]
            desired = np.dot(A_d_2, X_d)
            A_f_2 = A_f[::2]
            assert_dot_close(A_f_2, X_f, desired)
            # Strided A columns, strided X vector
            A_d_22 = A_d_2[:, ::2]
            X_d_2 = X_d[::2]
            desired = np.dot(A_d_22, X_d_2)
            A_f_22 = A_f_2[:, ::2]
            X_f_2 = X_f[::2]
            assert_dot_close(A_f_22, X_f_2, desired)
            # Check the strides are as expected
            if a_order == 'F':
                assert_equal(A_f_22.strides, (8, 8 * m))
            else:
                assert_equal(A_f_22.strides, (8 * n, 8))
            assert_equal(X_f_2.strides, (8,))
            # Strides in A rows + cols only
            X_f_2c = as_aligned(X_f_2, align, np.float32)
            assert_dot_close(A_f_22, X_f_2c, desired)
            # Strides just in A cols
            A_d_12 = A_d[:, ::2]
            desired = np.dot(A_d_12, X_d_2)
            A_f_12 = A_f[:, ::2]
            assert_dot_close(A_f_12, X_f_2c, desired)
            # Strides in A cols and X
            assert_dot_close(A_f_12, X_f_2, desired)


class MatmulCommon(object):
    """Common tests for '@' operator and numpy.matmul.

    """
    # Should work with these types. Will want to add
    # "O" at some point
    types = "?bhilqBHILQefdgFDGO"

    def test_exceptions(self):
        dims = [
            ((1,), (2,)),            # mismatched vector vector
            ((2, 1,), (2,)),         # mismatched matrix vector
            ((2,), (1, 2)),          # mismatched vector matrix
            ((1, 2), (3, 1)),        # mismatched matrix matrix
            ((1,), ()),              # vector scalar
            ((), (1)),               # scalar vector
            ((1, 1), ()),            # matrix scalar
            ((), (1, 1)),            # scalar matrix
            ((2, 2, 1), (3, 1, 2)),  # cannot broadcast
            ]

        for dt, (dm1, dm2) in itertools.product(self.types, dims):
            a = np.ones(dm1, dtype=dt)
            b = np.ones(dm2, dtype=dt)
            assert_raises(ValueError, self.matmul, a, b)

    def test_shapes(self):
        dims = [
            ((1, 1), (2, 1, 1)),     # broadcast first argument
            ((2, 1, 1), (1, 1)),     # broadcast second argument
            ((2, 1, 1), (2, 1, 1)),  # matrix stack sizes match
            ]

        for dt, (dm1, dm2) in itertools.product(self.types, dims):
            a = np.ones(dm1, dtype=dt)
            b = np.ones(dm2, dtype=dt)
            res = self.matmul(a, b)
            assert_(res.shape == (2, 1, 1))

        # vector vector returns scalars.
        for dt in self.types:
            a = np.ones((2,), dtype=dt)
            b = np.ones((2,), dtype=dt)
            c = self.matmul(a, b)
            assert_(np.array(c).shape == ())

    def test_result_types(self):
        mat = np.ones((1,1))
        vec = np.ones((1,))
        for dt in self.types:
            m = mat.astype(dt)
            v = vec.astype(dt)
            for arg in [(m, v), (v, m), (m, m)]:
                res = self.matmul(*arg)
                assert_(res.dtype == dt)

            # vector vector returns scalars
            if dt != "O":
                res = self.matmul(v, v)
                assert_(type(res) is np.dtype(dt).type)

    def test_scalar_output(self):
        vec1 = np.array([2])
        vec2 = np.array([3, 4]).reshape(1, -1)
        tgt = np.array([6, 8])
        for dt in self.types[1:]:
            v1 = vec1.astype(dt)
            v2 = vec2.astype(dt)
            res = self.matmul(v1, v2)
            assert_equal(res, tgt)
            res = self.matmul(v2.T, v1)
            assert_equal(res, tgt)

        # boolean type
        vec = np.array([True, True], dtype='?').reshape(1, -1)
        res = self.matmul(vec[:, 0], vec)
        assert_equal(res, True)

    def test_vector_vector_values(self):
        vec1 = np.array([1, 2])
        vec2 = np.array([3, 4]).reshape(-1, 1)
        tgt1 = np.array([11])
        tgt2 = np.array([[3, 6], [4, 8]])
        for dt in self.types[1:]:
            v1 = vec1.astype(dt)
            v2 = vec2.astype(dt)
            res = self.matmul(v1, v2)
            assert_equal(res, tgt1)
            # no broadcast, we must make v1 into a 2d ndarray
            res = self.matmul(v2, v1.reshape(1, -1))
            assert_equal(res, tgt2)

        # boolean type
        vec = np.array([True, True], dtype='?')
        res = self.matmul(vec, vec)
        assert_equal(res, True)

    def test_vector_matrix_values(self):
        vec = np.array([1, 2])
        mat1 = np.array([[1, 2], [3, 4]])
        mat2 = np.stack([mat1]*2, axis=0)
        tgt1 = np.array([7, 10])
        tgt2 = np.stack([tgt1]*2, axis=0)
        for dt in self.types[1:]:
            v = vec.astype(dt)
            m1 = mat1.astype(dt)
            m2 = mat2.astype(dt)
            res = self.matmul(v, m1)
            assert_equal(res, tgt1)
            res = self.matmul(v, m2)
            assert_equal(res, tgt2)

        # boolean type
        vec = np.array([True, False])
        mat1 = np.array([[True, False], [False, True]])
        mat2 = np.stack([mat1]*2, axis=0)
        tgt1 = np.array([True, False])
        tgt2 = np.stack([tgt1]*2, axis=0)

        res = self.matmul(vec, mat1)
        assert_equal(res, tgt1)
        res = self.matmul(vec, mat2)
        assert_equal(res, tgt2)

    def test_matrix_vector_values(self):
        vec = np.array([1, 2])
        mat1 = np.array([[1, 2], [3, 4]])
        mat2 = np.stack([mat1]*2, axis=0)
        tgt1 = np.array([5, 11])
        tgt2 = np.stack([tgt1]*2, axis=0)
        for dt in self.types[1:]:
            v = vec.astype(dt)
            m1 = mat1.astype(dt)
            m2 = mat2.astype(dt)
            res = self.matmul(m1, v)
            assert_equal(res, tgt1)
            res = self.matmul(m2, v)
            assert_equal(res, tgt2)

        # boolean type
        vec = np.array([True, False])
        mat1 = np.array([[True, False], [False, True]])
        mat2 = np.stack([mat1]*2, axis=0)
        tgt1 = np.array([True, False])
        tgt2 = np.stack([tgt1]*2, axis=0)

        res = self.matmul(vec, mat1)
        assert_equal(res, tgt1)
        res = self.matmul(vec, mat2)
        assert_equal(res, tgt2)

    def test_matrix_matrix_values(self):
        mat1 = np.array([[1, 2], [3, 4]])
        mat2 = np.array([[1, 0], [1, 1]])
        mat12 = np.stack([mat1, mat2], axis=0)
        mat21 = np.stack([mat2, mat1], axis=0)
        tgt11 = np.array([[7, 10], [15, 22]])
        tgt12 = np.array([[3, 2], [7, 4]])
        tgt21 = np.array([[1, 2], [4, 6]])
        tgt12_21 = np.stack([tgt12, tgt21], axis=0)
        tgt11_12 = np.stack((tgt11, tgt12), axis=0)
        tgt11_21 = np.stack((tgt11, tgt21), axis=0)
        for dt in self.types[1:]:
            m1 = mat1.astype(dt)
            m2 = mat2.astype(dt)
            m12 = mat12.astype(dt)
            m21 = mat21.astype(dt)

            # matrix @ matrix
            res = self.matmul(m1, m2)
            assert_equal(res, tgt12)
            res = self.matmul(m2, m1)
            assert_equal(res, tgt21)

            # stacked @ matrix
            res = self.matmul(m12, m1)
            assert_equal(res, tgt11_21)

            # matrix @ stacked
            res = self.matmul(m1, m12)
            assert_equal(res, tgt11_12)

            # stacked @ stacked
            res = self.matmul(m12, m21)
            assert_equal(res, tgt12_21)

        # boolean type
        m1 = np.array([[1, 1], [0, 0]], dtype=np.bool_)
        m2 = np.array([[1, 0], [1, 1]], dtype=np.bool_)
        m12 = np.stack([m1, m2], axis=0)
        m21 = np.stack([m2, m1], axis=0)
        tgt11 = m1
        tgt12 = m1
        tgt21 = np.array([[1, 1], [1, 1]], dtype=np.bool_)
        tgt12_21 = np.stack([tgt12, tgt21], axis=0)
        tgt11_12 = np.stack((tgt11, tgt12), axis=0)
        tgt11_21 = np.stack((tgt11, tgt21), axis=0)

        # matrix @ matrix
        res = self.matmul(m1, m2)
        assert_equal(res, tgt12)
        res = self.matmul(m2, m1)
        assert_equal(res, tgt21)

        # stacked @ matrix
        res = self.matmul(m12, m1)
        assert_equal(res, tgt11_21)

        # matrix @ stacked
        res = self.matmul(m1, m12)
        assert_equal(res, tgt11_12)

        # stacked @ stacked
        res = self.matmul(m12, m21)
        assert_equal(res, tgt12_21)


class TestMatmul(MatmulCommon):
    matmul = np.matmul

    def test_out_arg(self):
        a = np.ones((5, 2), dtype=float)
        b = np.array([[1, 3], [5, 7]], dtype=float)
        tgt = np.dot(a, b)

        # test as positional argument
        msg = "out positional argument"
        out = np.zeros((5, 2), dtype=float)
        self.matmul(a, b, out)
        assert_array_equal(out, tgt, err_msg=msg)

        # test as keyword argument
        msg = "out keyword argument"
        out = np.zeros((5, 2), dtype=float)
        self.matmul(a, b, out=out)
        assert_array_equal(out, tgt, err_msg=msg)

        # test out with not allowed type cast (safe casting)
        msg = "Cannot cast ufunc .* output"
        out = np.zeros((5, 2), dtype=np.int32)
        assert_raises_regex(TypeError, msg, self.matmul, a, b, out=out)

        # test out with type upcast to complex
        out = np.zeros((5, 2), dtype=np.complex128)
        c = self.matmul(a, b, out=out)
        assert_(c is out)
        with suppress_warnings() as sup:
            sup.filter(np.ComplexWarning, '')
            c = c.astype(tgt.dtype)
        assert_array_equal(c, tgt)

    def test_out_contiguous(self):
        a = np.ones((5, 2), dtype=float)
        b = np.array([[1, 3], [5, 7]], dtype=float)
        v = np.array([1, 3], dtype=float)
        tgt = np.dot(a, b)
        tgt_mv = np.dot(a, v)

        # test out non-contiguous
        out = np.ones((5, 2, 2), dtype=float)
        c = self.matmul(a, b, out=out[..., 0])
        assert c.base is out
        assert_array_equal(c, tgt)
        c = self.matmul(a, v, out=out[:, 0, 0])
        assert_array_equal(c, tgt_mv)
        c = self.matmul(v, a.T, out=out[:, 0, 0])
        assert_array_equal(c, tgt_mv)

        # test out contiguous in only last dim
        out = np.ones((10, 2), dtype=float)
        c = self.matmul(a, b, out=out[::2, :])
        assert_array_equal(c, tgt)

        # test transposes of out, args
        out = np.ones((5, 2), dtype=float)
        c = self.matmul(b.T, a.T, out=out.T)
        assert_array_equal(out, tgt)

    m1 = np.arange(15.).reshape(5, 3)
    m2 = np.arange(21.).reshape(3, 7)
    m3 = np.arange(30.).reshape(5, 6)[:, ::2]  # non-contiguous
    vc = np.arange(10.)
    vr = np.arange(6.)
    m0 = np.zeros((3, 0))
    @pytest.mark.parametrize('args', (
            # matrix-matrix
            (m1, m2), (m2.T, m1.T), (m2.T.copy(), m1.T), (m2.T, m1.T.copy()),
            # matrix-matrix-transpose, contiguous and non
            (m1, m1.T), (m1.T, m1), (m1, m3.T), (m3, m1.T),
            (m3, m3.T), (m3.T, m3),
            # matrix-matrix non-contiguous
            (m3, m2), (m2.T, m3.T), (m2.T.copy(), m3.T),
            # vector-matrix, matrix-vector, contiguous
            (m1, vr[:3]), (vc[:5], m1), (m1.T, vc[:5]), (vr[:3], m1.T),
            # vector-matrix, matrix-vector, vector non-contiguous
            (m1, vr[::2]), (vc[::2], m1), (m1.T, vc[::2]), (vr[::2], m1.T),
            # vector-matrix, matrix-vector, matrix non-contiguous
            (m3, vr[:3]), (vc[:5], m3), (m3.T, vc[:5]), (vr[:3], m3.T),
            # vector-matrix, matrix-vector, both non-contiguous
            (m3, vr[::2]), (vc[::2], m3), (m3.T, vc[::2]), (vr[::2], m3.T),
            # size == 0
            (m0, m0.T), (m0.T, m0), (m1, m0), (m0.T, m1.T),
        ))
    def test_dot_equivalent(self, args):
        r1 = np.matmul(*args)
        r2 = np.dot(*args)
        assert_equal(r1, r2)

        r3 = np.matmul(args[0].copy(), args[1].copy())
        assert_equal(r1, r3)

    def test_matmul_object(self):
        import fractions

        f = np.vectorize(fractions.Fraction)
        def random_ints():
            return np.random.randint(1, 1000, size=(10, 3, 3))
        M1 = f(random_ints(), random_ints())
        M2 = f(random_ints(), random_ints())

        M3 = self.matmul(M1, M2)

        [N1, N2, N3] = [a.astype(float) for a in [M1, M2, M3]]

        assert_allclose(N3, self.matmul(N1, N2))

    def test_matmul_object_type_scalar(self):
        from fractions import Fraction as F
        v = np.array([F(2,3), F(5,7)])
        res = self.matmul(v, v)
        assert_(type(res) is F)

    def test_matmul_empty(self):
        a = np.empty((3, 0), dtype=object)
        b = np.empty((0, 3), dtype=object)
        c = np.zeros((3, 3))
        assert_array_equal(np.matmul(a, b), c)

    def test_matmul_exception_multiply(self):
        # test that matmul fails if `__mul__` is missing
        class add_not_multiply():
            def __add__(self, other):
                return self
        a = np.full((3,3), add_not_multiply())
        with assert_raises(TypeError):
            b = np.matmul(a, a)

    def test_matmul_exception_add(self):
        # test that matmul fails if `__add__` is missing
        class multiply_not_add():
            def __mul__(self, other):
                return self
        a = np.full((3,3), multiply_not_add())
        with assert_raises(TypeError):
            b = np.matmul(a, a)

    def test_matmul_bool(self):
        # gh-14439
        a = np.array([[1, 0],[1, 1]], dtype=bool)
        assert np.max(a.view(np.uint8)) == 1
        b = np.matmul(a, a)
        # matmul with boolean output should always be 0, 1
        assert np.max(b.view(np.uint8)) == 1

        rg = np.random.default_rng(np.random.PCG64(43))
        d = rg.integers(2, size=4*5, dtype=np.int8)
        d = d.reshape(4, 5) > 0
        out1 = np.matmul(d, d.reshape(5, 4))
        out2 = np.dot(d, d.reshape(5, 4))
        assert_equal(out1, out2)

        c = np.matmul(np.zeros((2, 0), dtype=bool), np.zeros(0, dtype=bool))
        assert not np.any(c)


if sys.version_info[:2] >= (3, 5):
    class TestMatmulOperator(MatmulCommon):
        import operator
        matmul = operator.matmul

        def test_array_priority_override(self):

            class A(object):
                __array_priority__ = 1000

                def __matmul__(self, other):
                    return "A"

                def __rmatmul__(self, other):
                    return "A"

            a = A()
            b = np.ones(2)
            assert_equal(self.matmul(a, b), "A")
            assert_equal(self.matmul(b, a), "A")

        def test_matmul_raises(self):
            assert_raises(TypeError, self.matmul, np.int8(5), np.int8(5))
            assert_raises(TypeError, self.matmul, np.void(b'abc'), np.void(b'abc'))
            assert_raises(ValueError, self.matmul, np.arange(10), np.void(b'abc'))

    def test_matmul_inplace():
        # It would be nice to support in-place matmul eventually, but for now
        # we don't have a working implementation, so better just to error out
        # and nudge people to writing "a = a @ b".
        a = np.eye(3)
        b = np.eye(3)
        assert_raises(TypeError, a.__imatmul__, b)
        import operator
        assert_raises(TypeError, operator.imatmul, a, b)
        # we avoid writing the token `exec` so as not to crash python 2's
        # parser
        exec_ = getattr(builtins, "exec")
        assert_raises(TypeError, exec_, "a @= b", globals(), locals())

    def test_matmul_axes():
        a = np.arange(3*4*5).reshape(3, 4, 5)
        c = np.matmul(a, a, axes=[(-2, -1), (-1, -2), (1, 2)])
        assert c.shape == (3, 4, 4)
        d = np.matmul(a, a, axes=[(-2, -1), (-1, -2), (0, 1)])
        assert d.shape == (4, 4, 3)
        e = np.swapaxes(d, 0, 2)
        assert_array_equal(e, c)
        f = np.matmul(a, np.arange(3), axes=[(1, 0), (0), (0)])
        assert f.shape == (4, 5)


class TestInner(object):

    def test_inner_type_mismatch(self):
        c = 1.
        A = np.array((1,1), dtype='i,i')

        assert_raises(TypeError, np.inner, c, A)
        assert_raises(TypeError, np.inner, A, c)

    def test_inner_scalar_and_vector(self):
        for dt in np.typecodes['AllInteger'] + np.typecodes['AllFloat'] + '?':
            sca = np.array(3, dtype=dt)[()]
            vec = np.array([1, 2], dtype=dt)
            desired = np.array([3, 6], dtype=dt)
            assert_equal(np.inner(vec, sca), desired)
            assert_equal(np.inner(sca, vec), desired)

    def test_vecself(self):
        # Ticket 844.
        # Inner product of a vector with itself segfaults or give
        # meaningless result
        a = np.zeros(shape=(1, 80), dtype=np.float64)
        p = np.inner(a, a)
        assert_almost_equal(p, 0, decimal=14)

    def test_inner_product_with_various_contiguities(self):
        # github issue 6532
        for dt in np.typecodes['AllInteger'] + np.typecodes['AllFloat'] + '?':
            # check an inner product involving a matrix transpose
            A = np.array([[1, 2], [3, 4]], dtype=dt)
            B = np.array([[1, 3], [2, 4]], dtype=dt)
            C = np.array([1, 1], dtype=dt)
            desired = np.array([4, 6], dtype=dt)
            assert_equal(np.inner(A.T, C), desired)
            assert_equal(np.inner(C, A.T), desired)
            assert_equal(np.inner(B, C), desired)
            assert_equal(np.inner(C, B), desired)
            # check a matrix product
            desired = np.array([[7, 10], [15, 22]], dtype=dt)
            assert_equal(np.inner(A, B), desired)
            # check the syrk vs. gemm paths
            desired = np.array([[5, 11], [11, 25]], dtype=dt)
            assert_equal(np.inner(A, A), desired)
            assert_equal(np.inner(A, A.copy()), desired)
            # check an inner product involving an aliased and reversed view
            a = np.arange(5).astype(dt)
            b = a[::-1]
            desired = np.array(10, dtype=dt).item()
            assert_equal(np.inner(b, a), desired)

    def test_3d_tensor(self):
        for dt in np.typecodes['AllInteger'] + np.typecodes['AllFloat'] + '?':
            a = np.arange(24).reshape(2,3,4).astype(dt)
            b = np.arange(24, 48).reshape(2,3,4).astype(dt)
            desired = np.array(
                [[[[ 158,  182,  206],
                   [ 230,  254,  278]],

                  [[ 566,  654,  742],
                   [ 830,  918, 1006]],

                  [[ 974, 1126, 1278],
                   [1430, 1582, 1734]]],

                 [[[1382, 1598, 1814],
                   [2030, 2246, 2462]],

                  [[1790, 2070, 2350],
                   [2630, 2910, 3190]],

                  [[2198, 2542, 2886],
                   [3230, 3574, 3918]]]],
                dtype=dt
            )
            assert_equal(np.inner(a, b), desired)
            assert_equal(np.inner(b, a).transpose(2,3,0,1), desired)


class TestAlen(object):
    def test_basic(self):
        with pytest.warns(DeprecationWarning):
            m = np.array([1, 2, 3])
            assert_equal(np.alen(m), 3)

            m = np.array([[1, 2, 3], [4, 5, 7]])
            assert_equal(np.alen(m), 2)

            m = [1, 2, 3]
            assert_equal(np.alen(m), 3)

            m = [[1, 2, 3], [4, 5, 7]]
            assert_equal(np.alen(m), 2)

    def test_singleton(self):
        with pytest.warns(DeprecationWarning):
            assert_equal(np.alen(5), 1)


class TestChoose(object):
    def setup(self):
        self.x = 2*np.ones((3,), dtype=int)
        self.y = 3*np.ones((3,), dtype=int)
        self.x2 = 2*np.ones((2, 3), dtype=int)
        self.y2 = 3*np.ones((2, 3), dtype=int)
        self.ind = [0, 0, 1]

    def test_basic(self):
        A = np.choose(self.ind, (self.x, self.y))
        assert_equal(A, [2, 2, 3])

    def test_broadcast1(self):
        A = np.choose(self.ind, (self.x2, self.y2))
        assert_equal(A, [[2, 2, 3], [2, 2, 3]])

    def test_broadcast2(self):
        A = np.choose(self.ind, (self.x, self.y2))
        assert_equal(A, [[2, 2, 3], [2, 2, 3]])

    @pytest.mark.parametrize("ops",
        [(1000, np.array([1], dtype=np.uint8)),
         (-1, np.array([1], dtype=np.uint8)),
         (1., np.float32(3)),
         (1., np.array([3], dtype=np.float32))],)
    def test_output_dtype(self, ops):
        expected_dt = np.result_type(*ops)
        assert(np.choose([0], ops).dtype == expected_dt)


class TestRepeat(object):
    def setup(self):
        self.m = np.array([1, 2, 3, 4, 5, 6])
        self.m_rect = self.m.reshape((2, 3))

    def test_basic(self):
        A = np.repeat(self.m, [1, 3, 2, 1, 1, 2])
        assert_equal(A, [1, 2, 2, 2, 3,
                         3, 4, 5, 6, 6])

    def test_broadcast1(self):
        A = np.repeat(self.m, 2)
        assert_equal(A, [1, 1, 2, 2, 3, 3,
                         4, 4, 5, 5, 6, 6])

    def test_axis_spec(self):
        A = np.repeat(self.m_rect, [2, 1], axis=0)
        assert_equal(A, [[1, 2, 3],
                         [1, 2, 3],
                         [4, 5, 6]])

        A = np.repeat(self.m_rect, [1, 3, 2], axis=1)
        assert_equal(A, [[1, 2, 2, 2, 3, 3],
                         [4, 5, 5, 5, 6, 6]])

    def test_broadcast2(self):
        A = np.repeat(self.m_rect, 2, axis=0)
        assert_equal(A, [[1, 2, 3],
                         [1, 2, 3],
                         [4, 5, 6],
                         [4, 5, 6]])

        A = np.repeat(self.m_rect, 2, axis=1)
        assert_equal(A, [[1, 1, 2, 2, 3, 3],
                         [4, 4, 5, 5, 6, 6]])


# TODO: test for multidimensional
NEIGH_MODE = {'zero': 0, 'one': 1, 'constant': 2, 'circular': 3, 'mirror': 4}


@pytest.mark.parametrize('dt', [float, Decimal], ids=['float', 'object'])
class TestNeighborhoodIter(object):
    # Simple, 2d tests
    def test_simple2d(self, dt):
        # Test zero and one padding for simple data type
        x = np.array([[0, 1], [2, 3]], dtype=dt)
        r = [np.array([[0, 0, 0], [0, 0, 1]], dtype=dt),
             np.array([[0, 0, 0], [0, 1, 0]], dtype=dt),
             np.array([[0, 0, 1], [0, 2, 3]], dtype=dt),
             np.array([[0, 1, 0], [2, 3, 0]], dtype=dt)]
        l = _multiarray_tests.test_neighborhood_iterator(
                x, [-1, 0, -1, 1], x[0], NEIGH_MODE['zero'])
        assert_array_equal(l, r)

        r = [np.array([[1, 1, 1], [1, 0, 1]], dtype=dt),
             np.array([[1, 1, 1], [0, 1, 1]], dtype=dt),
             np.array([[1, 0, 1], [1, 2, 3]], dtype=dt),
             np.array([[0, 1, 1], [2, 3, 1]], dtype=dt)]
        l = _multiarray_tests.test_neighborhood_iterator(
                x, [-1, 0, -1, 1], x[0], NEIGH_MODE['one'])
        assert_array_equal(l, r)

        r = [np.array([[4, 4, 4], [4, 0, 1]], dtype=dt),
             np.array([[4, 4, 4], [0, 1, 4]], dtype=dt),
             np.array([[4, 0, 1], [4, 2, 3]], dtype=dt),
             np.array([[0, 1, 4], [2, 3, 4]], dtype=dt)]
        l = _multiarray_tests.test_neighborhood_iterator(
                x, [-1, 0, -1, 1], 4, NEIGH_MODE['constant'])
        assert_array_equal(l, r)

    def test_mirror2d(self, dt):
        x = np.array([[0, 1], [2, 3]], dtype=dt)
        r = [np.array([[0, 0, 1], [0, 0, 1]], dtype=dt),
             np.array([[0, 1, 1], [0, 1, 1]], dtype=dt),
             np.array([[0, 0, 1], [2, 2, 3]], dtype=dt),
             np.array([[0, 1, 1], [2, 3, 3]], dtype=dt)]
        l = _multiarray_tests.test_neighborhood_iterator(
                x, [-1, 0, -1, 1], x[0], NEIGH_MODE['mirror'])
        assert_array_equal(l, r)

    # Simple, 1d tests
    def test_simple(self, dt):
        # Test padding with constant values
        x = np.linspace(1, 5, 5).astype(dt)
        r = [[0, 1, 2], [1, 2, 3], [2, 3, 4], [3, 4, 5], [4, 5, 0]]
        l = _multiarray_tests.test_neighborhood_iterator(
                x, [-1, 1], x[0], NEIGH_MODE['zero'])
        assert_array_equal(l, r)

        r = [[1, 1, 2], [1, 2, 3], [2, 3, 4], [3, 4, 5], [4, 5, 1]]
        l = _multiarray_tests.test_neighborhood_iterator(
                x, [-1, 1], x[0], NEIGH_MODE['one'])
        assert_array_equal(l, r)

        r = [[x[4], 1, 2], [1, 2, 3], [2, 3, 4], [3, 4, 5], [4, 5, x[4]]]
        l = _multiarray_tests.test_neighborhood_iterator(
                x, [-1, 1], x[4], NEIGH_MODE['constant'])
        assert_array_equal(l, r)

    # Test mirror modes
    def test_mirror(self, dt):
        x = np.linspace(1, 5, 5).astype(dt)
        r = np.array([[2, 1, 1, 2, 3], [1, 1, 2, 3, 4], [1, 2, 3, 4, 5],
                [2, 3, 4, 5, 5], [3, 4, 5, 5, 4]], dtype=dt)
        l = _multiarray_tests.test_neighborhood_iterator(
                x, [-2, 2], x[1], NEIGH_MODE['mirror'])
        assert_([i.dtype == dt for i in l])
        assert_array_equal(l, r)

    # Circular mode
    def test_circular(self, dt):
        x = np.linspace(1, 5, 5).astype(dt)
        r = np.array([[4, 5, 1, 2, 3], [5, 1, 2, 3, 4], [1, 2, 3, 4, 5],
                [2, 3, 4, 5, 1], [3, 4, 5, 1, 2]], dtype=dt)
        l = _multiarray_tests.test_neighborhood_iterator(
                x, [-2, 2], x[0], NEIGH_MODE['circular'])
        assert_array_equal(l, r)


# Test stacking neighborhood iterators
class TestStackedNeighborhoodIter(object):
    # Simple, 1d test: stacking 2 constant-padded neigh iterators
    def test_simple_const(self):
        dt = np.float64
        # Test zero and one padding for simple data type
        x = np.array([1, 2, 3], dtype=dt)
        r = [np.array([0], dtype=dt),
             np.array([0], dtype=dt),
             np.array([1], dtype=dt),
             np.array([2], dtype=dt),
             np.array([3], dtype=dt),
             np.array([0], dtype=dt),
             np.array([0], dtype=dt)]
        l = _multiarray_tests.test_neighborhood_iterator_oob(
                x, [-2, 4], NEIGH_MODE['zero'], [0, 0], NEIGH_MODE['zero'])
        assert_array_equal(l, r)

        r = [np.array([1, 0, 1], dtype=dt),
             np.array([0, 1, 2], dtype=dt),
             np.array([1, 2, 3], dtype=dt),
             np.array([2, 3, 0], dtype=dt),
             np.array([3, 0, 1], dtype=dt)]
        l = _multiarray_tests.test_neighborhood_iterator_oob(
                x, [-1, 3], NEIGH_MODE['zero'], [-1, 1], NEIGH_MODE['one'])
        assert_array_equal(l, r)

    # 2nd simple, 1d test: stacking 2 neigh iterators, mixing const padding and
    # mirror padding
    def test_simple_mirror(self):
        dt = np.float64
        # Stacking zero on top of mirror
        x = np.array([1, 2, 3], dtype=dt)
        r = [np.array([0, 1, 1], dtype=dt),
             np.array([1, 1, 2], dtype=dt),
             np.array([1, 2, 3], dtype=dt),
             np.array([2, 3, 3], dtype=dt),
             np.array([3, 3, 0], dtype=dt)]
        l = _multiarray_tests.test_neighborhood_iterator_oob(
                x, [-1, 3], NEIGH_MODE['mirror'], [-1, 1], NEIGH_MODE['zero'])
        assert_array_equal(l, r)

        # Stacking mirror on top of zero
        x = np.array([1, 2, 3], dtype=dt)
        r = [np.array([1, 0, 0], dtype=dt),
             np.array([0, 0, 1], dtype=dt),
             np.array([0, 1, 2], dtype=dt),
             np.array([1, 2, 3], dtype=dt),
             np.array([2, 3, 0], dtype=dt)]
        l = _multiarray_tests.test_neighborhood_iterator_oob(
                x, [-1, 3], NEIGH_MODE['zero'], [-2, 0], NEIGH_MODE['mirror'])
        assert_array_equal(l, r)

        # Stacking mirror on top of zero: 2nd
        x = np.array([1, 2, 3], dtype=dt)
        r = [np.array([0, 1, 2], dtype=dt),
             np.array([1, 2, 3], dtype=dt),
             np.array([2, 3, 0], dtype=dt),
             np.array([3, 0, 0], dtype=dt),
             np.array([0, 0, 3], dtype=dt)]
        l = _multiarray_tests.test_neighborhood_iterator_oob(
                x, [-1, 3], NEIGH_MODE['zero'], [0, 2], NEIGH_MODE['mirror'])
        assert_array_equal(l, r)

        # Stacking mirror on top of zero: 3rd
        x = np.array([1, 2, 3], dtype=dt)
        r = [np.array([1, 0, 0, 1, 2], dtype=dt),
             np.array([0, 0, 1, 2, 3], dtype=dt),
             np.array([0, 1, 2, 3, 0], dtype=dt),
             np.array([1, 2, 3, 0, 0], dtype=dt),
             np.array([2, 3, 0, 0, 3], dtype=dt)]
        l = _multiarray_tests.test_neighborhood_iterator_oob(
                x, [-1, 3], NEIGH_MODE['zero'], [-2, 2], NEIGH_MODE['mirror'])
        assert_array_equal(l, r)

    # 3rd simple, 1d test: stacking 2 neigh iterators, mixing const padding and
    # circular padding
    def test_simple_circular(self):
        dt = np.float64
        # Stacking zero on top of mirror
        x = np.array([1, 2, 3], dtype=dt)
        r = [np.array([0, 3, 1], dtype=dt),
             np.array([3, 1, 2], dtype=dt),
             np.array([1, 2, 3], dtype=dt),
             np.array([2, 3, 1], dtype=dt),
             np.array([3, 1, 0], dtype=dt)]
        l = _multiarray_tests.test_neighborhood_iterator_oob(
                x, [-1, 3], NEIGH_MODE['circular'], [-1, 1], NEIGH_MODE['zero'])
        assert_array_equal(l, r)

        # Stacking mirror on top of zero
        x = np.array([1, 2, 3], dtype=dt)
        r = [np.array([3, 0, 0], dtype=dt),
             np.array([0, 0, 1], dtype=dt),
             np.array([0, 1, 2], dtype=dt),
             np.array([1, 2, 3], dtype=dt),
             np.array([2, 3, 0], dtype=dt)]
        l = _multiarray_tests.test_neighborhood_iterator_oob(
                x, [-1, 3], NEIGH_MODE['zero'], [-2, 0], NEIGH_MODE['circular'])
        assert_array_equal(l, r)

        # Stacking mirror on top of zero: 2nd
        x = np.array([1, 2, 3], dtype=dt)
        r = [np.array([0, 1, 2], dtype=dt),
             np.array([1, 2, 3], dtype=dt),
             np.array([2, 3, 0], dtype=dt),
             np.array([3, 0, 0], dtype=dt),
             np.array([0, 0, 1], dtype=dt)]
        l = _multiarray_tests.test_neighborhood_iterator_oob(
                x, [-1, 3], NEIGH_MODE['zero'], [0, 2], NEIGH_MODE['circular'])
        assert_array_equal(l, r)

        # Stacking mirror on top of zero: 3rd
        x = np.array([1, 2, 3], dtype=dt)
        r = [np.array([3, 0, 0, 1, 2], dtype=dt),
             np.array([0, 0, 1, 2, 3], dtype=dt),
             np.array([0, 1, 2, 3, 0], dtype=dt),
             np.array([1, 2, 3, 0, 0], dtype=dt),
             np.array([2, 3, 0, 0, 1], dtype=dt)]
        l = _multiarray_tests.test_neighborhood_iterator_oob(
                x, [-1, 3], NEIGH_MODE['zero'], [-2, 2], NEIGH_MODE['circular'])
        assert_array_equal(l, r)

    # 4th simple, 1d test: stacking 2 neigh iterators, but with lower iterator
    # being strictly within the array
    def test_simple_strict_within(self):
        dt = np.float64
        # Stacking zero on top of zero, first neighborhood strictly inside the
        # array
        x = np.array([1, 2, 3], dtype=dt)
        r = [np.array([1, 2, 3, 0], dtype=dt)]
        l = _multiarray_tests.test_neighborhood_iterator_oob(
                x, [1, 1], NEIGH_MODE['zero'], [-1, 2], NEIGH_MODE['zero'])
        assert_array_equal(l, r)

        # Stacking mirror on top of zero, first neighborhood strictly inside the
        # array
        x = np.array([1, 2, 3], dtype=dt)
        r = [np.array([1, 2, 3, 3], dtype=dt)]
        l = _multiarray_tests.test_neighborhood_iterator_oob(
                x, [1, 1], NEIGH_MODE['zero'], [-1, 2], NEIGH_MODE['mirror'])
        assert_array_equal(l, r)

        # Stacking mirror on top of zero, first neighborhood strictly inside the
        # array
        x = np.array([1, 2, 3], dtype=dt)
        r = [np.array([1, 2, 3, 1], dtype=dt)]
        l = _multiarray_tests.test_neighborhood_iterator_oob(
                x, [1, 1], NEIGH_MODE['zero'], [-1, 2], NEIGH_MODE['circular'])
        assert_array_equal(l, r)

class TestWarnings(object):

    def test_complex_warning(self):
        x = np.array([1, 2])
        y = np.array([1-2j, 1+2j])

        with warnings.catch_warnings():
            warnings.simplefilter("error", np.ComplexWarning)
            assert_raises(np.ComplexWarning, x.__setitem__, slice(None), y)
            assert_equal(x, [1, 2])


class TestMinScalarType(object):

    def test_usigned_shortshort(self):
        dt = np.min_scalar_type(2**8-1)
        wanted = np.dtype('uint8')
        assert_equal(wanted, dt)

    def test_usigned_short(self):
        dt = np.min_scalar_type(2**16-1)
        wanted = np.dtype('uint16')
        assert_equal(wanted, dt)

    def test_usigned_int(self):
        dt = np.min_scalar_type(2**32-1)
        wanted = np.dtype('uint32')
        assert_equal(wanted, dt)

    def test_usigned_longlong(self):
        dt = np.min_scalar_type(2**63-1)
        wanted = np.dtype('uint64')
        assert_equal(wanted, dt)

    def test_object(self):
        dt = np.min_scalar_type(2**64)
        wanted = np.dtype('O')
        assert_equal(wanted, dt)


from numpy.core._internal import _dtype_from_pep3118


class TestPEP3118Dtype(object):
    def _check(self, spec, wanted):
        dt = np.dtype(wanted)
        actual = _dtype_from_pep3118(spec)
        assert_equal(actual, dt,
                     err_msg="spec %r != dtype %r" % (spec, wanted))

    def test_native_padding(self):
        align = np.dtype('i').alignment
        for j in range(8):
            if j == 0:
                s = 'bi'
            else:
                s = 'b%dxi' % j
            self._check('@'+s, {'f0': ('i1', 0),
                                'f1': ('i', align*(1 + j//align))})
            self._check('='+s, {'f0': ('i1', 0),
                                'f1': ('i', 1+j)})

    def test_native_padding_2(self):
        # Native padding should work also for structs and sub-arrays
        self._check('x3T{xi}', {'f0': (({'f0': ('i', 4)}, (3,)), 4)})
        self._check('^x3T{xi}', {'f0': (({'f0': ('i', 1)}, (3,)), 1)})

    def test_trailing_padding(self):
        # Trailing padding should be included, *and*, the item size
        # should match the alignment if in aligned mode
        align = np.dtype('i').alignment
        size = np.dtype('i').itemsize

        def aligned(n):
            return align*(1 + (n-1)//align)

        base = dict(formats=['i'], names=['f0'])

        self._check('ix',    dict(itemsize=aligned(size + 1), **base))
        self._check('ixx',   dict(itemsize=aligned(size + 2), **base))
        self._check('ixxx',  dict(itemsize=aligned(size + 3), **base))
        self._check('ixxxx', dict(itemsize=aligned(size + 4), **base))
        self._check('i7x',   dict(itemsize=aligned(size + 7), **base))

        self._check('^ix',    dict(itemsize=size + 1, **base))
        self._check('^ixx',   dict(itemsize=size + 2, **base))
        self._check('^ixxx',  dict(itemsize=size + 3, **base))
        self._check('^ixxxx', dict(itemsize=size + 4, **base))
        self._check('^i7x',   dict(itemsize=size + 7, **base))

    def test_native_padding_3(self):
        dt = np.dtype(
                [('a', 'b'), ('b', 'i'),
                    ('sub', np.dtype('b,i')), ('c', 'i')],
                align=True)
        self._check("T{b:a:xxxi:b:T{b:f0:=i:f1:}:sub:xxxi:c:}", dt)

        dt = np.dtype(
                [('a', 'b'), ('b', 'i'), ('c', 'b'), ('d', 'b'),
                    ('e', 'b'), ('sub', np.dtype('b,i', align=True))])
        self._check("T{b:a:=i:b:b:c:b:d:b:e:T{b:f0:xxxi:f1:}:sub:}", dt)

    def test_padding_with_array_inside_struct(self):
        dt = np.dtype(
                [('a', 'b'), ('b', 'i'), ('c', 'b', (3,)),
                    ('d', 'i')],
                align=True)
        self._check("T{b:a:xxxi:b:3b:c:xi:d:}", dt)

    def test_byteorder_inside_struct(self):
        # The byte order after @T{=i} should be '=', not '@'.
        # Check this by noting the absence of native alignment.
        self._check('@T{^i}xi', {'f0': ({'f0': ('i', 0)}, 0),
                                 'f1': ('i', 5)})

    def test_intra_padding(self):
        # Natively aligned sub-arrays may require some internal padding
        align = np.dtype('i').alignment
        size = np.dtype('i').itemsize

        def aligned(n):
            return (align*(1 + (n-1)//align))

        self._check('(3)T{ix}', (dict(
            names=['f0'],
            formats=['i'],
            offsets=[0],
            itemsize=aligned(size + 1)
        ), (3,)))

    def test_char_vs_string(self):
        dt = np.dtype('c')
        self._check('c', dt)

        dt = np.dtype([('f0', 'S1', (4,)), ('f1', 'S4')])
        self._check('4c4s', dt)

    def test_field_order(self):
        # gh-9053 - previously, we relied on dictionary key order
        self._check("(0)I:a:f:b:", [('a', 'I', (0,)), ('b', 'f')])
        self._check("(0)I:b:f:a:", [('b', 'I', (0,)), ('a', 'f')])

    def test_unnamed_fields(self):
        self._check('ii',     [('f0', 'i'), ('f1', 'i')])
        self._check('ii:f0:', [('f1', 'i'), ('f0', 'i')])

        self._check('i', 'i')
        self._check('i:f0:', [('f0', 'i')])


class TestNewBufferProtocol(object):
    """ Test PEP3118 buffers """

    def _check_roundtrip(self, obj):
        obj = np.asarray(obj)
        x = memoryview(obj)
        y = np.asarray(x)
        y2 = np.array(x)
        assert_(not y.flags.owndata)
        assert_(y2.flags.owndata)

        assert_equal(y.dtype, obj.dtype)
        assert_equal(y.shape, obj.shape)
        assert_array_equal(obj, y)

        assert_equal(y2.dtype, obj.dtype)
        assert_equal(y2.shape, obj.shape)
        assert_array_equal(obj, y2)

    def test_roundtrip(self):
        x = np.array([1, 2, 3, 4, 5], dtype='i4')
        self._check_roundtrip(x)

        x = np.array([[1, 2], [3, 4]], dtype=np.float64)
        self._check_roundtrip(x)

        x = np.zeros((3, 3, 3), dtype=np.float32)[:, 0,:]
        self._check_roundtrip(x)

        dt = [('a', 'b'),
              ('b', 'h'),
              ('c', 'i'),
              ('d', 'l'),
              ('dx', 'q'),
              ('e', 'B'),
              ('f', 'H'),
              ('g', 'I'),
              ('h', 'L'),
              ('hx', 'Q'),
              ('i', np.single),
              ('j', np.double),
              ('k', np.longdouble),
              ('ix', np.csingle),
              ('jx', np.cdouble),
              ('kx', np.clongdouble),
              ('l', 'S4'),
              ('m', 'U4'),
              ('n', 'V3'),
              ('o', '?'),
              ('p', np.half),
              ]
        x = np.array(
                [(1, 1, 1, 1, 1, 1, 1, 1, 1, 1, 1, 1, 1, 1, 1, 1,
                    b'aaaa', 'bbbb', b'xxx', True, 1.0)],
                dtype=dt)
        self._check_roundtrip(x)

        x = np.array(([[1, 2], [3, 4]],), dtype=[('a', (int, (2, 2)))])
        self._check_roundtrip(x)

        x = np.array([1, 2, 3], dtype='>i2')
        self._check_roundtrip(x)

        x = np.array([1, 2, 3], dtype='<i2')
        self._check_roundtrip(x)

        x = np.array([1, 2, 3], dtype='>i4')
        self._check_roundtrip(x)

        x = np.array([1, 2, 3], dtype='<i4')
        self._check_roundtrip(x)

        # check long long can be represented as non-native
        x = np.array([1, 2, 3], dtype='>q')
        self._check_roundtrip(x)

        # Native-only data types can be passed through the buffer interface
        # only in native byte order
        if sys.byteorder == 'little':
            x = np.array([1, 2, 3], dtype='>g')
            assert_raises(ValueError, self._check_roundtrip, x)
            x = np.array([1, 2, 3], dtype='<g')
            self._check_roundtrip(x)
        else:
            x = np.array([1, 2, 3], dtype='>g')
            self._check_roundtrip(x)
            x = np.array([1, 2, 3], dtype='<g')
            assert_raises(ValueError, self._check_roundtrip, x)

    def test_roundtrip_half(self):
        half_list = [
            1.0,
            -2.0,
            6.5504 * 10**4,  # (max half precision)
            2**-14,  # ~= 6.10352 * 10**-5 (minimum positive normal)
            2**-24,  # ~= 5.96046 * 10**-8 (minimum strictly positive subnormal)
            0.0,
            -0.0,
            float('+inf'),
            float('-inf'),
            0.333251953125,  # ~= 1/3
        ]

        x = np.array(half_list, dtype='>e')
        self._check_roundtrip(x)
        x = np.array(half_list, dtype='<e')
        self._check_roundtrip(x)

    def test_roundtrip_single_types(self):
        for typ in np.typeDict.values():
            dtype = np.dtype(typ)

            if dtype.char in 'Mm':
                # datetimes cannot be used in buffers
                continue
            if dtype.char == 'V':
                # skip void
                continue

            x = np.zeros(4, dtype=dtype)
            self._check_roundtrip(x)

            if dtype.char not in 'qQgG':
                dt = dtype.newbyteorder('<')
                x = np.zeros(4, dtype=dt)
                self._check_roundtrip(x)

                dt = dtype.newbyteorder('>')
                x = np.zeros(4, dtype=dt)
                self._check_roundtrip(x)

    def test_roundtrip_scalar(self):
        # Issue #4015.
        self._check_roundtrip(0)

    def test_invalid_buffer_format(self):
        # datetime64 cannot be used fully in a buffer yet
        # Should be fixed in the next Numpy major release
        dt = np.dtype([('a', 'uint16'), ('b', 'M8[s]')])
        a = np.empty(3, dt)
        assert_raises((ValueError, BufferError), memoryview, a)
        assert_raises((ValueError, BufferError), memoryview, np.array((3), 'M8[D]'))

    def test_export_simple_1d(self):
        x = np.array([1, 2, 3, 4, 5], dtype='i')
        y = memoryview(x)
        assert_equal(y.format, 'i')
        assert_equal(y.shape, (5,))
        assert_equal(y.ndim, 1)
        assert_equal(y.strides, (4,))
        assert_equal(y.suboffsets, EMPTY)
        assert_equal(y.itemsize, 4)

    def test_export_simple_nd(self):
        x = np.array([[1, 2], [3, 4]], dtype=np.float64)
        y = memoryview(x)
        assert_equal(y.format, 'd')
        assert_equal(y.shape, (2, 2))
        assert_equal(y.ndim, 2)
        assert_equal(y.strides, (16, 8))
        assert_equal(y.suboffsets, EMPTY)
        assert_equal(y.itemsize, 8)

    def test_export_discontiguous(self):
        x = np.zeros((3, 3, 3), dtype=np.float32)[:, 0,:]
        y = memoryview(x)
        assert_equal(y.format, 'f')
        assert_equal(y.shape, (3, 3))
        assert_equal(y.ndim, 2)
        assert_equal(y.strides, (36, 4))
        assert_equal(y.suboffsets, EMPTY)
        assert_equal(y.itemsize, 4)

    def test_export_record(self):
        dt = [('a', 'b'),
              ('b', 'h'),
              ('c', 'i'),
              ('d', 'l'),
              ('dx', 'q'),
              ('e', 'B'),
              ('f', 'H'),
              ('g', 'I'),
              ('h', 'L'),
              ('hx', 'Q'),
              ('i', np.single),
              ('j', np.double),
              ('k', np.longdouble),
              ('ix', np.csingle),
              ('jx', np.cdouble),
              ('kx', np.clongdouble),
              ('l', 'S4'),
              ('m', 'U4'),
              ('n', 'V3'),
              ('o', '?'),
              ('p', np.half),
              ]
        x = np.array(
                [(1, 1, 1, 1, 1, 1, 1, 1, 1, 1, 1, 1, 1, 1, 1, 1,
                    b'aaaa', 'bbbb', b'   ', True, 1.0)],
                dtype=dt)
        y = memoryview(x)
        assert_equal(y.shape, (1,))
        assert_equal(y.ndim, 1)
        assert_equal(y.suboffsets, EMPTY)

        sz = sum([np.dtype(b).itemsize for a, b in dt])
        if np.dtype('l').itemsize == 4:
            assert_equal(y.format, 'T{b:a:=h:b:i:c:l:d:q:dx:B:e:@H:f:=I:g:L:h:Q:hx:f:i:d:j:^g:k:=Zf:ix:Zd:jx:^Zg:kx:4s:l:=4w:m:3x:n:?:o:@e:p:}')
        else:
            assert_equal(y.format, 'T{b:a:=h:b:i:c:q:d:q:dx:B:e:@H:f:=I:g:Q:h:Q:hx:f:i:d:j:^g:k:=Zf:ix:Zd:jx:^Zg:kx:4s:l:=4w:m:3x:n:?:o:@e:p:}')
        # Cannot test if NPY_RELAXED_STRIDES_CHECKING changes the strides
        if not (np.ones(1).strides[0] == np.iinfo(np.intp).max):
            assert_equal(y.strides, (sz,))
        assert_equal(y.itemsize, sz)

    def test_export_subarray(self):
        x = np.array(([[1, 2], [3, 4]],), dtype=[('a', ('i', (2, 2)))])
        y = memoryview(x)
        assert_equal(y.format, 'T{(2,2)i:a:}')
        assert_equal(y.shape, EMPTY)
        assert_equal(y.ndim, 0)
        assert_equal(y.strides, EMPTY)
        assert_equal(y.suboffsets, EMPTY)
        assert_equal(y.itemsize, 16)

    def test_export_endian(self):
        x = np.array([1, 2, 3], dtype='>i')
        y = memoryview(x)
        if sys.byteorder == 'little':
            assert_equal(y.format, '>i')
        else:
            assert_equal(y.format, 'i')

        x = np.array([1, 2, 3], dtype='<i')
        y = memoryview(x)
        if sys.byteorder == 'little':
            assert_equal(y.format, 'i')
        else:
            assert_equal(y.format, '<i')

    def test_export_flags(self):
        # Check SIMPLE flag, see also gh-3613 (exception should be BufferError)
        assert_raises(ValueError,
                      _multiarray_tests.get_buffer_info,
                       np.arange(5)[::2], ('SIMPLE',))

    def test_padding(self):
        for j in range(8):
            x = np.array([(1,), (2,)], dtype={'f0': (int, j)})
            self._check_roundtrip(x)

    def test_reference_leak(self):
        if HAS_REFCOUNT:
            count_1 = sys.getrefcount(np.core._internal)
        a = np.zeros(4)
        b = memoryview(a)
        c = np.asarray(b)
        if HAS_REFCOUNT:
            count_2 = sys.getrefcount(np.core._internal)
            assert_equal(count_1, count_2)
        del c  # avoid pyflakes unused variable warning.

    def test_padded_struct_array(self):
        dt1 = np.dtype(
                [('a', 'b'), ('b', 'i'), ('sub', np.dtype('b,i')), ('c', 'i')],
                align=True)
        x1 = np.arange(dt1.itemsize, dtype=np.int8).view(dt1)
        self._check_roundtrip(x1)

        dt2 = np.dtype(
                [('a', 'b'), ('b', 'i'), ('c', 'b', (3,)), ('d', 'i')],
                align=True)
        x2 = np.arange(dt2.itemsize, dtype=np.int8).view(dt2)
        self._check_roundtrip(x2)

        dt3 = np.dtype(
                [('a', 'b'), ('b', 'i'), ('c', 'b'), ('d', 'b'),
                    ('e', 'b'), ('sub', np.dtype('b,i', align=True))])
        x3 = np.arange(dt3.itemsize, dtype=np.int8).view(dt3)
        self._check_roundtrip(x3)

    def test_relaxed_strides(self):
        # Test that relaxed strides are converted to non-relaxed
        c = np.ones((1, 10, 10), dtype='i8')

        # Check for NPY_RELAXED_STRIDES_CHECKING:
        if np.ones((10, 1), order="C").flags.f_contiguous:
            c.strides = (-1, 80, 8)

        assert_(memoryview(c).strides == (800, 80, 8))

        # Writing C-contiguous data to a BytesIO buffer should work
        fd = io.BytesIO()
        fd.write(c.data)

        fortran = c.T
        assert_(memoryview(fortran).strides == (8, 80, 800))

        arr = np.ones((1, 10))
        if arr.flags.f_contiguous:
            shape, strides = _multiarray_tests.get_buffer_info(
                    arr, ['F_CONTIGUOUS'])
            assert_(strides[0] == 8)
            arr = np.ones((10, 1), order='F')
            shape, strides = _multiarray_tests.get_buffer_info(
                    arr, ['C_CONTIGUOUS'])
            assert_(strides[-1] == 8)

    def test_out_of_order_fields(self):
        dt = np.dtype(dict(
            formats=['<i4', '<i4'],
            names=['one', 'two'],
            offsets=[4, 0],
            itemsize=8
        ))

        # overlapping fields cannot be represented by PEP3118
        arr = np.empty(1, dt)
        with assert_raises(ValueError):
            memoryview(arr)

    def test_max_dims(self):
        a = np.empty((1,) * 32)
        self._check_roundtrip(a)

    @pytest.mark.skipif(sys.version_info < (2, 7, 7), reason="See gh-11115")
    def test_error_too_many_dims(self):
        def make_ctype(shape, scalar_type):
            t = scalar_type
            for dim in shape[::-1]:
                t = dim * t
            return t

        # construct a memoryview with 33 dimensions
        c_u8_33d = make_ctype((1,)*33, ctypes.c_uint8)
        m = memoryview(c_u8_33d())
        assert_equal(m.ndim, 33)

        assert_raises_regex(
            RuntimeError, "ndim",
            np.array, m)

        # The above seems to create some deep cycles, clean them up for
        # easier reference count debugging:
        del c_u8_33d, m
        for i in range(33):
            if gc.collect() == 0:
                break

    def test_error_pointer_type(self):
        # gh-6741
        m = memoryview(ctypes.pointer(ctypes.c_uint8()))
        assert_('&' in m.format)

        assert_raises_regex(
            ValueError, "format string",
            np.array, m)

    def test_error_message_unsupported(self):
        # wchar has no corresponding numpy type - if this changes in future, we
        # need a better way to construct an invalid memoryview format.
        t = ctypes.c_wchar * 4
        with assert_raises(ValueError) as cm:
            np.array(t())

        exc = cm.exception
        if sys.version_info.major > 2:
            with assert_raises_regex(
                NotImplementedError,
                r"Unrepresentable .* 'u' \(UCS-2 strings\)"
            ):
                raise exc.__cause__

    def test_ctypes_integer_via_memoryview(self):
        # gh-11150, due to bpo-10746
        for c_integer in {ctypes.c_int, ctypes.c_long, ctypes.c_longlong}:
            value = c_integer(42)
            with warnings.catch_warnings(record=True):
                warnings.filterwarnings('always', r'.*\bctypes\b', RuntimeWarning)
                np.asarray(value)

    def test_ctypes_struct_via_memoryview(self):
        # gh-10528
        class foo(ctypes.Structure):
            _fields_ = [('a', ctypes.c_uint8), ('b', ctypes.c_uint32)]
        f = foo(a=1, b=2)

        with warnings.catch_warnings(record=True):
            warnings.filterwarnings('always', r'.*\bctypes\b', RuntimeWarning)
            arr = np.asarray(f)

        assert_equal(arr['a'], 1)
        assert_equal(arr['b'], 2)
        f.a = 3
        assert_equal(arr['a'], 3)


class TestArrayAttributeDeletion(object):

    def test_multiarray_writable_attributes_deletion(self):
        # ticket #2046, should not seqfault, raise AttributeError
        a = np.ones(2)
        attr = ['shape', 'strides', 'data', 'dtype', 'real', 'imag', 'flat']
        with suppress_warnings() as sup:
            sup.filter(DeprecationWarning, "Assigning the 'data' attribute")
            for s in attr:
                assert_raises(AttributeError, delattr, a, s)

    def test_multiarray_not_writable_attributes_deletion(self):
        a = np.ones(2)
        attr = ["ndim", "flags", "itemsize", "size", "nbytes", "base",
                "ctypes", "T", "__array_interface__", "__array_struct__",
                "__array_priority__", "__array_finalize__"]
        for s in attr:
            assert_raises(AttributeError, delattr, a, s)

    def test_multiarray_flags_writable_attribute_deletion(self):
        a = np.ones(2).flags
        attr = ['writebackifcopy', 'updateifcopy', 'aligned', 'writeable']
        for s in attr:
            assert_raises(AttributeError, delattr, a, s)

    def test_multiarray_flags_not_writable_attribute_deletion(self):
        a = np.ones(2).flags
        attr = ["contiguous", "c_contiguous", "f_contiguous", "fortran",
                "owndata", "fnc", "forc", "behaved", "carray", "farray",
                "num"]
        for s in attr:
            assert_raises(AttributeError, delattr, a, s)


class TestArrayInterface():
    class Foo(object):
        def __init__(self, value):
            self.value = value
            self.iface = {'typestr': 'f8'}

        def __float__(self):
            return float(self.value)

        @property
        def __array_interface__(self):
            return self.iface


    f = Foo(0.5)

    @pytest.mark.parametrize('val, iface, expected', [
        (f, {}, 0.5),
        ([f], {}, [0.5]),
        ([f, f], {}, [0.5, 0.5]),
        (f, {'shape': ()}, 0.5),
        (f, {'shape': None}, TypeError),
        (f, {'shape': (1, 1)}, [[0.5]]),
        (f, {'shape': (2,)}, ValueError),
        (f, {'strides': ()}, 0.5),
        (f, {'strides': (2,)}, ValueError),
        (f, {'strides': 16}, TypeError),
        ])
    def test_scalar_interface(self, val, iface, expected):
        # Test scalar coercion within the array interface
        self.f.iface = {'typestr': 'f8'}
        self.f.iface.update(iface)
        if HAS_REFCOUNT:
            pre_cnt = sys.getrefcount(np.dtype('f8'))
        if isinstance(expected, type):
            assert_raises(expected, np.array, val)
        else:
            result = np.array(val)
            assert_equal(np.array(val), expected)
            assert result.dtype == 'f8'
            del result
        if HAS_REFCOUNT:
            post_cnt = sys.getrefcount(np.dtype('f8'))
            assert_equal(pre_cnt, post_cnt)

def test_interface_no_shape():
    class ArrayLike(object):
        array = np.array(1)
        __array_interface__ = array.__array_interface__
    assert_equal(np.array(ArrayLike()), 1)


def test_array_interface_itemsize():
    # See gh-6361
    my_dtype = np.dtype({'names': ['A', 'B'], 'formats': ['f4', 'f4'],
                         'offsets': [0, 8], 'itemsize': 16})
    a = np.ones(10, dtype=my_dtype)
    descr_t = np.dtype(a.__array_interface__['descr'])
    typestr_t = np.dtype(a.__array_interface__['typestr'])
    assert_equal(descr_t.itemsize, typestr_t.itemsize)


def test_array_interface_empty_shape():
    # See gh-7994
    arr = np.array([1, 2, 3])
    interface1 = dict(arr.__array_interface__)
    interface1['shape'] = ()

    class DummyArray1(object):
        __array_interface__ = interface1

    # NOTE: Because Py2 str/Py3 bytes supports the buffer interface, setting
    # the interface data to bytes would invoke the bug this tests for, that
    # __array_interface__ with shape=() is not allowed if the data is an object
    # exposing the buffer interface
    interface2 = dict(interface1)
    interface2['data'] = arr[0].tobytes()

    class DummyArray2(object):
        __array_interface__ = interface2

    arr1 = np.asarray(DummyArray1())
    arr2 = np.asarray(DummyArray2())
    arr3 = arr[:1].reshape(())
    assert_equal(arr1, arr2)
    assert_equal(arr1, arr3)

def test_array_interface_offset():
    arr = np.array([1, 2, 3], dtype='int32')
    interface = dict(arr.__array_interface__)
    interface['data'] = memoryview(arr)
    interface['shape'] = (2,)
    interface['offset'] = 4


    class DummyArray(object):
        __array_interface__ = interface

    arr1 = np.asarray(DummyArray())
    assert_equal(arr1, arr[1:])

def test_flat_element_deletion():
    it = np.ones(3).flat
    try:
        del it[1]
        del it[1:2]
    except TypeError:
        pass
    except Exception:
        raise AssertionError


def test_scalar_element_deletion():
    a = np.zeros(2, dtype=[('x', 'int'), ('y', 'int')])
    assert_raises(ValueError, a[0].__delitem__, 'x')


class TestMemEventHook(object):
    def test_mem_seteventhook(self):
        # The actual tests are within the C code in
        # multiarray/_multiarray_tests.c.src
        _multiarray_tests.test_pydatamem_seteventhook_start()
        # force an allocation and free of a numpy array
        # needs to be larger then limit of small memory cacher in ctors.c
        a = np.zeros(1000)
        del a
        break_cycles()
        _multiarray_tests.test_pydatamem_seteventhook_end()

class TestMapIter(object):
    def test_mapiter(self):
        # The actual tests are within the C code in
        # multiarray/_multiarray_tests.c.src

        a = np.arange(12).reshape((3, 4)).astype(float)
        index = ([1, 1, 2, 0],
                 [0, 0, 2, 3])
        vals = [50, 50, 30, 16]

        _multiarray_tests.test_inplace_increment(a, index, vals)
        assert_equal(a, [[0.00, 1., 2.0, 19.],
                         [104., 5., 6.0, 7.0],
                         [8.00, 9., 40., 11.]])

        b = np.arange(6).astype(float)
        index = (np.array([1, 2, 0]),)
        vals = [50, 4, 100.1]
        _multiarray_tests.test_inplace_increment(b, index, vals)
        assert_equal(b, [100.1,  51.,   6.,   3.,   4.,   5.])


class TestAsCArray(object):
    def test_1darray(self):
        array = np.arange(24, dtype=np.double)
        from_c = _multiarray_tests.test_as_c_array(array, 3)
        assert_equal(array[3], from_c)

    def test_2darray(self):
        array = np.arange(24, dtype=np.double).reshape(3, 8)
        from_c = _multiarray_tests.test_as_c_array(array, 2, 4)
        assert_equal(array[2, 4], from_c)

    def test_3darray(self):
        array = np.arange(24, dtype=np.double).reshape(2, 3, 4)
        from_c = _multiarray_tests.test_as_c_array(array, 1, 2, 3)
        assert_equal(array[1, 2, 3], from_c)


class TestConversion(object):
    def test_array_scalar_relational_operation(self):
        # All integer
        for dt1 in np.typecodes['AllInteger']:
            assert_(1 > np.array(0, dtype=dt1), "type %s failed" % (dt1,))
            assert_(not 1 < np.array(0, dtype=dt1), "type %s failed" % (dt1,))

            for dt2 in np.typecodes['AllInteger']:
                assert_(np.array(1, dtype=dt1) > np.array(0, dtype=dt2),
                        "type %s and %s failed" % (dt1, dt2))
                assert_(not np.array(1, dtype=dt1) < np.array(0, dtype=dt2),
                        "type %s and %s failed" % (dt1, dt2))

        # Unsigned integers
        for dt1 in 'BHILQP':
            assert_(-1 < np.array(1, dtype=dt1), "type %s failed" % (dt1,))
            assert_(not -1 > np.array(1, dtype=dt1), "type %s failed" % (dt1,))
            assert_(-1 != np.array(1, dtype=dt1), "type %s failed" % (dt1,))

            # Unsigned vs signed
            for dt2 in 'bhilqp':
                assert_(np.array(1, dtype=dt1) > np.array(-1, dtype=dt2),
                        "type %s and %s failed" % (dt1, dt2))
                assert_(not np.array(1, dtype=dt1) < np.array(-1, dtype=dt2),
                        "type %s and %s failed" % (dt1, dt2))
                assert_(np.array(1, dtype=dt1) != np.array(-1, dtype=dt2),
                        "type %s and %s failed" % (dt1, dt2))

        # Signed integers and floats
        for dt1 in 'bhlqp' + np.typecodes['Float']:
            assert_(1 > np.array(-1, dtype=dt1), "type %s failed" % (dt1,))
            assert_(not 1 < np.array(-1, dtype=dt1), "type %s failed" % (dt1,))
            assert_(-1 == np.array(-1, dtype=dt1), "type %s failed" % (dt1,))

            for dt2 in 'bhlqp' + np.typecodes['Float']:
                assert_(np.array(1, dtype=dt1) > np.array(-1, dtype=dt2),
                        "type %s and %s failed" % (dt1, dt2))
                assert_(not np.array(1, dtype=dt1) < np.array(-1, dtype=dt2),
                        "type %s and %s failed" % (dt1, dt2))
                assert_(np.array(-1, dtype=dt1) == np.array(-1, dtype=dt2),
                        "type %s and %s failed" % (dt1, dt2))

    def test_to_bool_scalar(self):
        assert_equal(bool(np.array([False])), False)
        assert_equal(bool(np.array([True])), True)
        assert_equal(bool(np.array([[42]])), True)
        assert_raises(ValueError, bool, np.array([1, 2]))

        class NotConvertible(object):
            def __bool__(self):
                raise NotImplementedError
            __nonzero__ = __bool__  # python 2

        assert_raises(NotImplementedError, bool, np.array(NotConvertible()))
        assert_raises(NotImplementedError, bool, np.array([NotConvertible()]))

        self_containing = np.array([None])
        self_containing[0] = self_containing
        try:
            Error = RecursionError
        except NameError:
            Error = RuntimeError  # python < 3.5
        assert_raises(Error, bool, self_containing)  # previously stack overflow
        self_containing[0] = None  # resolve circular reference

    def test_to_int_scalar(self):
        # gh-9972 means that these aren't always the same
        int_funcs = (int, lambda x: x.__int__())
        for int_func in int_funcs:
<<<<<<< HEAD
            assert_equal(int_func(np.array(1)), 1)
            assert_equal(int_func(np.array(0)), 0)
            with assert_warns(DeprecationWarning):
                assert_equal(int_func(np.array([1])), 1)
            with assert_warns(DeprecationWarning):
                assert_equal(int_func(np.array([[42]])), 42)
=======
            assert_equal(int_func(np.array(0)), 0)
            assert_equal(int_func(np.array([1])), 1)
            assert_equal(int_func(np.array([[42]])), 42)
>>>>>>> 6d69a9e1
            assert_raises(TypeError, int_func, np.array([1, 2]))

            # gh-9972
            assert_equal(4, int_func(np.array('4')))
            assert_equal(5, int_func(np.bytes_(b'5')))
            assert_equal(6, int_func(np.unicode_(u'6')))

            class HasTrunc:
                def __trunc__(self):
                    return 3
            assert_equal(3, int_func(np.array(HasTrunc())))
            with assert_warns(DeprecationWarning):
                assert_equal(3, int_func(np.array([HasTrunc()])))

            class NotConvertible(object):
                def __int__(self):
                    raise NotImplementedError
            assert_raises(NotImplementedError,
                int_func, np.array(NotConvertible()))
            with assert_warns(DeprecationWarning):
                assert_raises(NotImplementedError,
                    int_func, np.array([NotConvertible()]))


class TestWhere(object):
    def test_basic(self):
        dts = [bool, np.int16, np.int32, np.int64, np.double, np.complex128,
               np.longdouble, np.clongdouble]
        for dt in dts:
            c = np.ones(53, dtype=bool)
            assert_equal(np.where( c, dt(0), dt(1)), dt(0))
            assert_equal(np.where(~c, dt(0), dt(1)), dt(1))
            assert_equal(np.where(True, dt(0), dt(1)), dt(0))
            assert_equal(np.where(False, dt(0), dt(1)), dt(1))
            d = np.ones_like(c).astype(dt)
            e = np.zeros_like(d)
            r = d.astype(dt)
            c[7] = False
            r[7] = e[7]
            assert_equal(np.where(c, e, e), e)
            assert_equal(np.where(c, d, e), r)
            assert_equal(np.where(c, d, e[0]), r)
            assert_equal(np.where(c, d[0], e), r)
            assert_equal(np.where(c[::2], d[::2], e[::2]), r[::2])
            assert_equal(np.where(c[1::2], d[1::2], e[1::2]), r[1::2])
            assert_equal(np.where(c[::3], d[::3], e[::3]), r[::3])
            assert_equal(np.where(c[1::3], d[1::3], e[1::3]), r[1::3])
            assert_equal(np.where(c[::-2], d[::-2], e[::-2]), r[::-2])
            assert_equal(np.where(c[::-3], d[::-3], e[::-3]), r[::-3])
            assert_equal(np.where(c[1::-3], d[1::-3], e[1::-3]), r[1::-3])

    def test_exotic(self):
        # object
        assert_array_equal(np.where(True, None, None), np.array(None))
        # zero sized
        m = np.array([], dtype=bool).reshape(0, 3)
        b = np.array([], dtype=np.float64).reshape(0, 3)
        assert_array_equal(np.where(m, 0, b), np.array([]).reshape(0, 3))

        # object cast
        d = np.array([-1.34, -0.16, -0.54, -0.31, -0.08, -0.95, 0.000, 0.313,
                      0.547, -0.18, 0.876, 0.236, 1.969, 0.310, 0.699, 1.013,
                      1.267, 0.229, -1.39, 0.487])
        nan = float('NaN')
        e = np.array(['5z', '0l', nan, 'Wz', nan, nan, 'Xq', 'cs', nan, nan,
                     'QN', nan, nan, 'Fd', nan, nan, 'kp', nan, '36', 'i1'],
                     dtype=object)
        m = np.array([0, 0, 1, 0, 1, 1, 0, 0, 1, 1,
                      0, 1, 1, 0, 1, 1, 0, 1, 0, 0], dtype=bool)

        r = e[:]
        r[np.where(m)] = d[np.where(m)]
        assert_array_equal(np.where(m, d, e), r)

        r = e[:]
        r[np.where(~m)] = d[np.where(~m)]
        assert_array_equal(np.where(m, e, d), r)

        assert_array_equal(np.where(m, e, e), e)

        # minimal dtype result with NaN scalar (e.g required by pandas)
        d = np.array([1., 2.], dtype=np.float32)
        e = float('NaN')
        assert_equal(np.where(True, d, e).dtype, np.float32)
        e = float('Infinity')
        assert_equal(np.where(True, d, e).dtype, np.float32)
        e = float('-Infinity')
        assert_equal(np.where(True, d, e).dtype, np.float32)
        # also check upcast
        e = float(1e150)
        assert_equal(np.where(True, d, e).dtype, np.float64)

    def test_ndim(self):
        c = [True, False]
        a = np.zeros((2, 25))
        b = np.ones((2, 25))
        r = np.where(np.array(c)[:,np.newaxis], a, b)
        assert_array_equal(r[0], a[0])
        assert_array_equal(r[1], b[0])

        a = a.T
        b = b.T
        r = np.where(c, a, b)
        assert_array_equal(r[:,0], a[:,0])
        assert_array_equal(r[:,1], b[:,0])

    def test_dtype_mix(self):
        c = np.array([False, True, False, False, False, False, True, False,
                     False, False, True, False])
        a = np.uint32(1)
        b = np.array([5., 0., 3., 2., -1., -4., 0., -10., 10., 1., 0., 3.],
                      dtype=np.float64)
        r = np.array([5., 1., 3., 2., -1., -4., 1., -10., 10., 1., 1., 3.],
                     dtype=np.float64)
        assert_equal(np.where(c, a, b), r)

        a = a.astype(np.float32)
        b = b.astype(np.int64)
        assert_equal(np.where(c, a, b), r)

        # non bool mask
        c = c.astype(int)
        c[c != 0] = 34242324
        assert_equal(np.where(c, a, b), r)
        # invert
        tmpmask = c != 0
        c[c == 0] = 41247212
        c[tmpmask] = 0
        assert_equal(np.where(c, b, a), r)

    def test_foreign(self):
        c = np.array([False, True, False, False, False, False, True, False,
                     False, False, True, False])
        r = np.array([5., 1., 3., 2., -1., -4., 1., -10., 10., 1., 1., 3.],
                     dtype=np.float64)
        a = np.ones(1, dtype='>i4')
        b = np.array([5., 0., 3., 2., -1., -4., 0., -10., 10., 1., 0., 3.],
                     dtype=np.float64)
        assert_equal(np.where(c, a, b), r)

        b = b.astype('>f8')
        assert_equal(np.where(c, a, b), r)

        a = a.astype('<i4')
        assert_equal(np.where(c, a, b), r)

        c = c.astype('>i4')
        assert_equal(np.where(c, a, b), r)

    def test_error(self):
        c = [True, True]
        a = np.ones((4, 5))
        b = np.ones((5, 5))
        assert_raises(ValueError, np.where, c, a, a)
        assert_raises(ValueError, np.where, c[0], a, b)

    def test_string(self):
        # gh-4778 check strings are properly filled with nulls
        a = np.array("abc")
        b = np.array("x" * 753)
        assert_equal(np.where(True, a, b), "abc")
        assert_equal(np.where(False, b, a), "abc")

        # check native datatype sized strings
        a = np.array("abcd")
        b = np.array("x" * 8)
        assert_equal(np.where(True, a, b), "abcd")
        assert_equal(np.where(False, b, a), "abcd")

    def test_empty_result(self):
        # pass empty where result through an assignment which reads the data of
        # empty arrays, error detectable with valgrind, see gh-8922
        x = np.zeros((1, 1))
        ibad = np.vstack(np.where(x == 99.))
        assert_array_equal(ibad,
                           np.atleast_2d(np.array([[],[]], dtype=np.intp)))

    def test_largedim(self):
        # invalid read regression gh-9304
        shape = [10, 2, 3, 4, 5, 6]
        np.random.seed(2)
        array = np.random.rand(*shape)

        for i in range(10):
            benchmark = array.nonzero()
            result = array.nonzero()
            assert_array_equal(benchmark, result)


if not IS_PYPY:
    # sys.getsizeof() is not valid on PyPy
    class TestSizeOf(object):

        def test_empty_array(self):
            x = np.array([])
            assert_(sys.getsizeof(x) > 0)

        def check_array(self, dtype):
            elem_size = dtype(0).itemsize

            for length in [10, 50, 100, 500]:
                x = np.arange(length, dtype=dtype)
                assert_(sys.getsizeof(x) > length * elem_size)

        def test_array_int32(self):
            self.check_array(np.int32)

        def test_array_int64(self):
            self.check_array(np.int64)

        def test_array_float32(self):
            self.check_array(np.float32)

        def test_array_float64(self):
            self.check_array(np.float64)

        def test_view(self):
            d = np.ones(100)
            assert_(sys.getsizeof(d[...]) < sys.getsizeof(d))

        def test_reshape(self):
            d = np.ones(100)
            assert_(sys.getsizeof(d) < sys.getsizeof(d.reshape(100, 1, 1).copy()))

        @no_tracing
        def test_resize(self):
            d = np.ones(100)
            old = sys.getsizeof(d)
            d.resize(50)
            assert_(old > sys.getsizeof(d))
            d.resize(150)
            assert_(old < sys.getsizeof(d))

        def test_error(self):
            d = np.ones(100)
            assert_raises(TypeError, d.__sizeof__, "a")


class TestHashing(object):

    def test_arrays_not_hashable(self):
        x = np.ones(3)
        assert_raises(TypeError, hash, x)

    def test_collections_hashable(self):
        x = np.array([])
        assert_(not isinstance(x, collections_abc.Hashable))


class TestArrayPriority(object):
    # This will go away when __array_priority__ is settled, meanwhile
    # it serves to check unintended changes.
    op = operator
    binary_ops = [
        op.pow, op.add, op.sub, op.mul, op.floordiv, op.truediv, op.mod,
        op.and_, op.or_, op.xor, op.lshift, op.rshift, op.mod, op.gt,
        op.ge, op.lt, op.le, op.ne, op.eq
        ]

    # See #7949. Don't use "/" operator With -3 switch, since python reports it
    # as a DeprecationWarning
    if sys.version_info[0] < 3 and not sys.py3kwarning:
        binary_ops.append(op.div)

    class Foo(np.ndarray):
        __array_priority__ = 100.

        def __new__(cls, *args, **kwargs):
            return np.array(*args, **kwargs).view(cls)

    class Bar(np.ndarray):
        __array_priority__ = 101.

        def __new__(cls, *args, **kwargs):
            return np.array(*args, **kwargs).view(cls)

    class Other(object):
        __array_priority__ = 1000.

        def _all(self, other):
            return self.__class__()

        __add__ = __radd__ = _all
        __sub__ = __rsub__ = _all
        __mul__ = __rmul__ = _all
        __pow__ = __rpow__ = _all
        __div__ = __rdiv__ = _all
        __mod__ = __rmod__ = _all
        __truediv__ = __rtruediv__ = _all
        __floordiv__ = __rfloordiv__ = _all
        __and__ = __rand__ = _all
        __xor__ = __rxor__ = _all
        __or__ = __ror__ = _all
        __lshift__ = __rlshift__ = _all
        __rshift__ = __rrshift__ = _all
        __eq__ = _all
        __ne__ = _all
        __gt__ = _all
        __ge__ = _all
        __lt__ = _all
        __le__ = _all

    def test_ndarray_subclass(self):
        a = np.array([1, 2])
        b = self.Bar([1, 2])
        for f in self.binary_ops:
            msg = repr(f)
            assert_(isinstance(f(a, b), self.Bar), msg)
            assert_(isinstance(f(b, a), self.Bar), msg)

    def test_ndarray_other(self):
        a = np.array([1, 2])
        b = self.Other()
        for f in self.binary_ops:
            msg = repr(f)
            assert_(isinstance(f(a, b), self.Other), msg)
            assert_(isinstance(f(b, a), self.Other), msg)

    def test_subclass_subclass(self):
        a = self.Foo([1, 2])
        b = self.Bar([1, 2])
        for f in self.binary_ops:
            msg = repr(f)
            assert_(isinstance(f(a, b), self.Bar), msg)
            assert_(isinstance(f(b, a), self.Bar), msg)

    def test_subclass_other(self):
        a = self.Foo([1, 2])
        b = self.Other()
        for f in self.binary_ops:
            msg = repr(f)
            assert_(isinstance(f(a, b), self.Other), msg)
            assert_(isinstance(f(b, a), self.Other), msg)


class TestBytestringArrayNonzero(object):

    def test_empty_bstring_array_is_falsey(self):
        assert_(not np.array([''], dtype=str))

    def test_whitespace_bstring_array_is_falsey(self):
        a = np.array(['spam'], dtype=str)
        a[0] = '  \0\0'
        assert_(not a)

    def test_all_null_bstring_array_is_falsey(self):
        a = np.array(['spam'], dtype=str)
        a[0] = '\0\0\0\0'
        assert_(not a)

    def test_null_inside_bstring_array_is_truthy(self):
        a = np.array(['spam'], dtype=str)
        a[0] = ' \0 \0'
        assert_(a)


class TestUnicodeArrayNonzero(object):

    def test_empty_ustring_array_is_falsey(self):
        assert_(not np.array([''], dtype=np.unicode_))

    def test_whitespace_ustring_array_is_falsey(self):
        a = np.array(['eggs'], dtype=np.unicode_)
        a[0] = '  \0\0'
        assert_(not a)

    def test_all_null_ustring_array_is_falsey(self):
        a = np.array(['eggs'], dtype=np.unicode_)
        a[0] = '\0\0\0\0'
        assert_(not a)

    def test_null_inside_ustring_array_is_truthy(self):
        a = np.array(['eggs'], dtype=np.unicode_)
        a[0] = ' \0 \0'
        assert_(a)


class TestFormat(object):

    def test_0d(self):
        a = np.array(np.pi)
        assert_equal('{:0.3g}'.format(a), '3.14')
        assert_equal('{:0.3g}'.format(a[()]), '3.14')

    def test_1d_no_format(self):
        a = np.array([np.pi])
        assert_equal('{}'.format(a), str(a))

    def test_1d_format(self):
        # until gh-5543, ensure that the behaviour matches what it used to be
        a = np.array([np.pi])
        if sys.version_info[:2] >= (3, 4):
            assert_raises(TypeError, '{:30}'.format, a)
        else:
            with suppress_warnings() as sup:
                sup.filter(PendingDeprecationWarning)
                res = '{:30}'.format(a)
                dst = object.__format__(a, '30')
                assert_equal(res, dst)

from numpy.testing import IS_PYPY

class TestCTypes(object):

    def test_ctypes_is_available(self):
        test_arr = np.array([[1, 2, 3], [4, 5, 6]])

        assert_equal(ctypes, test_arr.ctypes._ctypes)
        assert_equal(tuple(test_arr.ctypes.shape), (2, 3))

    def test_ctypes_is_not_available(self):
        from numpy.core import _internal
        _internal.ctypes = None
        try:
            test_arr = np.array([[1, 2, 3], [4, 5, 6]])

            assert_(isinstance(test_arr.ctypes._ctypes,
                               _internal._missing_ctypes))
            assert_equal(tuple(test_arr.ctypes.shape), (2, 3))
        finally:
            _internal.ctypes = ctypes

    def _make_readonly(x):
        x.flags.writeable = False
        return x

    @pytest.mark.parametrize('arr', [
        np.array([1, 2, 3]),
        np.array([['one', 'two'], ['three', 'four']]),
        np.array((1, 2), dtype='i4,i4'),
        np.zeros((2,), dtype=
            np.dtype(dict(
                formats=['<i4', '<i4'],
                names=['a', 'b'],
                offsets=[0, 2],
                itemsize=6
            ))
        ),
        np.array([None], dtype=object),
        np.array([]),
        np.empty((0, 0)),
        _make_readonly(np.array([1, 2, 3])),
    ], ids=[
        '1d',
        '2d',
        'structured',
        'overlapping',
        'object',
        'empty',
        'empty-2d',
        'readonly'
    ])
    def test_ctypes_data_as_holds_reference(self, arr):
        # gh-9647
        # create a copy to ensure that pytest does not mess with the refcounts
        arr = arr.copy()

        arr_ref = weakref.ref(arr)

        ctypes_ptr = arr.ctypes.data_as(ctypes.c_void_p)

        # `ctypes_ptr` should hold onto `arr`
        del arr
        break_cycles()
        assert_(arr_ref() is not None, "ctypes pointer did not hold onto a reference")

        # but when the `ctypes_ptr` object dies, so should `arr`
        del ctypes_ptr
        if IS_PYPY:
            # Pypy does not recycle arr objects immediately. Trigger gc to
            # release arr. Cpython uses refcounts. An explicit call to gc
            # should not be needed here.
            break_cycles()
        assert_(arr_ref() is None, "unknowable whether ctypes pointer holds a reference")

    def test_ctypes_as_parameter_holds_reference(self):
        arr = np.array([None]).copy()

        arr_ref = weakref.ref(arr)

        ctypes_ptr = arr.ctypes._as_parameter_

        # `ctypes_ptr` should hold onto `arr`
        del arr
        break_cycles()
        assert_(arr_ref() is not None, "ctypes pointer did not hold onto a reference")

        # but when the `ctypes_ptr` object dies, so should `arr`
        del ctypes_ptr
        if IS_PYPY:
            break_cycles()
        assert_(arr_ref() is None, "unknowable whether ctypes pointer holds a reference")


class TestWritebackIfCopy(object):
    # all these tests use the WRITEBACKIFCOPY mechanism
    def test_argmax_with_out(self):
        mat = np.eye(5)
        out = np.empty(5, dtype='i2')
        res = np.argmax(mat, 0, out=out)
        assert_equal(res, range(5))

    def test_argmin_with_out(self):
        mat = -np.eye(5)
        out = np.empty(5, dtype='i2')
        res = np.argmin(mat, 0, out=out)
        assert_equal(res, range(5))

    def test_insert_noncontiguous(self):
        a = np.arange(6).reshape(2,3).T # force non-c-contiguous
        # uses arr_insert
        np.place(a, a>2, [44, 55])
        assert_equal(a, np.array([[0, 44], [1, 55], [2, 44]]))
        # hit one of the failing paths
        assert_raises(ValueError, np.place, a, a>20, [])

    def test_put_noncontiguous(self):
        a = np.arange(6).reshape(2,3).T # force non-c-contiguous
        np.put(a, [0, 2], [44, 55])
        assert_equal(a, np.array([[44, 3], [55, 4], [2, 5]]))

    def test_putmask_noncontiguous(self):
        a = np.arange(6).reshape(2,3).T # force non-c-contiguous
        # uses arr_putmask
        np.putmask(a, a>2, a**2)
        assert_equal(a, np.array([[0, 9], [1, 16], [2, 25]]))

    def test_take_mode_raise(self):
        a = np.arange(6, dtype='int')
        out = np.empty(2, dtype='int')
        np.take(a, [0, 2], out=out, mode='raise')
        assert_equal(out, np.array([0, 2]))

    def test_choose_mod_raise(self):
        a = np.array([[1, 0, 1], [0, 1, 0], [1, 0, 1]])
        out = np.empty((3,3), dtype='int')
        choices = [-10, 10]
        np.choose(a, choices, out=out, mode='raise')
        assert_equal(out, np.array([[ 10, -10,  10],
                                    [-10,  10, -10],
                                    [ 10, -10,  10]]))

    def test_flatiter__array__(self):
        a = np.arange(9).reshape(3,3)
        b = a.T.flat
        c = b.__array__()
        # triggers the WRITEBACKIFCOPY resolution, assuming refcount semantics
        del c

    def test_dot_out(self):
        # if HAVE_CBLAS, will use WRITEBACKIFCOPY
        a = np.arange(9, dtype=float).reshape(3,3)
        b = np.dot(a, a, out=a)
        assert_equal(b, np.array([[15, 18, 21], [42, 54, 66], [69, 90, 111]]))

    def test_view_assign(self):
        from numpy.core._multiarray_tests import npy_create_writebackifcopy, npy_resolve

        arr = np.arange(9).reshape(3, 3).T
        arr_wb = npy_create_writebackifcopy(arr)
        assert_(arr_wb.flags.writebackifcopy)
        assert_(arr_wb.base is arr)
        arr_wb[...] = -100
        npy_resolve(arr_wb)
        # arr changes after resolve, even though we assigned to arr_wb
        assert_equal(arr, -100)
        # after resolve, the two arrays no longer reference each other
        assert_(arr_wb.ctypes.data != 0)
        assert_equal(arr_wb.base, None)
        # assigning to arr_wb does not get transferred to arr
        arr_wb[...] = 100
        assert_equal(arr, -100)

    @pytest.mark.leaks_references(
            reason="increments self in dealloc; ignore since deprecated path.")
    def test_dealloc_warning(self):
        with suppress_warnings() as sup:
            sup.record(RuntimeWarning)
            arr = np.arange(9).reshape(3, 3)
            v = arr.T
            _multiarray_tests.npy_abuse_writebackifcopy(v)
            assert len(sup.log) == 1

    def test_view_discard_refcount(self):
        from numpy.core._multiarray_tests import npy_create_writebackifcopy, npy_discard

        arr = np.arange(9).reshape(3, 3).T
        orig = arr.copy()
        if HAS_REFCOUNT:
            arr_cnt = sys.getrefcount(arr)
        arr_wb = npy_create_writebackifcopy(arr)
        assert_(arr_wb.flags.writebackifcopy)
        assert_(arr_wb.base is arr)
        arr_wb[...] = -100
        npy_discard(arr_wb)
        # arr remains unchanged after discard
        assert_equal(arr, orig)
        # after discard, the two arrays no longer reference each other
        assert_(arr_wb.ctypes.data != 0)
        assert_equal(arr_wb.base, None)
        if HAS_REFCOUNT:
            assert_equal(arr_cnt, sys.getrefcount(arr))
        # assigning to arr_wb does not get transferred to arr
        arr_wb[...] = 100
        assert_equal(arr, orig)


class TestArange(object):
    def test_infinite(self):
        assert_raises_regex(
            ValueError, "size exceeded",
            np.arange, 0, np.inf
        )

    def test_nan_step(self):
        assert_raises_regex(
            ValueError, "cannot compute length",
            np.arange, 0, 1, np.nan
        )

    def test_zero_step(self):
        assert_raises(ZeroDivisionError, np.arange, 0, 10, 0)
        assert_raises(ZeroDivisionError, np.arange, 0.0, 10.0, 0.0)

        # empty range
        assert_raises(ZeroDivisionError, np.arange, 0, 0, 0)
        assert_raises(ZeroDivisionError, np.arange, 0.0, 0.0, 0.0)


class TestArrayFinalize(object):
    """ Tests __array_finalize__ """

    def test_receives_base(self):
        # gh-11237
        class SavesBase(np.ndarray):
            def __array_finalize__(self, obj):
                self.saved_base = self.base

        a = np.array(1).view(SavesBase)
        assert_(a.saved_base is a.base)

    def test_lifetime_on_error(self):
        # gh-11237
        class RaisesInFinalize(np.ndarray):
            def __array_finalize__(self, obj):
                # crash, but keep this object alive
                raise Exception(self)

        # a plain object can't be weakref'd
        class Dummy(object): pass

        # get a weak reference to an object within an array
        obj_arr = np.array(Dummy())
        obj_ref = weakref.ref(obj_arr[()])

        # get an array that crashed in __array_finalize__
        with assert_raises(Exception) as e:
            obj_arr.view(RaisesInFinalize)
        if sys.version_info.major == 2:
            # prevent an extra reference being kept
            sys.exc_clear()

        obj_subarray = e.exception.args[0]
        del e
        assert_(isinstance(obj_subarray, RaisesInFinalize))

        # reference should still be held by obj_arr
        break_cycles()
        assert_(obj_ref() is not None, "object should not already be dead")

        del obj_arr
        break_cycles()
        assert_(obj_ref() is not None, "obj_arr should not hold the last reference")

        del obj_subarray
        break_cycles()
        assert_(obj_ref() is None, "no references should remain")


def test_orderconverter_with_nonASCII_unicode_ordering():
    # gh-7475
    a = np.arange(5)
    assert_raises(ValueError, a.flatten, order=u'\xe2')


def test_equal_override():
    # gh-9153: ndarray.__eq__ uses special logic for structured arrays, which
    # did not respect overrides with __array_priority__ or __array_ufunc__.
    # The PR fixed this for __array_priority__ and __array_ufunc__ = None.
    class MyAlwaysEqual(object):
        def __eq__(self, other):
            return "eq"

        def __ne__(self, other):
            return "ne"

    class MyAlwaysEqualOld(MyAlwaysEqual):
        __array_priority__ = 10000

    class MyAlwaysEqualNew(MyAlwaysEqual):
        __array_ufunc__ = None

    array = np.array([(0, 1), (2, 3)], dtype='i4,i4')
    for my_always_equal_cls in MyAlwaysEqualOld, MyAlwaysEqualNew:
        my_always_equal = my_always_equal_cls()
        assert_equal(my_always_equal == array, 'eq')
        assert_equal(array == my_always_equal, 'eq')
        assert_equal(my_always_equal != array, 'ne')
        assert_equal(array != my_always_equal, 'ne')


def test_npymath_complex():
    # Smoketest npymath functions
    from numpy.core._multiarray_tests import (
        npy_cabs, npy_carg)

    funcs = {npy_cabs: np.absolute,
             npy_carg: np.angle}
    vals = (1, np.inf, -np.inf, np.nan)
    types = (np.complex64, np.complex128, np.clongdouble)

    for fun, npfun in funcs.items():
        for x, y in itertools.product(vals, vals):
            for t in types:
                z = t(complex(x, y))
                got = fun(z)
                expected = npfun(z)
                assert_allclose(got, expected)


def test_npymath_real():
    # Smoketest npymath functions
    from numpy.core._multiarray_tests import (
        npy_log10, npy_cosh, npy_sinh, npy_tan, npy_tanh)

    funcs = {npy_log10: np.log10,
             npy_cosh: np.cosh,
             npy_sinh: np.sinh,
             npy_tan: np.tan,
             npy_tanh: np.tanh}
    vals = (1, np.inf, -np.inf, np.nan)
    types = (np.float32, np.float64, np.longdouble)

    with np.errstate(all='ignore'):
        for fun, npfun in funcs.items():
            for x, t in itertools.product(vals, types):
                z = t(x)
                got = fun(z)
                expected = npfun(z)
                assert_allclose(got, expected)

def test_uintalignment_and_alignment():
    # alignment code needs to satisfy these requrements:
    #  1. numpy structs match C struct layout
    #  2. ufuncs/casting is safe wrt to aligned access
    #  3. copy code is safe wrt to "uint alidned" access
    #
    # Complex types are the main problem, whose alignment may not be the same
    # as their "uint alignment".
    #
    # This test might only fail on certain platforms, where uint64 alignment is
    # not equal to complex64 alignment. The second 2 tests will only fail
    # for DEBUG=1.

    d1 = np.dtype('u1,c8', align=True)
    d2 = np.dtype('u4,c8', align=True)
    d3 = np.dtype({'names': ['a', 'b'], 'formats': ['u1', d1]}, align=True)

    assert_equal(np.zeros(1, dtype=d1)['f1'].flags['ALIGNED'], True)
    assert_equal(np.zeros(1, dtype=d2)['f1'].flags['ALIGNED'], True)
    assert_equal(np.zeros(1, dtype='u1,c8')['f1'].flags['ALIGNED'], False)

    # check that C struct matches numpy struct size
    s = _multiarray_tests.get_struct_alignments()
    for d, (alignment, size) in zip([d1,d2,d3], s):
        assert_equal(d.alignment, alignment)
        assert_equal(d.itemsize, size)

    # check that ufuncs don't complain in debug mode
    # (this is probably OK if the aligned flag is true above)
    src = np.zeros((2,2), dtype=d1)['f1']  # 4-byte aligned, often
    np.exp(src)  # assert fails?

    # check that copy code doesn't complain in debug mode
    dst = np.zeros((2,2), dtype='c8')
    dst[:,1] = src[:,1]  # assert in lowlevel_strided_loops fails?

class TestAlignment(object):
    # adapted from scipy._lib.tests.test__util.test__aligned_zeros
    # Checks that unusual memory alignments don't trip up numpy.
    # In particular, check RELAXED_STRIDES don't trip alignment assertions in
    # NDEBUG mode for size-0 arrays (gh-12503)

    def check(self, shape, dtype, order, align):
        err_msg = repr((shape, dtype, order, align))
        x = _aligned_zeros(shape, dtype, order, align=align)
        if align is None:
            align = np.dtype(dtype).alignment
        assert_equal(x.__array_interface__['data'][0] % align, 0)
        if hasattr(shape, '__len__'):
            assert_equal(x.shape, shape, err_msg)
        else:
            assert_equal(x.shape, (shape,), err_msg)
        assert_equal(x.dtype, dtype)
        if order == "C":
            assert_(x.flags.c_contiguous, err_msg)
        elif order == "F":
            if x.size > 0:
                assert_(x.flags.f_contiguous, err_msg)
        elif order is None:
            assert_(x.flags.c_contiguous, err_msg)
        else:
            raise ValueError()

    def test_various_alignments(self):
        for align in [1, 2, 3, 4, 8, 12, 16, 32, 64, None]:
            for n in [0, 1, 3, 11]:
                for order in ["C", "F", None]:
                    for dtype in list(np.typecodes["All"]) + ['i4,i4,i4']:
                        if dtype == 'O':
                            # object dtype can't be misaligned
                            continue
                        for shape in [n, (1, 2, 3, n)]:
                            self.check(shape, np.dtype(dtype), order, align)

    def test_strided_loop_alignments(self):
        # particularly test that complex64 and float128 use right alignment
        # code-paths, since these are particularly problematic. It is useful to
        # turn on USE_DEBUG for this test, so lowlevel-loop asserts are run.
        for align in [1, 2, 4, 8, 12, 16, None]:
            xf64 = _aligned_zeros(3, np.float64)

            xc64 = _aligned_zeros(3, np.complex64, align=align)
            xf128 = _aligned_zeros(3, np.longdouble, align=align)

            # test casting, both to and from misaligned
            with suppress_warnings() as sup:
                sup.filter(np.ComplexWarning, "Casting complex values")
                xc64.astype('f8')
            xf64.astype(np.complex64)
            test = xc64 + xf64

            xf128.astype('f8')
            xf64.astype(np.longdouble)
            test = xf128 + xf64

            test = xf128 + xc64

            # test copy, both to and from misaligned
            # contig copy
            xf64[:] = xf64.copy()
            xc64[:] = xc64.copy()
            xf128[:] = xf128.copy()
            # strided copy
            xf64[::2] = xf64[::2].copy()
            xc64[::2] = xc64[::2].copy()
            xf128[::2] = xf128[::2].copy()

def test_getfield():
    a = np.arange(32, dtype='uint16')
    if sys.byteorder == 'little':
        i = 0
        j = 1
    else:
        i = 1
        j = 0
    b = a.getfield('int8', i)
    assert_equal(b, a)
    b = a.getfield('int8', j)
    assert_equal(b, 0)
    pytest.raises(ValueError, a.getfield, 'uint8', -1)
    pytest.raises(ValueError, a.getfield, 'uint8', 16)
    pytest.raises(ValueError, a.getfield, 'uint64', 0)<|MERGE_RESOLUTION|>--- conflicted
+++ resolved
@@ -7573,18 +7573,11 @@
         # gh-9972 means that these aren't always the same
         int_funcs = (int, lambda x: x.__int__())
         for int_func in int_funcs:
-<<<<<<< HEAD
-            assert_equal(int_func(np.array(1)), 1)
             assert_equal(int_func(np.array(0)), 0)
             with assert_warns(DeprecationWarning):
                 assert_equal(int_func(np.array([1])), 1)
             with assert_warns(DeprecationWarning):
                 assert_equal(int_func(np.array([[42]])), 42)
-=======
-            assert_equal(int_func(np.array(0)), 0)
-            assert_equal(int_func(np.array([1])), 1)
-            assert_equal(int_func(np.array([[42]])), 42)
->>>>>>> 6d69a9e1
             assert_raises(TypeError, int_func, np.array([1, 2]))
 
             # gh-9972
