--- conflicted
+++ resolved
@@ -5,11 +5,10 @@
 import numpy as np
 import pytest
 
-<<<<<<< HEAD
-from numpy.testing import assert_, assert_equal, assert_array_equal
-=======
-from numpy.testing import assert_, assert_equal, assert_raises
->>>>>>> 3026928b
+from numpy.testing import (
+    assert_, assert_equal, assert_array_equal, assert_raises
+    )
+
 
 # PEP3118 format strings for native (standard alignment and byteorder) types
 scalars_and_codes = [
@@ -103,7 +102,6 @@
         assert_equal(mv_x.itemsize, mv_a.itemsize)
         assert_equal(mv_x.format, mv_a.format)
 
-<<<<<<< HEAD
     def test_datetime_memoryview(self):
         # gh-11656
         # Values chaged for 1.16, format was 'B' now '8B'
@@ -128,10 +126,9 @@
         x = np.asarray(v)
         # cannot round trip
         assert_equal(x.dtype, np.uint64)
-=======
+
     def test_invalid_buffer_format(self):
         # datetime64 cannot be used in a buffer yet
         dt = np.dtype([('a', int), ('b', 'M8[s]')])
         a = np.empty(1, dt)
-        assert_raises((ValueError, BufferError), memoryview, a[0])
->>>>>>> 3026928b
+        assert_raises((ValueError, BufferError), memoryview, a[0])