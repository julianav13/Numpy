--- conflicted
+++ resolved
@@ -901,41 +901,7 @@
             promote_types = np.promote_types
 
         S = string_dtype
-<<<<<<< HEAD
-
-        with pytest.warns(FutureWarning,
-                match="Promotion of numbers and bools to strings") as record:
-            # Promote numeric with unsized string:
-            assert_equal(promote_types('bool', S), np.dtype(S+'5'))
-            assert_equal(promote_types('b', S), np.dtype(S+'4'))
-            assert_equal(promote_types('u1', S), np.dtype(S+'3'))
-            assert_equal(promote_types('u2', S), np.dtype(S+'5'))
-            assert_equal(promote_types('u4', S), np.dtype(S+'10'))
-            assert_equal(promote_types('u8', S), np.dtype(S+'20'))
-            assert_equal(promote_types('i1', S), np.dtype(S+'4'))
-            assert_equal(promote_types('i2', S), np.dtype(S+'6'))
-            assert_equal(promote_types('i4', S), np.dtype(S+'11'))
-            assert_equal(promote_types('i8', S), np.dtype(S+'21'))
-            # Promote numeric with sized string:
-            assert_equal(promote_types('bool', S+'1'), np.dtype(S+'5'))
-            assert_equal(promote_types('bool', S+'30'), np.dtype(S+'30'))
-            assert_equal(promote_types('b', S+'1'), np.dtype(S+'4'))
-            assert_equal(promote_types('b', S+'30'), np.dtype(S+'30'))
-            assert_equal(promote_types('u1', S+'1'), np.dtype(S+'3'))
-            assert_equal(promote_types('u1', S+'30'), np.dtype(S+'30'))
-            assert_equal(promote_types('u2', S+'1'), np.dtype(S+'5'))
-            assert_equal(promote_types('u2', S+'30'), np.dtype(S+'30'))
-            assert_equal(promote_types('u4', S+'1'), np.dtype(S+'10'))
-            assert_equal(promote_types('u4', S+'30'), np.dtype(S+'30'))
-            assert_equal(promote_types('u8', S+'1'), np.dtype(S+'20'))
-            assert_equal(promote_types('u8', S+'30'), np.dtype(S+'30'))
-            # Promote with object:
-            assert_equal(promote_types('O', S+'30'), np.dtype('O'))
-
-        assert len(record) == 22  # each string promotion gave one warning
-
-=======
-        
+
         # Promote numeric with unsized string:
         assert_equal(promote_types('bool', S), np.dtype(S+'5'))
         assert_equal(promote_types('b', S), np.dtype(S+'4'))
@@ -962,7 +928,6 @@
         assert_equal(promote_types('u8', S+'30'), np.dtype(S+'30'))
         # Promote with object:
         assert_equal(promote_types('O', S+'30'), np.dtype('O'))
->>>>>>> 4635fc85
 
     @pytest.mark.parametrize(["dtype1", "dtype2"],
             [[np.dtype("V6"), np.dtype("V10")],
