--- conflicted
+++ resolved
@@ -22,7 +22,7 @@
 
     assert(sys.getrefcount(i) >= rc)
 
-class TestRegression(NumpyTestCase):
+class test_regression(NumpyTestCase):
     def check_invalid_round(self,level=rlevel):
         """Ticket #3"""
         v = 4.7599999999999998
@@ -725,15 +725,6 @@
         """Ticket #572"""
         N.lib.place(1,1,1)
 
-<<<<<<< HEAD
-=======
-    def check_dot_negative_stride(self, level=rlevel):
-        """Ticket #588"""
-        x = N.array([[1,5,25,125.,625]])
-        y = N.array([[20.],[160.],[640.],[1280.],[1024.]])
-        z = y[::-1].copy()
-        y2 = y[::-1]
-        assert_equal(N.dot(x,z),N.dot(x,y2))
 
     def check_object_casting(self, level=rlevel):
         def rs():
@@ -741,7 +732,6 @@
             y = N.zeros([484,286])
             x |= y
         self.failUnlessRaises(TypeError,rs)
->>>>>>> 80368f29
 
 if __name__ == "__main__":
     NumpyTest().run()