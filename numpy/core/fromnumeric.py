"""Module containing non-deprecated functions borrowed from Numeric.

"""
from __future__ import division, absolute_import, print_function

import functools
import types
import warnings

import numpy as np
from .. import VisibleDeprecationWarning
from . import multiarray as mu
from . import overrides
from . import umath as um
from . import numerictypes as nt
from ._asarray import asarray, array, asanyarray
from .multiarray import concatenate
from . import _methods

_dt_ = nt.sctype2char

# functions that are methods
__all__ = [
    'alen', 'all', 'alltrue', 'amax', 'amin', 'any', 'argmax',
    'argmin', 'argpartition', 'argsort', 'around', 'choose', 'clip',
    'compress', 'cumprod', 'cumproduct', 'cumsum', 'diagonal', 'mean',
    'ndim', 'nonzero', 'partition', 'prod', 'product', 'ptp', 'put',
    'rank', 'ravel', 'repeat', 'reshape', 'resize', 'round_',
    'searchsorted', 'shape', 'size', 'sometrue', 'sort', 'squeeze',
    'std', 'sum', 'swapaxes', 'take', 'trace', 'transpose', 'var',
]

_gentype = types.GeneratorType
# save away Python sum
_sum_ = sum

array_function_dispatch = functools.partial(
    overrides.array_function_dispatch, module='numpy')


# functions that are now methods
def _wrapit(obj, method, *args, **kwds):
    try:
        wrap = obj.__array_wrap__
    except AttributeError:
        wrap = None
    result = getattr(asarray(obj), method)(*args, **kwds)
    if wrap:
        if not isinstance(result, mu.ndarray):
            result = asarray(result)
        result = wrap(result)
    return result


def _wrapfunc(obj, method, *args, **kwds):
    bound = getattr(obj, method, None)
    if bound is None:
        return _wrapit(obj, method, *args, **kwds)

    try:
        return bound(*args, **kwds)
    except TypeError:
        # A TypeError occurs if the object does have such a method in its
        # class, but its signature is not identical to that of NumPy's. This
        # situation has occurred in the case of a downstream library like
        # 'pandas'.
        #
        # Call _wrapit from within the except clause to ensure a potential
        # exception has a traceback chain.
        return _wrapit(obj, method, *args, **kwds)


def _wrapreduction(obj, ufunc, method, axis, dtype, out, **kwargs):
    passkwargs = {k: v for k, v in kwargs.items()
                  if v is not np._NoValue}

    if type(obj) is not mu.ndarray:
        try:
            reduction = getattr(obj, method)
        except AttributeError:
            pass
        else:
            # This branch is needed for reductions like any which don't
            # support a dtype.
            if dtype is not None:
                return reduction(axis=axis, dtype=dtype, out=out, **passkwargs)
            else:
                return reduction(axis=axis, out=out, **passkwargs)

    return ufunc.reduce(obj, axis, dtype, out, **passkwargs)


def _take_dispatcher(a, indices, axis=None, out=None, mode=None):
    return (a, out)


@array_function_dispatch(_take_dispatcher)
def take(a, indices, axis=None, out=None, mode='raise'):
    """
    Take elements from an array along an axis.

    When axis is not None, this function does the same thing as "fancy"
    indexing (indexing arrays using arrays); however, it can be easier to use
    if you need elements along a given axis. A call such as
    ``np.take(arr, indices, axis=3)`` is equivalent to
    ``arr[:,:,:,indices,...]``.

    Explained without fancy indexing, this is equivalent to the following use
    of `ndindex`, which sets each of ``ii``, ``jj``, and ``kk`` to a tuple of
    indices::

        Ni, Nk = a.shape[:axis], a.shape[axis+1:]
        Nj = indices.shape
        for ii in ndindex(Ni):
            for jj in ndindex(Nj):
                for kk in ndindex(Nk):
                    out[ii + jj + kk] = a[ii + (indices[jj],) + kk]

    Parameters
    ----------
    a : array_like (Ni..., M, Nk...)
        The source array.
    indices : array_like (Nj...)
        The indices of the values to extract.

        .. versionadded:: 1.8.0

        Also allow scalars for indices.
    axis : int, optional
        The axis over which to select values. By default, the flattened
        input array is used.
    out : ndarray, optional (Ni..., Nj..., Nk...)
        If provided, the result will be placed in this array. It should
        be of the appropriate shape and dtype. Note that `out` is always
        buffered if `mode='raise'`; use other modes for better performance.
    mode : {'raise', 'wrap', 'clip'}, optional
        Specifies how out-of-bounds indices will behave.

        * 'raise' -- raise an error (default)
        * 'wrap' -- wrap around
        * 'clip' -- clip to the range

        'clip' mode means that all indices that are too large are replaced
        by the index that addresses the last element along that axis. Note
        that this disables indexing with negative numbers.

    Returns
    -------
    out : ndarray (Ni..., Nj..., Nk...)
        The returned array has the same type as `a`.

    See Also
    --------
    compress : Take elements using a boolean mask
    ndarray.take : equivalent method
    take_along_axis : Take elements by matching the array and the index arrays

    Notes
    -----

    By eliminating the inner loop in the description above, and using `s_` to
    build simple slice objects, `take` can be expressed  in terms of applying
    fancy indexing to each 1-d slice::

        Ni, Nk = a.shape[:axis], a.shape[axis+1:]
        for ii in ndindex(Ni):
            for kk in ndindex(Nj):
                out[ii + s_[...,] + kk] = a[ii + s_[:,] + kk][indices]

    For this reason, it is equivalent to (but faster than) the following use
    of `apply_along_axis`::

        out = np.apply_along_axis(lambda a_1d: a_1d[indices], axis, a)

    Examples
    --------
    >>> a = [4, 3, 5, 7, 6, 8]
    >>> indices = [0, 1, 4]
    >>> np.take(a, indices)
    array([4, 3, 6])

    In this example if `a` is an ndarray, "fancy" indexing can be used.

    >>> a = np.array(a)
    >>> a[indices]
    array([4, 3, 6])

    If `indices` is not one dimensional, the output also has these dimensions.

    >>> np.take(a, [[0, 1], [2, 3]])
    array([[4, 3],
           [5, 7]])
    """
    return _wrapfunc(a, 'take', indices, axis=axis, out=out, mode=mode)


def _reshape_dispatcher(a, newshape, order=None):
    return (a,)


# not deprecated --- copy if necessary, view otherwise
@array_function_dispatch(_reshape_dispatcher)
def reshape(a, newshape, order='C'):
    """
    Gives a new shape to an array without changing its data.

    Parameters
    ----------
    a : array_like
        Array to be reshaped.
    newshape : int or tuple of ints
        The new shape should be compatible with the original shape. If
        an integer, then the result will be a 1-D array of that length.
        One shape dimension can be -1. In this case, the value is
        inferred from the length of the array and remaining dimensions.
    order : {'C', 'F', 'A'}, optional
        Read the elements of `a` using this index order, and place the
        elements into the reshaped array using this index order.  'C'
        means to read / write the elements using C-like index order,
        with the last axis index changing fastest, back to the first
        axis index changing slowest. 'F' means to read / write the
        elements using Fortran-like index order, with the first index
        changing fastest, and the last index changing slowest. Note that
        the 'C' and 'F' options take no account of the memory layout of
        the underlying array, and only refer to the order of indexing.
        'A' means to read / write the elements in Fortran-like index
        order if `a` is Fortran *contiguous* in memory, C-like order
        otherwise.

    Returns
    -------
    reshaped_array : ndarray
        This will be a new view object if possible; otherwise, it will
        be a copy.  Note there is no guarantee of the *memory layout* (C- or
        Fortran- contiguous) of the returned array.

    See Also
    --------
    ndarray.reshape : Equivalent method.

    Notes
    -----
    It is not always possible to change the shape of an array without
    copying the data. If you want an error to be raised when the data is copied,
    you should assign the new shape to the shape attribute of the array::

     >>> a = np.zeros((10, 2))

     # A transpose makes the array non-contiguous
     >>> b = a.T

     # Taking a view makes it possible to modify the shape without modifying
     # the initial object.
     >>> c = b.view()
     >>> c.shape = (20)
     Traceback (most recent call last):
        ...
     AttributeError: incompatible shape for a non-contiguous array

    The `order` keyword gives the index ordering both for *fetching* the values
    from `a`, and then *placing* the values into the output array.
    For example, let's say you have an array:

    >>> a = np.arange(6).reshape((3, 2))
    >>> a
    array([[0, 1],
           [2, 3],
           [4, 5]])

    You can think of reshaping as first raveling the array (using the given
    index order), then inserting the elements from the raveled array into the
    new array using the same kind of index ordering as was used for the
    raveling.

    >>> np.reshape(a, (2, 3)) # C-like index ordering
    array([[0, 1, 2],
           [3, 4, 5]])
    >>> np.reshape(np.ravel(a), (2, 3)) # equivalent to C ravel then C reshape
    array([[0, 1, 2],
           [3, 4, 5]])
    >>> np.reshape(a, (2, 3), order='F') # Fortran-like index ordering
    array([[0, 4, 3],
           [2, 1, 5]])
    >>> np.reshape(np.ravel(a, order='F'), (2, 3), order='F')
    array([[0, 4, 3],
           [2, 1, 5]])

    Examples
    --------
    >>> a = np.array([[1,2,3], [4,5,6]])
    >>> np.reshape(a, 6)
    array([1, 2, 3, 4, 5, 6])
    >>> np.reshape(a, 6, order='F')
    array([1, 4, 2, 5, 3, 6])

    >>> np.reshape(a, (3,-1))       # the unspecified value is inferred to be 2
    array([[1, 2],
           [3, 4],
           [5, 6]])
    """
    return _wrapfunc(a, 'reshape', newshape, order=order)


def _choose_dispatcher(a, choices, out=None, mode=None):
    yield a
    for c in choices:
        yield c
    yield out


@array_function_dispatch(_choose_dispatcher)
def choose(a, choices, out=None, mode='raise'):
    """
    Construct an array from an index array and a set of arrays to choose from.

    First of all, if confused or uncertain, definitely look at the Examples -
    in its full generality, this function is less simple than it might
    seem from the following code description (below ndi =
    `numpy.lib.index_tricks`):

    ``np.choose(a,c) == np.array([c[a[I]][I] for I in ndi.ndindex(a.shape)])``.

    But this omits some subtleties.  Here is a fully general summary:

    Given an "index" array (`a`) of integers and a sequence of `n` arrays
    (`choices`), `a` and each choice array are first broadcast, as necessary,
    to arrays of a common shape; calling these *Ba* and *Bchoices[i], i =
    0,...,n-1* we have that, necessarily, ``Ba.shape == Bchoices[i].shape``
    for each `i`.  Then, a new array with shape ``Ba.shape`` is created as
    follows:

    * if ``mode=raise`` (the default), then, first of all, each element of
      `a` (and thus `Ba`) must be in the range `[0, n-1]`; now, suppose that
      `i` (in that range) is the value at the `(j0, j1, ..., jm)` position
      in `Ba` - then the value at the same position in the new array is the
      value in `Bchoices[i]` at that same position;

    * if ``mode=wrap``, values in `a` (and thus `Ba`) may be any (signed)
      integer; modular arithmetic is used to map integers outside the range
      `[0, n-1]` back into that range; and then the new array is constructed
      as above;

    * if ``mode=clip``, values in `a` (and thus `Ba`) may be any (signed)
      integer; negative integers are mapped to 0; values greater than `n-1`
      are mapped to `n-1`; and then the new array is constructed as above.

    Parameters
    ----------
    a : int array
        This array must contain integers in `[0, n-1]`, where `n` is the number
        of choices, unless ``mode=wrap`` or ``mode=clip``, in which cases any
        integers are permissible.
    choices : sequence of arrays
        Choice arrays. `a` and all of the choices must be broadcastable to the
        same shape.  If `choices` is itself an array (not recommended), then
        its outermost dimension (i.e., the one corresponding to
        ``choices.shape[0]``) is taken as defining the "sequence".
    out : array, optional
        If provided, the result will be inserted into this array. It should
        be of the appropriate shape and dtype. Note that `out` is always
        buffered if `mode='raise'`; use other modes for better performance.
    mode : {'raise' (default), 'wrap', 'clip'}, optional
        Specifies how indices outside `[0, n-1]` will be treated:

          * 'raise' : an exception is raised
          * 'wrap' : value becomes value mod `n`
          * 'clip' : values < 0 are mapped to 0, values > n-1 are mapped to n-1

    Returns
    -------
    merged_array : array
        The merged result.

    Raises
    ------
    ValueError: shape mismatch
        If `a` and each choice array are not all broadcastable to the same
        shape.

    See Also
    --------
    ndarray.choose : equivalent method

    Notes
    -----
    To reduce the chance of misinterpretation, even though the following
    "abuse" is nominally supported, `choices` should neither be, nor be
    thought of as, a single array, i.e., the outermost sequence-like container
    should be either a list or a tuple.

    Examples
    --------

    >>> choices = [[0, 1, 2, 3], [10, 11, 12, 13],
    ...   [20, 21, 22, 23], [30, 31, 32, 33]]
    >>> np.choose([2, 3, 1, 0], choices
    ... # the first element of the result will be the first element of the
    ... # third (2+1) "array" in choices, namely, 20; the second element
    ... # will be the second element of the fourth (3+1) choice array, i.e.,
    ... # 31, etc.
    ... )
    array([20, 31, 12,  3])
    >>> np.choose([2, 4, 1, 0], choices, mode='clip') # 4 goes to 3 (4-1)
    array([20, 31, 12,  3])
    >>> # because there are 4 choice arrays
    >>> np.choose([2, 4, 1, 0], choices, mode='wrap') # 4 goes to (4 mod 4)
    array([20,  1, 12,  3])
    >>> # i.e., 0

    A couple examples illustrating how choose broadcasts:

    >>> a = [[1, 0, 1], [0, 1, 0], [1, 0, 1]]
    >>> choices = [-10, 10]
    >>> np.choose(a, choices)
    array([[ 10, -10,  10],
           [-10,  10, -10],
           [ 10, -10,  10]])

    >>> # With thanks to Anne Archibald
    >>> a = np.array([0, 1]).reshape((2,1,1))
    >>> c1 = np.array([1, 2, 3]).reshape((1,3,1))
    >>> c2 = np.array([-1, -2, -3, -4, -5]).reshape((1,1,5))
    >>> np.choose(a, (c1, c2)) # result is 2x3x5, res[0,:,:]=c1, res[1,:,:]=c2
    array([[[ 1,  1,  1,  1,  1],
            [ 2,  2,  2,  2,  2],
            [ 3,  3,  3,  3,  3]],
           [[-1, -2, -3, -4, -5],
            [-1, -2, -3, -4, -5],
            [-1, -2, -3, -4, -5]]])

    """
    return _wrapfunc(a, 'choose', choices, out=out, mode=mode)


def _repeat_dispatcher(a, repeats, axis=None):
    return (a,)


@array_function_dispatch(_repeat_dispatcher)
def repeat(a, repeats, axis=None):
    """
    Repeat elements of an array.

    Parameters
    ----------
    a : array_like
        Input array.
    repeats : int or array of ints
        The number of repetitions for each element.  `repeats` is broadcasted
        to fit the shape of the given axis.
    axis : int, optional
        The axis along which to repeat values.  By default, use the
        flattened input array, and return a flat output array.

    Returns
    -------
    repeated_array : ndarray
        Output array which has the same shape as `a`, except along
        the given axis.

    See Also
    --------
    tile : Tile an array.

    Examples
    --------
    >>> np.repeat(3, 4)
    array([3, 3, 3, 3])
    >>> x = np.array([[1,2],[3,4]])
    >>> np.repeat(x, 2)
    array([1, 1, 2, 2, 3, 3, 4, 4])
    >>> np.repeat(x, 3, axis=1)
    array([[1, 1, 1, 2, 2, 2],
           [3, 3, 3, 4, 4, 4]])
    >>> np.repeat(x, [1, 2], axis=0)
    array([[1, 2],
           [3, 4],
           [3, 4]])

    """
    return _wrapfunc(a, 'repeat', repeats, axis=axis)


def _put_dispatcher(a, ind, v, mode=None):
    return (a, ind, v)


@array_function_dispatch(_put_dispatcher)
def put(a, ind, v, mode='raise'):
    """
    Replaces specified elements of an array with given values.

    The indexing works on the flattened target array. `put` is roughly
    equivalent to:

    ::

        a.flat[ind] = v

    Parameters
    ----------
    a : ndarray
        Target array.
    ind : array_like
        Target indices, interpreted as integers.
    v : array_like
        Values to place in `a` at target indices. If `v` is shorter than
        `ind` it will be repeated as necessary.
    mode : {'raise', 'wrap', 'clip'}, optional
        Specifies how out-of-bounds indices will behave.

        * 'raise' -- raise an error (default)
        * 'wrap' -- wrap around
        * 'clip' -- clip to the range

        'clip' mode means that all indices that are too large are replaced
        by the index that addresses the last element along that axis. Note
        that this disables indexing with negative numbers. In 'raise' mode,
        if an exception occurs the target array may still be modified.

    See Also
    --------
    putmask, place
    put_along_axis : Put elements by matching the array and the index arrays

    Examples
    --------
    >>> a = np.arange(5)
    >>> np.put(a, [0, 2], [-44, -55])
    >>> a
    array([-44,   1, -55,   3,   4])

    >>> a = np.arange(5)
    >>> np.put(a, 22, -5, mode='clip')
    >>> a
    array([ 0,  1,  2,  3, -5])

    """
    try:
        put = a.put
    except AttributeError:
        raise TypeError("argument 1 must be numpy.ndarray, "
                        "not {name}".format(name=type(a).__name__))

    return put(ind, v, mode=mode)


def _swapaxes_dispatcher(a, axis1, axis2):
    return (a,)


@array_function_dispatch(_swapaxes_dispatcher)
def swapaxes(a, axis1, axis2):
    """
    Interchange two axes of an array.

    Parameters
    ----------
    a : array_like
        Input array.
    axis1 : int
        First axis.
    axis2 : int
        Second axis.

    Returns
    -------
    a_swapped : ndarray
        For NumPy >= 1.10.0, if `a` is an ndarray, then a view of `a` is
        returned; otherwise a new array is created. For earlier NumPy
        versions a view of `a` is returned only if the order of the
        axes is changed, otherwise the input array is returned.

    Examples
    --------
    >>> x = np.array([[1,2,3]])
    >>> np.swapaxes(x,0,1)
    array([[1],
           [2],
           [3]])

    >>> x = np.array([[[0,1],[2,3]],[[4,5],[6,7]]])
    >>> x
    array([[[0, 1],
            [2, 3]],
           [[4, 5],
            [6, 7]]])

    >>> np.swapaxes(x,0,2)
    array([[[0, 4],
            [2, 6]],
           [[1, 5],
            [3, 7]]])

    """
    return _wrapfunc(a, 'swapaxes', axis1, axis2)


def _transpose_dispatcher(a, axes=None):
    return (a,)


@array_function_dispatch(_transpose_dispatcher)
def transpose(a, axes=None):
    """
    Permute the dimensions of an array.

    Parameters
    ----------
    a : array_like
        Input array.
    axes : list of ints, optional
        By default, reverse the dimensions, otherwise permute the axes
        according to the values given.

    Returns
    -------
    p : ndarray
        `a` with its axes permuted.  A view is returned whenever
        possible.

    See Also
    --------
    moveaxis
    argsort

    Notes
    -----
    Use `transpose(a, argsort(axes))` to invert the transposition of tensors
    when using the `axes` keyword argument.

    Transposing a 1-D array returns an unchanged view of the original array.

    Examples
    --------
    >>> x = np.arange(4).reshape((2,2))
    >>> x
    array([[0, 1],
           [2, 3]])

    >>> np.transpose(x)
    array([[0, 2],
           [1, 3]])

    >>> x = np.ones((1, 2, 3))
    >>> np.transpose(x, (1, 0, 2)).shape
    (2, 1, 3)

    """
    return _wrapfunc(a, 'transpose', axes)


def _partition_dispatcher(a, kth, axis=None, kind=None, order=None):
    return (a,)


@array_function_dispatch(_partition_dispatcher)
def partition(a, kth, axis=-1, kind='introselect', order=None):
    """
    Return a partitioned copy of an array.

    Creates a copy of the array with its elements rearranged in such a
    way that the value of the element in k-th position is in the
    position it would be in a sorted array. All elements smaller than
    the k-th element are moved before this element and all equal or
    greater are moved behind it. The ordering of the elements in the two
    partitions is undefined.

    .. versionadded:: 1.8.0

    Parameters
    ----------
    a : array_like
        Array to be sorted.
    kth : int or sequence of ints
        Element index to partition by. The k-th value of the element
        will be in its final sorted position and all smaller elements
        will be moved before it and all equal or greater elements behind
        it. The order of all elements in the partitions is undefined. If
        provided with a sequence of k-th it will partition all elements
        indexed by k-th  of them into their sorted position at once.
    axis : int or None, optional
        Axis along which to sort. If None, the array is flattened before
        sorting. The default is -1, which sorts along the last axis.
    kind : {'introselect'}, optional
        Selection algorithm. Default is 'introselect'.
    order : str or list of str, optional
        When `a` is an array with fields defined, this argument
        specifies which fields to compare first, second, etc.  A single
        field can be specified as a string.  Not all fields need be
        specified, but unspecified fields will still be used, in the
        order in which they come up in the dtype, to break ties.

    Returns
    -------
    partitioned_array : ndarray
        Array of the same type and shape as `a`.

    See Also
    --------
    ndarray.partition : Method to sort an array in-place.
    argpartition : Indirect partition.
    sort : Full sorting

    Notes
    -----
    The various selection algorithms are characterized by their average
    speed, worst case performance, work space size, and whether they are
    stable. A stable sort keeps items with the same key in the same
    relative order. The available algorithms have the following
    properties:

    ================= ======= ============= ============ =======
       kind            speed   worst case    work space  stable
    ================= ======= ============= ============ =======
    'introselect'        1        O(n)           0         no
    ================= ======= ============= ============ =======

    All the partition algorithms make temporary copies of the data when
    partitioning along any but the last axis.  Consequently,
    partitioning along the last axis is faster and uses less space than
    partitioning along any other axis.

    The sort order for complex numbers is lexicographic. If both the
    real and imaginary parts are non-nan then the order is determined by
    the real parts except when they are equal, in which case the order
    is determined by the imaginary parts.

    Examples
    --------
    >>> a = np.array([3, 4, 2, 1])
    >>> np.partition(a, 3)
    array([2, 1, 3, 4])

    >>> np.partition(a, (1, 3))
    array([1, 2, 3, 4])

    """
    if axis is None:
        # flatten returns (1, N) for np.matrix, so always use the last axis
        a = asanyarray(a).flatten()
        axis = -1
    else:
        a = asanyarray(a).copy(order="K")
    a.partition(kth, axis=axis, kind=kind, order=order)
    return a


def _argpartition_dispatcher(a, kth, axis=None, kind=None, order=None):
    return (a,)


@array_function_dispatch(_argpartition_dispatcher)
def argpartition(a, kth, axis=-1, kind='introselect', order=None):
    """
    Perform an indirect partition along the given axis using the
    algorithm specified by the `kind` keyword. It returns an array of
    indices of the same shape as `a` that index data along the given
    axis in partitioned order.

    .. versionadded:: 1.8.0

    Parameters
    ----------
    a : array_like
        Array to sort.
    kth : int or sequence of ints
        Element index to partition by. The k-th element will be in its
        final sorted position and all smaller elements will be moved
        before it and all larger elements behind it. The order all
        elements in the partitions is undefined. If provided with a
        sequence of k-th it will partition all of them into their sorted
        position at once.
    axis : int or None, optional
        Axis along which to sort. The default is -1 (the last axis). If
        None, the flattened array is used.
    kind : {'introselect'}, optional
        Selection algorithm. Default is 'introselect'
    order : str or list of str, optional
        When `a` is an array with fields defined, this argument
        specifies which fields to compare first, second, etc. A single
        field can be specified as a string, and not all fields need be
        specified, but unspecified fields will still be used, in the
        order in which they come up in the dtype, to break ties.

    Returns
    -------
    index_array : ndarray, int
        Array of indices that partition `a` along the specified axis.
        If `a` is one-dimensional, ``a[index_array]`` yields a partitioned `a`.
        More generally, ``np.take_along_axis(a, index_array, axis=a)`` always
        yields the partitioned `a`, irrespective of dimensionality.

    See Also
    --------
    partition : Describes partition algorithms used.
    ndarray.partition : Inplace partition.
    argsort : Full indirect sort

    Notes
    -----
    See `partition` for notes on the different selection algorithms.

    Examples
    --------
    One dimensional array:

    >>> x = np.array([3, 4, 2, 1])
    >>> x[np.argpartition(x, 3)]
    array([2, 1, 3, 4])
    >>> x[np.argpartition(x, (1, 3))]
    array([1, 2, 3, 4])

    >>> x = [3, 4, 2, 1]
    >>> np.array(x)[np.argpartition(x, 3)]
    array([2, 1, 3, 4])

    """
    return _wrapfunc(a, 'argpartition', kth, axis=axis, kind=kind, order=order)


def _sort_dispatcher(a, axis=None, kind=None, order=None):
    return (a,)


@array_function_dispatch(_sort_dispatcher)
def sort(a, axis=-1, kind=None, order=None):
    """
    Return a sorted copy of an array.

    Parameters
    ----------
    a : array_like
        Array to be sorted.
    axis : int or None, optional
        Axis along which to sort. If None, the array is flattened before
        sorting. The default is -1, which sorts along the last axis.
    kind : {'quicksort', 'mergesort', 'heapsort', 'stable'}, optional
        Sorting algorithm. The default is 'quicksort'. Note that both 'stable'
        and 'mergesort' use timsort or radix sort under the covers and, in general,
        the actual implementation will vary with data type. The 'mergesort' option
        is retained for backwards compatibility.

        .. versionchanged:: 1.15.0.
           The 'stable' option was added.

    order : str or list of str, optional
        When `a` is an array with fields defined, this argument specifies
        which fields to compare first, second, etc.  A single field can
        be specified as a string, and not all fields need be specified,
        but unspecified fields will still be used, in the order in which
        they come up in the dtype, to break ties.

    Returns
    -------
    sorted_array : ndarray
        Array of the same type and shape as `a`.

    See Also
    --------
    ndarray.sort : Method to sort an array in-place.
    argsort : Indirect sort.
    lexsort : Indirect stable sort on multiple keys.
    searchsorted : Find elements in a sorted array.
    partition : Partial sort.

    Notes
    -----
    The various sorting algorithms are characterized by their average speed,
    worst case performance, work space size, and whether they are stable. A
    stable sort keeps items with the same key in the same relative
    order. The four algorithms implemented in NumPy have the following
    properties:

    =========== ======= ============= ============ ========
       kind      speed   worst case    work space   stable
    =========== ======= ============= ============ ========
    'quicksort'    1     O(n^2)            0          no
    'heapsort'     3     O(n*log(n))       0          no
    'mergesort'    2     O(n*log(n))      ~n/2        yes
    'timsort'      2     O(n*log(n))      ~n/2        yes
    =========== ======= ============= ============ ========

    .. note:: The datatype determines which of 'mergesort' or 'timsort'
       is actually used, even if 'mergesort' is specified. User selection
       at a finer scale is not currently available.

    All the sort algorithms make temporary copies of the data when
    sorting along any but the last axis.  Consequently, sorting along
    the last axis is faster and uses less space than sorting along
    any other axis.

    The sort order for complex numbers is lexicographic. If both the real
    and imaginary parts are non-nan then the order is determined by the
    real parts except when they are equal, in which case the order is
    determined by the imaginary parts.

    Previous to numpy 1.4.0 sorting real and complex arrays containing nan
    values led to undefined behaviour. In numpy versions >= 1.4.0 nan
    values are sorted to the end. The extended sort order is:

      * Real: [R, nan]
      * Complex: [R + Rj, R + nanj, nan + Rj, nan + nanj]

    where R is a non-nan real value. Complex values with the same nan
    placements are sorted according to the non-nan part if it exists.
    Non-nan values are sorted as before.

    .. versionadded:: 1.12.0

    quicksort has been changed to an introsort which will switch
    heapsort when it does not make enough progress. This makes its
    worst case O(n*log(n)).

    'stable' automatically choses the best stable sorting algorithm
    for the data type being sorted. It, along with 'mergesort' is
    currently mapped to timsort or radix sort depending on the
    data type. API forward compatibility currently limits the
    ability to select the implementation and it is hardwired for the different
    data types.

    .. versionadded:: 1.17.0

    Timsort is added for better performance on already or nearly
    sorted data. On random data timsort is almost identical to
    mergesort. It is now used for stable sort while quicksort is still the
    default sort if none is chosen. For details of timsort, refer to
    `CPython listsort.txt <https://github.com/python/cpython/blob/3.7/Objects/listsort.txt>`_.
    'mergesort' and 'stable' are mapped to radix sort for integer data types. Radix sort is an
    O(n) sort instead of O(n log n).

    Examples
    --------
    >>> a = np.array([[1,4],[3,1]])
    >>> np.sort(a)                # sort along the last axis
    array([[1, 4],
           [1, 3]])
    >>> np.sort(a, axis=None)     # sort the flattened array
    array([1, 1, 3, 4])
    >>> np.sort(a, axis=0)        # sort along the first axis
    array([[1, 1],
           [3, 4]])

    Use the `order` keyword to specify a field to use when sorting a
    structured array:

    >>> dtype = [('name', 'S10'), ('height', float), ('age', int)]
    >>> values = [('Arthur', 1.8, 41), ('Lancelot', 1.9, 38),
    ...           ('Galahad', 1.7, 38)]
    >>> a = np.array(values, dtype=dtype)       # create a structured array
    >>> np.sort(a, order='height')                        # doctest: +SKIP
    array([('Galahad', 1.7, 38), ('Arthur', 1.8, 41),
           ('Lancelot', 1.8999999999999999, 38)],
          dtype=[('name', '|S10'), ('height', '<f8'), ('age', '<i4')])

    Sort by age, then height if ages are equal:

    >>> np.sort(a, order=['age', 'height'])               # doctest: +SKIP
    array([('Galahad', 1.7, 38), ('Lancelot', 1.8999999999999999, 38),
           ('Arthur', 1.8, 41)],
          dtype=[('name', '|S10'), ('height', '<f8'), ('age', '<i4')])

    """
    if axis is None:
        # flatten returns (1, N) for np.matrix, so always use the last axis
        a = asanyarray(a).flatten()
        axis = -1
    else:
        a = asanyarray(a).copy(order="K")
    a.sort(axis=axis, kind=kind, order=order)
    return a


def _argsort_dispatcher(a, axis=None, kind=None, order=None):
    return (a,)


@array_function_dispatch(_argsort_dispatcher)
def argsort(a, axis=-1, kind=None, order=None):
    """
    Returns the indices that would sort an array.

    Perform an indirect sort along the given axis using the algorithm specified
    by the `kind` keyword. It returns an array of indices of the same shape as
    `a` that index data along the given axis in sorted order.

    Parameters
    ----------
    a : array_like
        Array to sort.
    axis : int or None, optional
        Axis along which to sort.  The default is -1 (the last axis). If None,
        the flattened array is used.
    kind : {'quicksort', 'mergesort', 'heapsort', 'stable'}, optional
        Sorting algorithm. The default is 'quicksort'. Note that both 'stable'
        and 'mergesort' use timsort under the covers and, in general, the
        actual implementation will vary with data type. The 'mergesort' option
        is retained for backwards compatibility.

        .. versionchanged:: 1.15.0.
           The 'stable' option was added.
    order : str or list of str, optional
        When `a` is an array with fields defined, this argument specifies
        which fields to compare first, second, etc.  A single field can
        be specified as a string, and not all fields need be specified,
        but unspecified fields will still be used, in the order in which
        they come up in the dtype, to break ties.

    Returns
    -------
    index_array : ndarray, int
        Array of indices that sort `a` along the specified `axis`.
        If `a` is one-dimensional, ``a[index_array]`` yields a sorted `a`.
        More generally, ``np.take_along_axis(a, index_array, axis=axis)``
        always yields the sorted `a`, irrespective of dimensionality.

    See Also
    --------
    sort : Describes sorting algorithms used.
    lexsort : Indirect stable sort with multiple keys.
    ndarray.sort : Inplace sort.
    argpartition : Indirect partial sort.

    Notes
    -----
    See `sort` for notes on the different sorting algorithms.

    As of NumPy 1.4.0 `argsort` works with real/complex arrays containing
    nan values. The enhanced sort order is documented in `sort`.

    Examples
    --------
    One dimensional array:

    >>> x = np.array([3, 1, 2])
    >>> np.argsort(x)
    array([1, 2, 0])

    Two-dimensional array:

    >>> x = np.array([[0, 3], [2, 2]])
    >>> x
    array([[0, 3],
           [2, 2]])

    >>> ind = np.argsort(x, axis=0)  # sorts along first axis (down)
    >>> ind
    array([[0, 1],
           [1, 0]])
    >>> np.take_along_axis(x, ind, axis=0)  # same as np.sort(x, axis=0)
    array([[0, 2],
           [2, 3]])

    >>> ind = np.argsort(x, axis=1)  # sorts along last axis (across)
    >>> ind
    array([[0, 1],
           [0, 1]])
    >>> np.take_along_axis(x, ind, axis=1)  # same as np.sort(x, axis=1)
    array([[0, 3],
           [2, 2]])

    Indices of the sorted elements of a N-dimensional array:

    >>> ind = np.unravel_index(np.argsort(x, axis=None), x.shape)
    >>> ind
    (array([0, 1, 1, 0]), array([0, 0, 1, 1]))
    >>> x[ind]  # same as np.sort(x, axis=None)
    array([0, 2, 2, 3])

    Sorting with keys:

    >>> x = np.array([(1, 0), (0, 1)], dtype=[('x', '<i4'), ('y', '<i4')])
    >>> x
    array([(1, 0), (0, 1)],
          dtype=[('x', '<i4'), ('y', '<i4')])

    >>> np.argsort(x, order=('x','y'))
    array([1, 0])

    >>> np.argsort(x, order=('y','x'))
    array([0, 1])

    """
    return _wrapfunc(a, 'argsort', axis=axis, kind=kind, order=order)


def _argmax_dispatcher(a, axis=None, out=None):
    return (a, out)


@array_function_dispatch(_argmax_dispatcher)
def argmax(a, axis=None, out=None):
    """
    Returns the indices of the maximum values along an axis.

    Parameters
    ----------
    a : array_like
        Input array.
    axis : int, optional
        By default, the index is into the flattened array, otherwise
        along the specified axis.
    out : array, optional
        If provided, the result will be inserted into this array. It should
        be of the appropriate shape and dtype.

    Returns
    -------
    index_array : ndarray of ints
        Array of indices into the array. It has the same shape as `a.shape`
        with the dimension along `axis` removed.

    See Also
    --------
    ndarray.argmax, argmin
    amax : The maximum value along a given axis.
    unravel_index : Convert a flat index into an index tuple.

    Notes
    -----
    In case of multiple occurrences of the maximum values, the indices
    corresponding to the first occurrence are returned.

    Examples
    --------
    >>> a = np.arange(6).reshape(2,3) + 10
    >>> a
    array([[10, 11, 12],
           [13, 14, 15]])
    >>> np.argmax(a)
    5
    >>> np.argmax(a, axis=0)
    array([1, 1, 1])
    >>> np.argmax(a, axis=1)
    array([2, 2])

    Indexes of the maximal elements of a N-dimensional array:

    >>> ind = np.unravel_index(np.argmax(a, axis=None), a.shape)
    >>> ind
    (1, 2)
    >>> a[ind]
    15

    >>> b = np.arange(6)
    >>> b[1] = 5
    >>> b
    array([0, 5, 2, 3, 4, 5])
    >>> np.argmax(b)  # Only the first occurrence is returned.
    1

    """
    return _wrapfunc(a, 'argmax', axis=axis, out=out)


def _argmin_dispatcher(a, axis=None, out=None):
    return (a, out)


@array_function_dispatch(_argmin_dispatcher)
def argmin(a, axis=None, out=None):
    """
    Returns the indices of the minimum values along an axis.

    Parameters
    ----------
    a : array_like
        Input array.
    axis : int, optional
        By default, the index is into the flattened array, otherwise
        along the specified axis.
    out : array, optional
        If provided, the result will be inserted into this array. It should
        be of the appropriate shape and dtype.

    Returns
    -------
    index_array : ndarray of ints
        Array of indices into the array. It has the same shape as `a.shape`
        with the dimension along `axis` removed.

    See Also
    --------
    ndarray.argmin, argmax
    amin : The minimum value along a given axis.
    unravel_index : Convert a flat index into an index tuple.

    Notes
    -----
    In case of multiple occurrences of the minimum values, the indices
    corresponding to the first occurrence are returned.

    Examples
    --------
    >>> a = np.arange(6).reshape(2,3) + 10
    >>> a
    array([[10, 11, 12],
           [13, 14, 15]])
    >>> np.argmin(a)
    0
    >>> np.argmin(a, axis=0)
    array([0, 0, 0])
    >>> np.argmin(a, axis=1)
    array([0, 0])

    Indices of the minimum elements of a N-dimensional array:

    >>> ind = np.unravel_index(np.argmin(a, axis=None), a.shape)
    >>> ind
    (0, 0)
    >>> a[ind]
    10

    >>> b = np.arange(6) + 10
    >>> b[4] = 10
    >>> b
    array([10, 11, 12, 13, 10, 15])
    >>> np.argmin(b)  # Only the first occurrence is returned.
    0

    """
    return _wrapfunc(a, 'argmin', axis=axis, out=out)


def _searchsorted_dispatcher(a, v, side=None, sorter=None):
    return (a, v, sorter)


@array_function_dispatch(_searchsorted_dispatcher)
def searchsorted(a, v, side='left', sorter=None):
    """
    Find indices where elements should be inserted to maintain order.

    Find the indices into a sorted array `a` such that, if the
    corresponding elements in `v` were inserted before the indices, the
    order of `a` would be preserved.

    Assuming that `a` is sorted:

    ======  ============================
    `side`  returned index `i` satisfies
    ======  ============================
    left    ``a[i-1] < v <= a[i]``
    right   ``a[i-1] <= v < a[i]``
    ======  ============================

    Parameters
    ----------
    a : 1-D array_like
        Input array. If `sorter` is None, then it must be sorted in
        ascending order, otherwise `sorter` must be an array of indices
        that sort it.
    v : array_like
        Values to insert into `a`.
    side : {'left', 'right'}, optional
        If 'left', the index of the first suitable location found is given.
        If 'right', return the last such index.  If there is no suitable
        index, return either 0 or N (where N is the length of `a`).
    sorter : 1-D array_like, optional
        Optional array of integer indices that sort array a into ascending
        order. They are typically the result of argsort.

        .. versionadded:: 1.7.0

    Returns
    -------
    indices : array of ints
        Array of insertion points with the same shape as `v`.

    See Also
    --------
    sort : Return a sorted copy of an array.
    histogram : Produce histogram from 1-D data.

    Notes
    -----
    Binary search is used to find the required insertion points.

    As of NumPy 1.4.0 `searchsorted` works with real/complex arrays containing
    `nan` values. The enhanced sort order is documented in `sort`.

    This function uses the same algorithm as the builtin python `bisect.bisect_left`
    (``side='left'``) and `bisect.bisect_right` (``side='right'``) functions,
    which is also vectorized in the `v` argument.

    Examples
    --------
    >>> np.searchsorted([1,2,3,4,5], 3)
    2
    >>> np.searchsorted([1,2,3,4,5], 3, side='right')
    3
    >>> np.searchsorted([1,2,3,4,5], [-10, 10, 2, 3])
    array([0, 5, 1, 2])

    """
    return _wrapfunc(a, 'searchsorted', v, side=side, sorter=sorter)


def _resize_dispatcher(a, new_shape):
    return (a,)


@array_function_dispatch(_resize_dispatcher)
def resize(a, new_shape):
    """
    Return a new array with the specified shape.

    If the new array is larger than the original array, then the new
    array is filled with repeated copies of `a`.  Note that this behavior
    is different from a.resize(new_shape) which fills with zeros instead
    of repeated copies of `a`.

    Parameters
    ----------
    a : array_like
        Array to be resized.

    new_shape : int or tuple of int
        Shape of resized array.

    Returns
    -------
    reshaped_array : ndarray
        The new array is formed from the data in the old array, repeated
        if necessary to fill out the required number of elements.  The
        data are repeated in the order that they are stored in memory.

    See Also
    --------
    ndarray.resize : resize an array in-place.

    Notes
    -----
    Warning: This functionality does **not** consider axes separately,
    i.e. it does not apply interpolation/extrapolation.
    It fills the return array with the required number of elements, taken
    from `a` as they are laid out in memory, disregarding strides and axes.
    (This is in case the new shape is smaller. For larger, see above.)
    This functionality is therefore not suitable to resize images,
    or data where each axis represents a separate and distinct entity.

    Examples
    --------
    >>> a=np.array([[0,1],[2,3]])
    >>> np.resize(a,(2,3))
    array([[0, 1, 2],
           [3, 0, 1]])
    >>> np.resize(a,(1,4))
    array([[0, 1, 2, 3]])
    >>> np.resize(a,(2,4))
    array([[0, 1, 2, 3],
           [0, 1, 2, 3]])

    """
    if isinstance(new_shape, (int, nt.integer)):
        new_shape = (new_shape,)
    a = ravel(a)
    Na = len(a)
    total_size = um.multiply.reduce(new_shape)
    if Na == 0 or total_size == 0:
        return mu.zeros(new_shape, a.dtype)

    n_copies = int(total_size / Na)
    extra = total_size % Na

    if extra != 0:
        n_copies = n_copies + 1
        extra = Na - extra

    a = concatenate((a,) * n_copies)
    if extra > 0:
        a = a[:-extra]

    return reshape(a, new_shape)


def _squeeze_dispatcher(a, axis=None):
    return (a,)


@array_function_dispatch(_squeeze_dispatcher)
def squeeze(a, axis=None):
    """
    Remove single-dimensional entries from the shape of an array.

    Parameters
    ----------
    a : array_like
        Input data.
    axis : None or int or tuple of ints, optional
        .. versionadded:: 1.7.0

        Selects a subset of the single-dimensional entries in the
        shape. If an axis is selected with shape entry greater than
        one, an error is raised.

    Returns
    -------
    squeezed : ndarray
        The input array, but with all or a subset of the
        dimensions of length 1 removed. This is always `a` itself
        or a view into `a`.

    Raises
    ------
    ValueError
        If `axis` is not `None`, and an axis being squeezed is not of length 1

    See Also
    --------
    expand_dims : The inverse operation, adding singleton dimensions
    reshape : Insert, remove, and combine dimensions, and resize existing ones

    Examples
    --------
    >>> x = np.array([[[0], [1], [2]]])
    >>> x.shape
    (1, 3, 1)
    >>> np.squeeze(x).shape
    (3,)
    >>> np.squeeze(x, axis=0).shape
    (3, 1)
    >>> np.squeeze(x, axis=1).shape
    Traceback (most recent call last):
    ...
    ValueError: cannot select an axis to squeeze out which has size not equal to one
    >>> np.squeeze(x, axis=2).shape
    (1, 3)

    """
    try:
        squeeze = a.squeeze
    except AttributeError:
        return _wrapit(a, 'squeeze', axis=axis)
    if axis is None:
        return squeeze()
    else:
        return squeeze(axis=axis)


def _diagonal_dispatcher(a, offset=None, axis1=None, axis2=None):
    return (a,)


@array_function_dispatch(_diagonal_dispatcher)
def diagonal(a, offset=0, axis1=0, axis2=1):
    """
    Return specified diagonals.

    If `a` is 2-D, returns the diagonal of `a` with the given offset,
    i.e., the collection of elements of the form ``a[i, i+offset]``.  If
    `a` has more than two dimensions, then the axes specified by `axis1`
    and `axis2` are used to determine the 2-D sub-array whose diagonal is
    returned.  The shape of the resulting array can be determined by
    removing `axis1` and `axis2` and appending an index to the right equal
    to the size of the resulting diagonals.

    In versions of NumPy prior to 1.7, this function always returned a new,
    independent array containing a copy of the values in the diagonal.

    In NumPy 1.7 and 1.8, it continues to return a copy of the diagonal,
    but depending on this fact is deprecated. Writing to the resulting
    array continues to work as it used to, but a FutureWarning is issued.

    Starting in NumPy 1.9 it returns a read-only view on the original array.
    Attempting to write to the resulting array will produce an error.

    In some future release, it will return a read/write view and writing to
    the returned array will alter your original array.  The returned array
    will have the same type as the input array.

    If you don't write to the array returned by this function, then you can
    just ignore all of the above.

    If you depend on the current behavior, then we suggest copying the
    returned array explicitly, i.e., use ``np.diagonal(a).copy()`` instead
    of just ``np.diagonal(a)``. This will work with both past and future
    versions of NumPy.

    Parameters
    ----------
    a : array_like
        Array from which the diagonals are taken.
    offset : int, optional
        Offset of the diagonal from the main diagonal.  Can be positive or
        negative.  Defaults to main diagonal (0).
    axis1 : int, optional
        Axis to be used as the first axis of the 2-D sub-arrays from which
        the diagonals should be taken.  Defaults to first axis (0).
    axis2 : int, optional
        Axis to be used as the second axis of the 2-D sub-arrays from
        which the diagonals should be taken. Defaults to second axis (1).

    Returns
    -------
    array_of_diagonals : ndarray
        If `a` is 2-D, then a 1-D array containing the diagonal and of the
        same type as `a` is returned unless `a` is a `matrix`, in which case
        a 1-D array rather than a (2-D) `matrix` is returned in order to
        maintain backward compatibility.

        If ``a.ndim > 2``, then the dimensions specified by `axis1` and `axis2`
        are removed, and a new axis inserted at the end corresponding to the
        diagonal.

    Raises
    ------
    ValueError
        If the dimension of `a` is less than 2.

    See Also
    --------
    diag : MATLAB work-a-like for 1-D and 2-D arrays.
    diagflat : Create diagonal arrays.
    trace : Sum along diagonals.

    Examples
    --------
    >>> a = np.arange(4).reshape(2,2)
    >>> a
    array([[0, 1],
           [2, 3]])
    >>> a.diagonal()
    array([0, 3])
    >>> a.diagonal(1)
    array([1])

    A 3-D example:

    >>> a = np.arange(8).reshape(2,2,2); a
    array([[[0, 1],
            [2, 3]],
           [[4, 5],
            [6, 7]]])
    >>> a.diagonal(0,  # Main diagonals of two arrays created by skipping
    ...            0,  # across the outer(left)-most axis last and
    ...            1)  # the "middle" (row) axis first.
    array([[0, 6],
           [1, 7]])

    The sub-arrays whose main diagonals we just obtained; note that each
    corresponds to fixing the right-most (column) axis, and that the
    diagonals are "packed" in rows.

    >>> a[:,:,0]  # main diagonal is [0 6]
    array([[0, 2],
           [4, 6]])
    >>> a[:,:,1]  # main diagonal is [1 7]
    array([[1, 3],
           [5, 7]])

    The anti-diagonal can be obtained by reversing the order of elements
    using either `numpy.flipud` or `numpy.fliplr`.

    >>> a = np.arange(9).reshape(3, 3)
    >>> a
    array([[0, 1, 2],
           [3, 4, 5],
           [6, 7, 8]])
    >>> np.fliplr(a).diagonal()  # Horizontal flip
    array([2, 4, 6])
    >>> np.flipud(a).diagonal()  # Vertical flip
    array([6, 4, 2])

    Note that the order in which the diagonal is retrieved varies depending
    on the flip function.
    """
    if isinstance(a, np.matrix):
        # Make diagonal of matrix 1-D to preserve backward compatibility.
        return asarray(a).diagonal(offset=offset, axis1=axis1, axis2=axis2)
    else:
        return asanyarray(a).diagonal(offset=offset, axis1=axis1, axis2=axis2)


def _trace_dispatcher(
        a, offset=None, axis1=None, axis2=None, dtype=None, out=None):
    return (a, out)


@array_function_dispatch(_trace_dispatcher)
def trace(a, offset=0, axis1=0, axis2=1, dtype=None, out=None):
    """
    Return the sum along diagonals of the array.

    If `a` is 2-D, the sum along its diagonal with the given offset
    is returned, i.e., the sum of elements ``a[i,i+offset]`` for all i.

    If `a` has more than two dimensions, then the axes specified by axis1 and
    axis2 are used to determine the 2-D sub-arrays whose traces are returned.
    The shape of the resulting array is the same as that of `a` with `axis1`
    and `axis2` removed.

    Parameters
    ----------
    a : array_like
        Input array, from which the diagonals are taken.
    offset : int, optional
        Offset of the diagonal from the main diagonal. Can be both positive
        and negative. Defaults to 0.
    axis1, axis2 : int, optional
        Axes to be used as the first and second axis of the 2-D sub-arrays
        from which the diagonals should be taken. Defaults are the first two
        axes of `a`.
    dtype : dtype, optional
        Determines the data-type of the returned array and of the accumulator
        where the elements are summed. If dtype has the value None and `a` is
        of integer type of precision less than the default integer
        precision, then the default integer precision is used. Otherwise,
        the precision is the same as that of `a`.
    out : ndarray, optional
        Array into which the output is placed. Its type is preserved and
        it must be of the right shape to hold the output.

    Returns
    -------
    sum_along_diagonals : ndarray
        If `a` is 2-D, the sum along the diagonal is returned.  If `a` has
        larger dimensions, then an array of sums along diagonals is returned.

    See Also
    --------
    diag, diagonal, diagflat

    Examples
    --------
    >>> np.trace(np.eye(3))
    3.0
    >>> a = np.arange(8).reshape((2,2,2))
    >>> np.trace(a)
    array([6, 8])

    >>> a = np.arange(24).reshape((2,2,2,3))
    >>> np.trace(a).shape
    (2, 3)

    """
    if isinstance(a, np.matrix):
        # Get trace of matrix via an array to preserve backward compatibility.
        return asarray(a).trace(offset=offset, axis1=axis1, axis2=axis2, dtype=dtype, out=out)
    else:
        return asanyarray(a).trace(offset=offset, axis1=axis1, axis2=axis2, dtype=dtype, out=out)


def _ravel_dispatcher(a, order=None):
    return (a,)


@array_function_dispatch(_ravel_dispatcher)
def ravel(a, order='C'):
    """Return a contiguous flattened array.

    A 1-D array, containing the elements of the input, is returned.  A copy is
    made only if needed.

    As of NumPy 1.10, the returned array will have the same type as the input
    array. (for example, a masked array will be returned for a masked array
    input)

    Parameters
    ----------
    a : array_like
        Input array.  The elements in `a` are read in the order specified by
        `order`, and packed as a 1-D array.
    order : {'C','F', 'A', 'K'}, optional

        The elements of `a` are read using this index order. 'C' means
        to index the elements in row-major, C-style order,
        with the last axis index changing fastest, back to the first
        axis index changing slowest.  'F' means to index the elements
        in column-major, Fortran-style order, with the
        first index changing fastest, and the last index changing
        slowest. Note that the 'C' and 'F' options take no account of
        the memory layout of the underlying array, and only refer to
        the order of axis indexing.  'A' means to read the elements in
        Fortran-like index order if `a` is Fortran *contiguous* in
        memory, C-like order otherwise.  'K' means to read the
        elements in the order they occur in memory, except for
        reversing the data when strides are negative.  By default, 'C'
        index order is used.

    Returns
    -------
    y : array_like
        y is an array of the same subtype as `a`, with shape ``(a.size,)``.
        Note that matrices are special cased for backward compatibility, if `a`
        is a matrix, then y is a 1-D ndarray.

    See Also
    --------
    ndarray.flat : 1-D iterator over an array.
    ndarray.flatten : 1-D array copy of the elements of an array
                      in row-major order.
    ndarray.reshape : Change the shape of an array without changing its data.

    Notes
    -----
    In row-major, C-style order, in two dimensions, the row index
    varies the slowest, and the column index the quickest.  This can
    be generalized to multiple dimensions, where row-major order
    implies that the index along the first axis varies slowest, and
    the index along the last quickest.  The opposite holds for
    column-major, Fortran-style index ordering.

    When a view is desired in as many cases as possible, ``arr.reshape(-1)``
    may be preferable.

    Examples
    --------
    It is equivalent to ``reshape(-1, order=order)``.

    >>> x = np.array([[1, 2, 3], [4, 5, 6]])
    >>> np.ravel(x)
    array([1, 2, 3, 4, 5, 6])

    >>> x.reshape(-1)
    array([1, 2, 3, 4, 5, 6])

    >>> np.ravel(x, order='F')
    array([1, 4, 2, 5, 3, 6])

    When ``order`` is 'A', it will preserve the array's 'C' or 'F' ordering:

    >>> np.ravel(x.T)
    array([1, 4, 2, 5, 3, 6])
    >>> np.ravel(x.T, order='A')
    array([1, 2, 3, 4, 5, 6])

    When ``order`` is 'K', it will preserve orderings that are neither 'C'
    nor 'F', but won't reverse axes:

    >>> a = np.arange(3)[::-1]; a
    array([2, 1, 0])
    >>> a.ravel(order='C')
    array([2, 1, 0])
    >>> a.ravel(order='K')
    array([2, 1, 0])

    >>> a = np.arange(12).reshape(2,3,2).swapaxes(1,2); a
    array([[[ 0,  2,  4],
            [ 1,  3,  5]],
           [[ 6,  8, 10],
            [ 7,  9, 11]]])
    >>> a.ravel(order='C')
    array([ 0,  2,  4,  1,  3,  5,  6,  8, 10,  7,  9, 11])
    >>> a.ravel(order='K')
    array([ 0,  1,  2,  3,  4,  5,  6,  7,  8,  9, 10, 11])

    """
    if isinstance(a, np.matrix):
        return asarray(a).ravel(order=order)
    else:
        return asanyarray(a).ravel(order=order)


def _nonzero_dispatcher(a):
    return (a,)


@array_function_dispatch(_nonzero_dispatcher)
def nonzero(a):
    """
    Return the indices of the elements that are non-zero.

    Returns a tuple of arrays, one for each dimension of `a`,
    containing the indices of the non-zero elements in that
    dimension. The values in `a` are always tested and returned in
    row-major, C-style order. The corresponding non-zero
    values can be obtained with::

        a[nonzero(a)]

    To group the indices by element, rather than dimension, use::

        transpose(nonzero(a))

    The result of this is always a 2-D array, with a row for
    each non-zero element.

    Parameters
    ----------
    a : array_like
        Input array.

    Returns
    -------
    tuple_of_arrays : tuple
        Indices of elements that are non-zero.

    See Also
    --------
    flatnonzero :
        Return indices that are non-zero in the flattened version of the input
        array.
    ndarray.nonzero :
        Equivalent ndarray method.
    count_nonzero :
        Counts the number of non-zero elements in the input array.
        
    Notes
    -----
    To obtain the non-zero values, it is recommended to use ``x[x.astype(bool)]`` 
    which will correctly handle 0-d arrays. 

    Examples
    --------
    >>> x = np.array([[3, 0, 0], [0, 4, 0], [5, 6, 0]])
    >>> x
    array([[3, 0, 0],
           [0, 4, 0],
           [5, 6, 0]])
    >>> np.nonzero(x)
    (array([0, 1, 2, 2]), array([0, 1, 0, 1]))

    >>> x[np.nonzero(x)]
    array([3, 4, 5, 6])
    >>> np.transpose(np.nonzero(x))
    array([[0, 0],
           [1, 1],
           [2, 0],
           [2, 1]])

    A common use for ``nonzero`` is to find the indices of an array, where
    a condition is True.  Given an array `a`, the condition `a` > 3 is a
    boolean array and since False is interpreted as 0, np.nonzero(a > 3)
    yields the indices of the `a` where the condition is true.

    >>> a = np.array([[1, 2, 3], [4, 5, 6], [7, 8, 9]])
    >>> a > 3
    array([[False, False, False],
           [ True,  True,  True],
           [ True,  True,  True]])
    >>> np.nonzero(a > 3)
    (array([1, 1, 1, 2, 2, 2]), array([0, 1, 2, 0, 1, 2]))

    Using this result to index `a` is equivalent to using the mask directly:

    >>> a[np.nonzero(a > 3)]
    array([4, 5, 6, 7, 8, 9])
    >>> a[a > 3]  # prefer this spelling
    array([4, 5, 6, 7, 8, 9])

    ``nonzero`` can also be called as a method of the array.

    >>> (a > 3).nonzero()
    (array([1, 1, 1, 2, 2, 2]), array([0, 1, 2, 0, 1, 2]))

    """
    return _wrapfunc(a, 'nonzero')


def _shape_dispatcher(a):
    return (a,)


@array_function_dispatch(_shape_dispatcher)
def shape(a):
    """
    Return the shape of an array.

    Parameters
    ----------
    a : array_like
        Input array.

    Returns
    -------
    shape : tuple of ints
        The elements of the shape tuple give the lengths of the
        corresponding array dimensions.

    See Also
    --------
    alen
    ndarray.shape : Equivalent array method.

    Examples
    --------
    >>> np.shape(np.eye(3))
    (3, 3)
    >>> np.shape([[1, 2]])
    (1, 2)
    >>> np.shape([0])
    (1,)
    >>> np.shape(0)
    ()

    >>> a = np.array([(1, 2), (3, 4)], dtype=[('x', 'i4'), ('y', 'i4')])
    >>> np.shape(a)
    (2,)
    >>> a.shape
    (2,)

    """
    try:
        result = a.shape
    except AttributeError:
        result = asarray(a).shape
    return result


def _compress_dispatcher(condition, a, axis=None, out=None):
    return (condition, a, out)


@array_function_dispatch(_compress_dispatcher)
def compress(condition, a, axis=None, out=None):
    """
    Return selected slices of an array along given axis.

    When working along a given axis, a slice along that axis is returned in
    `output` for each index where `condition` evaluates to True. When
    working on a 1-D array, `compress` is equivalent to `extract`.

    Parameters
    ----------
    condition : 1-D array of bools
        Array that selects which entries to return. If len(condition)
        is less than the size of `a` along the given axis, then output is
        truncated to the length of the condition array.
    a : array_like
        Array from which to extract a part.
    axis : int, optional
        Axis along which to take slices. If None (default), work on the
        flattened array.
    out : ndarray, optional
        Output array.  Its type is preserved and it must be of the right
        shape to hold the output.

    Returns
    -------
    compressed_array : ndarray
        A copy of `a` without the slices along axis for which `condition`
        is false.

    See Also
    --------
    take, choose, diag, diagonal, select
    ndarray.compress : Equivalent method in ndarray
    np.extract: Equivalent method when working on 1-D arrays
    numpy.doc.ufuncs : Section "Output arguments"

    Examples
    --------
    >>> a = np.array([[1, 2], [3, 4], [5, 6]])
    >>> a
    array([[1, 2],
           [3, 4],
           [5, 6]])
    >>> np.compress([0, 1], a, axis=0)
    array([[3, 4]])
    >>> np.compress([False, True, True], a, axis=0)
    array([[3, 4],
           [5, 6]])
    >>> np.compress([False, True], a, axis=1)
    array([[2],
           [4],
           [6]])

    Working on the flattened array does not return slices along an axis but
    selects elements.

    >>> np.compress([False, True], a)
    array([2])

    """
    return _wrapfunc(a, 'compress', condition, axis=axis, out=out)


<<<<<<< HEAD
def _clip_dispatcher(a, a_min=None, a_max=None, out=None):
=======
def _clip_dispatcher(a, a_min, a_max, out=None, **kwargs):
>>>>>>> 51ee4543
    return (a, a_min, a_max)


@array_function_dispatch(_clip_dispatcher)
<<<<<<< HEAD
def clip(a, a_min=None, a_max=None, out=None):
=======
def clip(a, a_min, a_max, out=None, **kwargs):
>>>>>>> 51ee4543
    """
    Clip (limit) the values in an array.

    Given an interval, values outside the interval are clipped to
    the interval edges.  For example, if an interval of ``[0, 1]``
    is specified, values smaller than 0 become 0, and values larger
    than 1 become 1.

    Equivalent to but faster than ``np.maximum(a_min, np.minimum(a, a_max))``.
    No check is performed to ensure ``a_min < a_max``.

    Parameters
    ----------
    a : array_like
        Array containing elements to clip.
    a_min : scalar or array_like or `None`
        Minimum value. If `None`, clipping is not performed on lower
        interval edge. Not more than one of `a_min` and `a_max` may be
        `None`.
    a_max : scalar or array_like or `None`
        Maximum value. If `None`, clipping is not performed on upper
        interval edge. Not more than one of `a_min` and `a_max` may be
        `None`. If `a_min` or `a_max` are array_like, then the three
        arrays will be broadcasted to match their shapes.
    out : ndarray, optional
        The results will be placed in this array. It may be the input
        array for in-place clipping.  `out` must be of the right shape
        to hold the output.  Its type is preserved.
    **kwargs
        For other keyword-only arguments, see the
        :ref:`ufunc docs <ufuncs.kwargs>`.

        .. versionadded:: 1.17.0

    Returns
    -------
    clipped_array : ndarray
        An array with the elements of `a`, but where values
        < `a_min` are replaced with `a_min`, and those > `a_max`
        with `a_max`.

    See Also
    --------
    numpy.doc.ufuncs : Section "Output arguments"

    Examples
    --------
    >>> a = np.arange(10)
    >>> np.clip(a, 1, 8)
    array([1, 1, 2, 3, 4, 5, 6, 7, 8, 8])
    >>> a
    array([0, 1, 2, 3, 4, 5, 6, 7, 8, 9])
    >>> np.clip(a, 3, 6, out=a)
    array([3, 3, 3, 3, 4, 5, 6, 6, 6, 6])
    >>> a = np.arange(10)
    >>> a
    array([0, 1, 2, 3, 4, 5, 6, 7, 8, 9])
    >>> np.clip(a, [3, 4, 1, 1, 1, 4, 4, 4, 4, 4], 8)
    array([3, 4, 2, 3, 4, 5, 6, 7, 8, 8])

    """
    return _wrapfunc(a, 'clip', a_min, a_max, out=out, **kwargs)


def _sum_dispatcher(a, axis=None, dtype=None, out=None, keepdims=None,
                    initial=None, where=None):
    return (a, out)


@array_function_dispatch(_sum_dispatcher)
def sum(a, axis=None, dtype=None, out=None, keepdims=np._NoValue,
        initial=np._NoValue, where=np._NoValue):
    """
    Sum of array elements over a given axis.

    Parameters
    ----------
    a : array_like
        Elements to sum.
    axis : None or int or tuple of ints, optional
        Axis or axes along which a sum is performed.  The default,
        axis=None, will sum all of the elements of the input array.  If
        axis is negative it counts from the last to the first axis.

        .. versionadded:: 1.7.0

        If axis is a tuple of ints, a sum is performed on all of the axes
        specified in the tuple instead of a single axis or all the axes as
        before.
    dtype : dtype, optional
        The type of the returned array and of the accumulator in which the
        elements are summed.  The dtype of `a` is used by default unless `a`
        has an integer dtype of less precision than the default platform
        integer.  In that case, if `a` is signed then the platform integer
        is used while if `a` is unsigned then an unsigned integer of the
        same precision as the platform integer is used.
    out : ndarray, optional
        Alternative output array in which to place the result. It must have
        the same shape as the expected output, but the type of the output
        values will be cast if necessary.
    keepdims : bool, optional
        If this is set to True, the axes which are reduced are left
        in the result as dimensions with size one. With this option,
        the result will broadcast correctly against the input array.

        If the default value is passed, then `keepdims` will not be
        passed through to the `sum` method of sub-classes of
        `ndarray`, however any non-default value will be.  If the
        sub-class' method does not implement `keepdims` any
        exceptions will be raised.
    initial : scalar, optional
        Starting value for the sum. See `~numpy.ufunc.reduce` for details.

        .. versionadded:: 1.15.0

    where : array_like of bool, optional
        Elements to include in the sum. See `~numpy.ufunc.reduce` for details.

        .. versionadded:: 1.17.0

    Returns
    -------
    sum_along_axis : ndarray
        An array with the same shape as `a`, with the specified
        axis removed.   If `a` is a 0-d array, or if `axis` is None, a scalar
        is returned.  If an output array is specified, a reference to
        `out` is returned.

    See Also
    --------
    ndarray.sum : Equivalent method.

    cumsum : Cumulative sum of array elements.

    trapz : Integration of array values using the composite trapezoidal rule.

    mean, average

    Notes
    -----
    Arithmetic is modular when using integer types, and no error is
    raised on overflow.

    The sum of an empty array is the neutral element 0:

    >>> np.sum([])
    0.0

    Examples
    --------
    >>> np.sum([0.5, 1.5])
    2.0
    >>> np.sum([0.5, 0.7, 0.2, 1.5], dtype=np.int32)
    1
    >>> np.sum([[0, 1], [0, 5]])
    6
    >>> np.sum([[0, 1], [0, 5]], axis=0)
    array([0, 6])
    >>> np.sum([[0, 1], [0, 5]], axis=1)
    array([1, 5])
    >>> np.sum([[0, 1], [np.nan, 5]], where=[False, True], axis=1)
    array([1., 5.])

    If the accumulator is too small, overflow occurs:

    >>> np.ones(128, dtype=np.int8).sum(dtype=np.int8)
    -128

    You can also start the sum with a value other than zero:

    >>> np.sum([10], initial=5)
    15
    """
    if isinstance(a, _gentype):
        # 2018-02-25, 1.15.0
        warnings.warn(
            "Calling np.sum(generator) is deprecated, and in the future will give a different result. "
            "Use np.sum(np.fromiter(generator)) or the python sum builtin instead.",
            DeprecationWarning, stacklevel=3)

        res = _sum_(a)
        if out is not None:
            out[...] = res
            return out
        return res

    return _wrapreduction(a, np.add, 'sum', axis, dtype, out, keepdims=keepdims,
                          initial=initial, where=where)


def _any_dispatcher(a, axis=None, out=None, keepdims=None):
    return (a, out)


@array_function_dispatch(_any_dispatcher)
def any(a, axis=None, out=None, keepdims=np._NoValue):
    """
    Test whether any array element along a given axis evaluates to True.

    Returns single boolean unless `axis` is not ``None``

    Parameters
    ----------
    a : array_like
        Input array or object that can be converted to an array.
    axis : None or int or tuple of ints, optional
        Axis or axes along which a logical OR reduction is performed.
        The default (`axis` = `None`) is to perform a logical OR over all
        the dimensions of the input array. `axis` may be negative, in
        which case it counts from the last to the first axis.

        .. versionadded:: 1.7.0

        If this is a tuple of ints, a reduction is performed on multiple
        axes, instead of a single axis or all the axes as before.
    out : ndarray, optional
        Alternate output array in which to place the result.  It must have
        the same shape as the expected output and its type is preserved
        (e.g., if it is of type float, then it will remain so, returning
        1.0 for True and 0.0 for False, regardless of the type of `a`).
        See `doc.ufuncs` (Section "Output arguments") for details.

    keepdims : bool, optional
        If this is set to True, the axes which are reduced are left
        in the result as dimensions with size one. With this option,
        the result will broadcast correctly against the input array.

        If the default value is passed, then `keepdims` will not be
        passed through to the `any` method of sub-classes of
        `ndarray`, however any non-default value will be.  If the
        sub-class' method does not implement `keepdims` any
        exceptions will be raised.

    Returns
    -------
    any : bool or ndarray
        A new boolean or `ndarray` is returned unless `out` is specified,
        in which case a reference to `out` is returned.

    See Also
    --------
    ndarray.any : equivalent method

    all : Test whether all elements along a given axis evaluate to True.

    Notes
    -----
    Not a Number (NaN), positive infinity and negative infinity evaluate
    to `True` because these are not equal to zero.

    Examples
    --------
    >>> np.any([[True, False], [True, True]])
    True

    >>> np.any([[True, False], [False, False]], axis=0)
    array([ True, False])

    >>> np.any([-1, 0, 5])
    True

    >>> np.any(np.nan)
    True

    >>> o=np.array(False)
    >>> z=np.any([-1, 4, 5], out=o)
    >>> z, o
    (array(True), array(True))
    >>> # Check now that z is a reference to o
    >>> z is o
    True
    >>> id(z), id(o) # identity of z and o              # doctest: +SKIP
    (191614240, 191614240)

    """
    return _wrapreduction(a, np.logical_or, 'any', axis, None, out, keepdims=keepdims)


def _all_dispatcher(a, axis=None, out=None, keepdims=None):
    return (a, out)


@array_function_dispatch(_all_dispatcher)
def all(a, axis=None, out=None, keepdims=np._NoValue):
    """
    Test whether all array elements along a given axis evaluate to True.

    Parameters
    ----------
    a : array_like
        Input array or object that can be converted to an array.
    axis : None or int or tuple of ints, optional
        Axis or axes along which a logical AND reduction is performed.
        The default (`axis` = `None`) is to perform a logical AND over all
        the dimensions of the input array. `axis` may be negative, in
        which case it counts from the last to the first axis.

        .. versionadded:: 1.7.0

        If this is a tuple of ints, a reduction is performed on multiple
        axes, instead of a single axis or all the axes as before.
    out : ndarray, optional
        Alternate output array in which to place the result.
        It must have the same shape as the expected output and its
        type is preserved (e.g., if ``dtype(out)`` is float, the result
        will consist of 0.0's and 1.0's).  See `doc.ufuncs` (Section
        "Output arguments") for more details.

    keepdims : bool, optional
        If this is set to True, the axes which are reduced are left
        in the result as dimensions with size one. With this option,
        the result will broadcast correctly against the input array.

        If the default value is passed, then `keepdims` will not be
        passed through to the `all` method of sub-classes of
        `ndarray`, however any non-default value will be.  If the
        sub-class' method does not implement `keepdims` any
        exceptions will be raised.

    Returns
    -------
    all : ndarray, bool
        A new boolean or array is returned unless `out` is specified,
        in which case a reference to `out` is returned.

    See Also
    --------
    ndarray.all : equivalent method

    any : Test whether any element along a given axis evaluates to True.

    Notes
    -----
    Not a Number (NaN), positive infinity and negative infinity
    evaluate to `True` because these are not equal to zero.

    Examples
    --------
    >>> np.all([[True,False],[True,True]])
    False

    >>> np.all([[True,False],[True,True]], axis=0)
    array([ True, False])

    >>> np.all([-1, 4, 5])
    True

    >>> np.all([1.0, np.nan])
    True

    >>> o=np.array(False)
    >>> z=np.all([-1, 4, 5], out=o)
    >>> id(z), id(o), z
    (28293632, 28293632, array(True)) # may vary

    """
    return _wrapreduction(a, np.logical_and, 'all', axis, None, out, keepdims=keepdims)


def _cumsum_dispatcher(a, axis=None, dtype=None, out=None):
    return (a, out)


@array_function_dispatch(_cumsum_dispatcher)
def cumsum(a, axis=None, dtype=None, out=None):
    """
    Return the cumulative sum of the elements along a given axis.

    Parameters
    ----------
    a : array_like
        Input array.
    axis : int, optional
        Axis along which the cumulative sum is computed. The default
        (None) is to compute the cumsum over the flattened array.
    dtype : dtype, optional
        Type of the returned array and of the accumulator in which the
        elements are summed.  If `dtype` is not specified, it defaults
        to the dtype of `a`, unless `a` has an integer dtype with a
        precision less than that of the default platform integer.  In
        that case, the default platform integer is used.
    out : ndarray, optional
        Alternative output array in which to place the result. It must
        have the same shape and buffer length as the expected output
        but the type will be cast if necessary. See `doc.ufuncs`
        (Section "Output arguments") for more details.

    Returns
    -------
    cumsum_along_axis : ndarray.
        A new array holding the result is returned unless `out` is
        specified, in which case a reference to `out` is returned. The
        result has the same size as `a`, and the same shape as `a` if
        `axis` is not None or `a` is a 1-d array.


    See Also
    --------
    sum : Sum array elements.

    trapz : Integration of array values using the composite trapezoidal rule.

    diff :  Calculate the n-th discrete difference along given axis.

    Notes
    -----
    Arithmetic is modular when using integer types, and no error is
    raised on overflow.

    Examples
    --------
    >>> a = np.array([[1,2,3], [4,5,6]])
    >>> a
    array([[1, 2, 3],
           [4, 5, 6]])
    >>> np.cumsum(a)
    array([ 1,  3,  6, 10, 15, 21])
    >>> np.cumsum(a, dtype=float)     # specifies type of output value(s)
    array([  1.,   3.,   6.,  10.,  15.,  21.])

    >>> np.cumsum(a,axis=0)      # sum over rows for each of the 3 columns
    array([[1, 2, 3],
           [5, 7, 9]])
    >>> np.cumsum(a,axis=1)      # sum over columns for each of the 2 rows
    array([[ 1,  3,  6],
           [ 4,  9, 15]])

    """
    return _wrapfunc(a, 'cumsum', axis=axis, dtype=dtype, out=out)


def _ptp_dispatcher(a, axis=None, out=None, keepdims=None):
    return (a, out)


@array_function_dispatch(_ptp_dispatcher)
def ptp(a, axis=None, out=None, keepdims=np._NoValue):
    """
    Range of values (maximum - minimum) along an axis.

    The name of the function comes from the acronym for 'peak to peak'.

    Parameters
    ----------
    a : array_like
        Input values.
    axis : None or int or tuple of ints, optional
        Axis along which to find the peaks.  By default, flatten the
        array.  `axis` may be negative, in
        which case it counts from the last to the first axis.

        .. versionadded:: 1.15.0

        If this is a tuple of ints, a reduction is performed on multiple
        axes, instead of a single axis or all the axes as before.
    out : array_like
        Alternative output array in which to place the result. It must
        have the same shape and buffer length as the expected output,
        but the type of the output values will be cast if necessary.

    keepdims : bool, optional
        If this is set to True, the axes which are reduced are left
        in the result as dimensions with size one. With this option,
        the result will broadcast correctly against the input array.

        If the default value is passed, then `keepdims` will not be
        passed through to the `ptp` method of sub-classes of
        `ndarray`, however any non-default value will be.  If the
        sub-class' method does not implement `keepdims` any
        exceptions will be raised.

    Returns
    -------
    ptp : ndarray
        A new array holding the result, unless `out` was
        specified, in which case a reference to `out` is returned.

    Examples
    --------
    >>> x = np.arange(4).reshape((2,2))
    >>> x
    array([[0, 1],
           [2, 3]])

    >>> np.ptp(x, axis=0)
    array([2, 2])

    >>> np.ptp(x, axis=1)
    array([1, 1])

    """
    kwargs = {}
    if keepdims is not np._NoValue:
        kwargs['keepdims'] = keepdims
    if type(a) is not mu.ndarray:
        try:
            ptp = a.ptp
        except AttributeError:
            pass
        else:
            return ptp(axis=axis, out=out, **kwargs)
    return _methods._ptp(a, axis=axis, out=out, **kwargs)


def _amax_dispatcher(a, axis=None, out=None, keepdims=None, initial=None,
                     where=None):
    return (a, out)


@array_function_dispatch(_amax_dispatcher)
def amax(a, axis=None, out=None, keepdims=np._NoValue, initial=np._NoValue,
         where=np._NoValue):
    """
    Return the maximum of an array or maximum along an axis.

    Parameters
    ----------
    a : array_like
        Input data.
    axis : None or int or tuple of ints, optional
        Axis or axes along which to operate.  By default, flattened input is
        used.

        .. versionadded:: 1.7.0

        If this is a tuple of ints, the maximum is selected over multiple axes,
        instead of a single axis or all the axes as before.
    out : ndarray, optional
        Alternative output array in which to place the result.  Must
        be of the same shape and buffer length as the expected output.
        See `doc.ufuncs` (Section "Output arguments") for more details.

    keepdims : bool, optional
        If this is set to True, the axes which are reduced are left
        in the result as dimensions with size one. With this option,
        the result will broadcast correctly against the input array.

        If the default value is passed, then `keepdims` will not be
        passed through to the `amax` method of sub-classes of
        `ndarray`, however any non-default value will be.  If the
        sub-class' method does not implement `keepdims` any
        exceptions will be raised.

    initial : scalar, optional
        The minimum value of an output element. Must be present to allow
        computation on empty slice. See `~numpy.ufunc.reduce` for details.

        .. versionadded:: 1.15.0

    where : array_like of bool, optional
        Elements to compare for the maximum. See `~numpy.ufunc.reduce`
        for details.

        .. versionadded:: 1.17.0

    Returns
    -------
    amax : ndarray or scalar
        Maximum of `a`. If `axis` is None, the result is a scalar value.
        If `axis` is given, the result is an array of dimension
        ``a.ndim - 1``.

    See Also
    --------
    amin :
        The minimum value of an array along a given axis, propagating any NaNs.
    nanmax :
        The maximum value of an array along a given axis, ignoring any NaNs.
    maximum :
        Element-wise maximum of two arrays, propagating any NaNs.
    fmax :
        Element-wise maximum of two arrays, ignoring any NaNs.
    argmax :
        Return the indices of the maximum values.

    nanmin, minimum, fmin

    Notes
    -----
    NaN values are propagated, that is if at least one item is NaN, the
    corresponding max value will be NaN as well. To ignore NaN values
    (MATLAB behavior), please use nanmax.

    Don't use `amax` for element-wise comparison of 2 arrays; when
    ``a.shape[0]`` is 2, ``maximum(a[0], a[1])`` is faster than
    ``amax(a, axis=0)``.

    Examples
    --------
    >>> a = np.arange(4).reshape((2,2))
    >>> a
    array([[0, 1],
           [2, 3]])
    >>> np.amax(a)           # Maximum of the flattened array
    3
    >>> np.amax(a, axis=0)   # Maxima along the first axis
    array([2, 3])
    >>> np.amax(a, axis=1)   # Maxima along the second axis
    array([1, 3])
    >>> np.amax(a, where=[False, True], initial=-1, axis=0)
    array([-1,  3])
    >>> b = np.arange(5, dtype=float)
    >>> b[2] = np.NaN
    >>> np.amax(b)
    nan
    >>> np.amax(b, where=~np.isnan(b), initial=-1)
    4.0
    >>> np.nanmax(b)
    4.0

    You can use an initial value to compute the maximum of an empty slice, or
    to initialize it to a different value:

    >>> np.max([[-50], [10]], axis=-1, initial=0)
    array([ 0, 10])

    Notice that the initial value is used as one of the elements for which the
    maximum is determined, unlike for the default argument Python's max
    function, which is only used for empty iterables.

    >>> np.max([5], initial=6)
    6
    >>> max([5], default=6)
    5
    """
    return _wrapreduction(a, np.maximum, 'max', axis, None, out,
                          keepdims=keepdims, initial=initial, where=where)


def _amin_dispatcher(a, axis=None, out=None, keepdims=None, initial=None,
                     where=None):
    return (a, out)


@array_function_dispatch(_amin_dispatcher)
def amin(a, axis=None, out=None, keepdims=np._NoValue, initial=np._NoValue,
         where=np._NoValue):
    """
    Return the minimum of an array or minimum along an axis.

    Parameters
    ----------
    a : array_like
        Input data.
    axis : None or int or tuple of ints, optional
        Axis or axes along which to operate.  By default, flattened input is
        used.

        .. versionadded:: 1.7.0

        If this is a tuple of ints, the minimum is selected over multiple axes,
        instead of a single axis or all the axes as before.
    out : ndarray, optional
        Alternative output array in which to place the result.  Must
        be of the same shape and buffer length as the expected output.
        See `doc.ufuncs` (Section "Output arguments") for more details.

    keepdims : bool, optional
        If this is set to True, the axes which are reduced are left
        in the result as dimensions with size one. With this option,
        the result will broadcast correctly against the input array.

        If the default value is passed, then `keepdims` will not be
        passed through to the `amin` method of sub-classes of
        `ndarray`, however any non-default value will be.  If the
        sub-class' method does not implement `keepdims` any
        exceptions will be raised.

    initial : scalar, optional
        The maximum value of an output element. Must be present to allow
        computation on empty slice. See `~numpy.ufunc.reduce` for details.

        .. versionadded:: 1.15.0

    where : array_like of bool, optional
        Elements to compare for the minimum. See `~numpy.ufunc.reduce`
        for details.

        .. versionadded:: 1.17.0

    Returns
    -------
    amin : ndarray or scalar
        Minimum of `a`. If `axis` is None, the result is a scalar value.
        If `axis` is given, the result is an array of dimension
        ``a.ndim - 1``.

    See Also
    --------
    amax :
        The maximum value of an array along a given axis, propagating any NaNs.
    nanmin :
        The minimum value of an array along a given axis, ignoring any NaNs.
    minimum :
        Element-wise minimum of two arrays, propagating any NaNs.
    fmin :
        Element-wise minimum of two arrays, ignoring any NaNs.
    argmin :
        Return the indices of the minimum values.

    nanmax, maximum, fmax

    Notes
    -----
    NaN values are propagated, that is if at least one item is NaN, the
    corresponding min value will be NaN as well. To ignore NaN values
    (MATLAB behavior), please use nanmin.

    Don't use `amin` for element-wise comparison of 2 arrays; when
    ``a.shape[0]`` is 2, ``minimum(a[0], a[1])`` is faster than
    ``amin(a, axis=0)``.

    Examples
    --------
    >>> a = np.arange(4).reshape((2,2))
    >>> a
    array([[0, 1],
           [2, 3]])
    >>> np.amin(a)           # Minimum of the flattened array
    0
    >>> np.amin(a, axis=0)   # Minima along the first axis
    array([0, 1])
    >>> np.amin(a, axis=1)   # Minima along the second axis
    array([0, 2])
    >>> np.amin(a, where=[False, True], initial=10, axis=0)
    array([10,  1])

    >>> b = np.arange(5, dtype=float)
    >>> b[2] = np.NaN
    >>> np.amin(b)
    nan
    >>> np.amin(b, where=~np.isnan(b), initial=10)
    0.0
    >>> np.nanmin(b)
    0.0

    >>> np.min([[-50], [10]], axis=-1, initial=0)
    array([-50,   0])

    Notice that the initial value is used as one of the elements for which the
    minimum is determined, unlike for the default argument Python's max
    function, which is only used for empty iterables.

    Notice that this isn't the same as Python's ``default`` argument.

    >>> np.min([6], initial=5)
    5
    >>> min([6], default=5)
    6
    """
    return _wrapreduction(a, np.minimum, 'min', axis, None, out,
                          keepdims=keepdims, initial=initial, where=where)


def _alen_dispathcer(a):
    return (a,)


@array_function_dispatch(_alen_dispathcer)
def alen(a):
    """
    Return the length of the first dimension of the input array.

    Parameters
    ----------
    a : array_like
       Input array.

    Returns
    -------
    alen : int
       Length of the first dimension of `a`.

    See Also
    --------
    shape, size

    Examples
    --------
    >>> a = np.zeros((7,4,5))
    >>> a.shape[0]
    7
    >>> np.alen(a)
    7

    """
    try:
        return len(a)
    except TypeError:
        return len(array(a, ndmin=1))


def _prod_dispatcher(a, axis=None, dtype=None, out=None, keepdims=None,
                     initial=None, where=None):
    return (a, out)


@array_function_dispatch(_prod_dispatcher)
def prod(a, axis=None, dtype=None, out=None, keepdims=np._NoValue,
         initial=np._NoValue, where=np._NoValue):
    """
    Return the product of array elements over a given axis.

    Parameters
    ----------
    a : array_like
        Input data.
    axis : None or int or tuple of ints, optional
        Axis or axes along which a product is performed.  The default,
        axis=None, will calculate the product of all the elements in the
        input array. If axis is negative it counts from the last to the
        first axis.

        .. versionadded:: 1.7.0

        If axis is a tuple of ints, a product is performed on all of the
        axes specified in the tuple instead of a single axis or all the
        axes as before.
    dtype : dtype, optional
        The type of the returned array, as well as of the accumulator in
        which the elements are multiplied.  The dtype of `a` is used by
        default unless `a` has an integer dtype of less precision than the
        default platform integer.  In that case, if `a` is signed then the
        platform integer is used while if `a` is unsigned then an unsigned
        integer of the same precision as the platform integer is used.
    out : ndarray, optional
        Alternative output array in which to place the result. It must have
        the same shape as the expected output, but the type of the output
        values will be cast if necessary.
    keepdims : bool, optional
        If this is set to True, the axes which are reduced are left in the
        result as dimensions with size one. With this option, the result
        will broadcast correctly against the input array.

        If the default value is passed, then `keepdims` will not be
        passed through to the `prod` method of sub-classes of
        `ndarray`, however any non-default value will be.  If the
        sub-class' method does not implement `keepdims` any
        exceptions will be raised.
    initial : scalar, optional
        The starting value for this product. See `~numpy.ufunc.reduce` for details.

        .. versionadded:: 1.15.0

    where : array_like of bool, optional
        Elements to include in the product. See `~numpy.ufunc.reduce` for details.

        .. versionadded:: 1.17.0

    Returns
    -------
    product_along_axis : ndarray, see `dtype` parameter above.
        An array shaped as `a` but with the specified axis removed.
        Returns a reference to `out` if specified.

    See Also
    --------
    ndarray.prod : equivalent method
    numpy.doc.ufuncs : Section "Output arguments"

    Notes
    -----
    Arithmetic is modular when using integer types, and no error is
    raised on overflow.  That means that, on a 32-bit platform:

    >>> x = np.array([536870910, 536870910, 536870910, 536870910])
    >>> np.prod(x)
    16 # may vary

    The product of an empty array is the neutral element 1:

    >>> np.prod([])
    1.0

    Examples
    --------
    By default, calculate the product of all elements:

    >>> np.prod([1.,2.])
    2.0

    Even when the input array is two-dimensional:

    >>> np.prod([[1.,2.],[3.,4.]])
    24.0

    But we can also specify the axis over which to multiply:

    >>> np.prod([[1.,2.],[3.,4.]], axis=1)
    array([  2.,  12.])

    Or select specific elements to include:

    >>> np.prod([1., np.nan, 3.], where=[True, False, True])
    3.0

    If the type of `x` is unsigned, then the output type is
    the unsigned platform integer:

    >>> x = np.array([1, 2, 3], dtype=np.uint8)
    >>> np.prod(x).dtype == np.uint
    True

    If `x` is of a signed integer type, then the output type
    is the default platform integer:

    >>> x = np.array([1, 2, 3], dtype=np.int8)
    >>> np.prod(x).dtype == int
    True

    You can also start the product with a value other than one:

    >>> np.prod([1, 2], initial=5)
    10
    """
    return _wrapreduction(a, np.multiply, 'prod', axis, dtype, out,
                          keepdims=keepdims, initial=initial, where=where)


def _cumprod_dispatcher(a, axis=None, dtype=None, out=None):
    return (a, out)


@array_function_dispatch(_cumprod_dispatcher)
def cumprod(a, axis=None, dtype=None, out=None):
    """
    Return the cumulative product of elements along a given axis.

    Parameters
    ----------
    a : array_like
        Input array.
    axis : int, optional
        Axis along which the cumulative product is computed.  By default
        the input is flattened.
    dtype : dtype, optional
        Type of the returned array, as well as of the accumulator in which
        the elements are multiplied.  If *dtype* is not specified, it
        defaults to the dtype of `a`, unless `a` has an integer dtype with
        a precision less than that of the default platform integer.  In
        that case, the default platform integer is used instead.
    out : ndarray, optional
        Alternative output array in which to place the result. It must
        have the same shape and buffer length as the expected output
        but the type of the resulting values will be cast if necessary.

    Returns
    -------
    cumprod : ndarray
        A new array holding the result is returned unless `out` is
        specified, in which case a reference to out is returned.

    See Also
    --------
    numpy.doc.ufuncs : Section "Output arguments"

    Notes
    -----
    Arithmetic is modular when using integer types, and no error is
    raised on overflow.

    Examples
    --------
    >>> a = np.array([1,2,3])
    >>> np.cumprod(a) # intermediate results 1, 1*2
    ...               # total product 1*2*3 = 6
    array([1, 2, 6])
    >>> a = np.array([[1, 2, 3], [4, 5, 6]])
    >>> np.cumprod(a, dtype=float) # specify type of output
    array([   1.,    2.,    6.,   24.,  120.,  720.])

    The cumulative product for each column (i.e., over the rows) of `a`:

    >>> np.cumprod(a, axis=0)
    array([[ 1,  2,  3],
           [ 4, 10, 18]])

    The cumulative product for each row (i.e. over the columns) of `a`:

    >>> np.cumprod(a,axis=1)
    array([[  1,   2,   6],
           [  4,  20, 120]])

    """
    return _wrapfunc(a, 'cumprod', axis=axis, dtype=dtype, out=out)


def _ndim_dispatcher(a):
    return (a,)


@array_function_dispatch(_ndim_dispatcher)
def ndim(a):
    """
    Return the number of dimensions of an array.

    Parameters
    ----------
    a : array_like
        Input array.  If it is not already an ndarray, a conversion is
        attempted.

    Returns
    -------
    number_of_dimensions : int
        The number of dimensions in `a`.  Scalars are zero-dimensional.

    See Also
    --------
    ndarray.ndim : equivalent method
    shape : dimensions of array
    ndarray.shape : dimensions of array

    Examples
    --------
    >>> np.ndim([[1,2,3],[4,5,6]])
    2
    >>> np.ndim(np.array([[1,2,3],[4,5,6]]))
    2
    >>> np.ndim(1)
    0

    """
    try:
        return a.ndim
    except AttributeError:
        return asarray(a).ndim


def _size_dispatcher(a, axis=None):
    return (a,)


@array_function_dispatch(_size_dispatcher)
def size(a, axis=None):
    """
    Return the number of elements along a given axis.

    Parameters
    ----------
    a : array_like
        Input data.
    axis : int, optional
        Axis along which the elements are counted.  By default, give
        the total number of elements.

    Returns
    -------
    element_count : int
        Number of elements along the specified axis.

    See Also
    --------
    shape : dimensions of array
    ndarray.shape : dimensions of array
    ndarray.size : number of elements in array

    Examples
    --------
    >>> a = np.array([[1,2,3],[4,5,6]])
    >>> np.size(a)
    6
    >>> np.size(a,1)
    3
    >>> np.size(a,0)
    2

    """
    if axis is None:
        try:
            return a.size
        except AttributeError:
            return asarray(a).size
    else:
        try:
            return a.shape[axis]
        except AttributeError:
            return asarray(a).shape[axis]


def _around_dispatcher(a, decimals=None, out=None):
    return (a, out)


@array_function_dispatch(_around_dispatcher)
def around(a, decimals=0, out=None):
    """
    Evenly round to the given number of decimals.

    Parameters
    ----------
    a : array_like
        Input data.
    decimals : int, optional
        Number of decimal places to round to (default: 0).  If
        decimals is negative, it specifies the number of positions to
        the left of the decimal point.
    out : ndarray, optional
        Alternative output array in which to place the result. It must have
        the same shape as the expected output, but the type of the output
        values will be cast if necessary. See `doc.ufuncs` (Section
        "Output arguments") for details.

    Returns
    -------
    rounded_array : ndarray
        An array of the same type as `a`, containing the rounded values.
        Unless `out` was specified, a new array is created.  A reference to
        the result is returned.

        The real and imaginary parts of complex numbers are rounded
        separately.  The result of rounding a float is a float.

    See Also
    --------
    ndarray.round : equivalent method

    ceil, fix, floor, rint, trunc


    Notes
    -----
    For values exactly halfway between rounded decimal values, NumPy
    rounds to the nearest even value. Thus 1.5 and 2.5 round to 2.0,
    -0.5 and 0.5 round to 0.0, etc. Results may also be surprising due
    to the inexact representation of decimal fractions in the IEEE
    floating point standard [1]_ and errors introduced when scaling
    by powers of ten.

    References
    ----------
    .. [1] "Lecture Notes on the Status of IEEE 754", William Kahan,
           https://people.eecs.berkeley.edu/~wkahan/ieee754status/IEEE754.PDF
    .. [2] "How Futile are Mindless Assessments of
           Roundoff in Floating-Point Computation?", William Kahan,
           https://people.eecs.berkeley.edu/~wkahan/Mindless.pdf

    Examples
    --------
    >>> np.around([0.37, 1.64])
    array([0.,  2.])
    >>> np.around([0.37, 1.64], decimals=1)
    array([0.4,  1.6])
    >>> np.around([.5, 1.5, 2.5, 3.5, 4.5]) # rounds to nearest even value
    array([0.,  2.,  2.,  4.,  4.])
    >>> np.around([1,2,3,11], decimals=1) # ndarray of ints is returned
    array([ 1,  2,  3, 11])
    >>> np.around([1,2,3,11], decimals=-1)
    array([ 0,  0,  0, 10])

    """
    return _wrapfunc(a, 'round', decimals=decimals, out=out)


def _mean_dispatcher(a, axis=None, dtype=None, out=None, keepdims=None):
    return (a, out)


@array_function_dispatch(_mean_dispatcher)
def mean(a, axis=None, dtype=None, out=None, keepdims=np._NoValue):
    """
    Compute the arithmetic mean along the specified axis.

    Returns the average of the array elements.  The average is taken over
    the flattened array by default, otherwise over the specified axis.
    `float64` intermediate and return values are used for integer inputs.

    Parameters
    ----------
    a : array_like
        Array containing numbers whose mean is desired. If `a` is not an
        array, a conversion is attempted.
    axis : None or int or tuple of ints, optional
        Axis or axes along which the means are computed. The default is to
        compute the mean of the flattened array.

        .. versionadded:: 1.7.0

        If this is a tuple of ints, a mean is performed over multiple axes,
        instead of a single axis or all the axes as before.
    dtype : data-type, optional
        Type to use in computing the mean.  For integer inputs, the default
        is `float64`; for floating point inputs, it is the same as the
        input dtype.
    out : ndarray, optional
        Alternate output array in which to place the result.  The default
        is ``None``; if provided, it must have the same shape as the
        expected output, but the type will be cast if necessary.
        See `doc.ufuncs` for details.

    keepdims : bool, optional
        If this is set to True, the axes which are reduced are left
        in the result as dimensions with size one. With this option,
        the result will broadcast correctly against the input array.

        If the default value is passed, then `keepdims` will not be
        passed through to the `mean` method of sub-classes of
        `ndarray`, however any non-default value will be.  If the
        sub-class' method does not implement `keepdims` any
        exceptions will be raised.

    Returns
    -------
    m : ndarray, see dtype parameter above
        If `out=None`, returns a new array containing the mean values,
        otherwise a reference to the output array is returned.

    See Also
    --------
    average : Weighted average
    std, var, nanmean, nanstd, nanvar

    Notes
    -----
    The arithmetic mean is the sum of the elements along the axis divided
    by the number of elements.

    Note that for floating-point input, the mean is computed using the
    same precision the input has.  Depending on the input data, this can
    cause the results to be inaccurate, especially for `float32` (see
    example below).  Specifying a higher-precision accumulator using the
    `dtype` keyword can alleviate this issue.

    By default, `float16` results are computed using `float32` intermediates
    for extra precision.

    Examples
    --------
    >>> a = np.array([[1, 2], [3, 4]])
    >>> np.mean(a)
    2.5
    >>> np.mean(a, axis=0)
    array([2., 3.])
    >>> np.mean(a, axis=1)
    array([1.5, 3.5])

    In single precision, `mean` can be inaccurate:

    >>> a = np.zeros((2, 512*512), dtype=np.float32)
    >>> a[0, :] = 1.0
    >>> a[1, :] = 0.1
    >>> np.mean(a)
    0.54999924

    Computing the mean in float64 is more accurate:

    >>> np.mean(a, dtype=np.float64)
    0.55000000074505806 # may vary

    """
    kwargs = {}
    if keepdims is not np._NoValue:
        kwargs['keepdims'] = keepdims
    if type(a) is not mu.ndarray:
        try:
            mean = a.mean
        except AttributeError:
            pass
        else:
            return mean(axis=axis, dtype=dtype, out=out, **kwargs)

    return _methods._mean(a, axis=axis, dtype=dtype,
                          out=out, **kwargs)


def _std_dispatcher(
        a, axis=None, dtype=None, out=None, ddof=None, keepdims=None):
    return (a, out)


@array_function_dispatch(_std_dispatcher)
def std(a, axis=None, dtype=None, out=None, ddof=0, keepdims=np._NoValue):
    """
    Compute the standard deviation along the specified axis.

    Returns the standard deviation, a measure of the spread of a distribution,
    of the array elements. The standard deviation is computed for the
    flattened array by default, otherwise over the specified axis.

    Parameters
    ----------
    a : array_like
        Calculate the standard deviation of these values.
    axis : None or int or tuple of ints, optional
        Axis or axes along which the standard deviation is computed. The
        default is to compute the standard deviation of the flattened array.

        .. versionadded:: 1.7.0

        If this is a tuple of ints, a standard deviation is performed over
        multiple axes, instead of a single axis or all the axes as before.
    dtype : dtype, optional
        Type to use in computing the standard deviation. For arrays of
        integer type the default is float64, for arrays of float types it is
        the same as the array type.
    out : ndarray, optional
        Alternative output array in which to place the result. It must have
        the same shape as the expected output but the type (of the calculated
        values) will be cast if necessary.
    ddof : int, optional
        Means Delta Degrees of Freedom.  The divisor used in calculations
        is ``N - ddof``, where ``N`` represents the number of elements.
        By default `ddof` is zero.
    keepdims : bool, optional
        If this is set to True, the axes which are reduced are left
        in the result as dimensions with size one. With this option,
        the result will broadcast correctly against the input array.

        If the default value is passed, then `keepdims` will not be
        passed through to the `std` method of sub-classes of
        `ndarray`, however any non-default value will be.  If the
        sub-class' method does not implement `keepdims` any
        exceptions will be raised.

    Returns
    -------
    standard_deviation : ndarray, see dtype parameter above.
        If `out` is None, return a new array containing the standard deviation,
        otherwise return a reference to the output array.

    See Also
    --------
    var, mean, nanmean, nanstd, nanvar
    numpy.doc.ufuncs : Section "Output arguments"

    Notes
    -----
    The standard deviation is the square root of the average of the squared
    deviations from the mean, i.e., ``std = sqrt(mean(abs(x - x.mean())**2))``.

    The average squared deviation is normally calculated as
    ``x.sum() / N``, where ``N = len(x)``.  If, however, `ddof` is specified,
    the divisor ``N - ddof`` is used instead. In standard statistical
    practice, ``ddof=1`` provides an unbiased estimator of the variance
    of the infinite population. ``ddof=0`` provides a maximum likelihood
    estimate of the variance for normally distributed variables. The
    standard deviation computed in this function is the square root of
    the estimated variance, so even with ``ddof=1``, it will not be an
    unbiased estimate of the standard deviation per se.

    Note that, for complex numbers, `std` takes the absolute
    value before squaring, so that the result is always real and nonnegative.

    For floating-point input, the *std* is computed using the same
    precision the input has. Depending on the input data, this can cause
    the results to be inaccurate, especially for float32 (see example below).
    Specifying a higher-accuracy accumulator using the `dtype` keyword can
    alleviate this issue.

    Examples
    --------
    >>> a = np.array([[1, 2], [3, 4]])
    >>> np.std(a)
    1.1180339887498949 # may vary
    >>> np.std(a, axis=0)
    array([1.,  1.])
    >>> np.std(a, axis=1)
    array([0.5,  0.5])

    In single precision, std() can be inaccurate:

    >>> a = np.zeros((2, 512*512), dtype=np.float32)
    >>> a[0, :] = 1.0
    >>> a[1, :] = 0.1
    >>> np.std(a)
    0.45000005

    Computing the standard deviation in float64 is more accurate:

    >>> np.std(a, dtype=np.float64)
    0.44999999925494177 # may vary

    """
    kwargs = {}
    if keepdims is not np._NoValue:
        kwargs['keepdims'] = keepdims

    if type(a) is not mu.ndarray:
        try:
            std = a.std
        except AttributeError:
            pass
        else:
            return std(axis=axis, dtype=dtype, out=out, ddof=ddof, **kwargs)

    return _methods._std(a, axis=axis, dtype=dtype, out=out, ddof=ddof,
                         **kwargs)


def _var_dispatcher(
        a, axis=None, dtype=None, out=None, ddof=None, keepdims=None):
    return (a, out)


@array_function_dispatch(_var_dispatcher)
def var(a, axis=None, dtype=None, out=None, ddof=0, keepdims=np._NoValue):
    """
    Compute the variance along the specified axis.

    Returns the variance of the array elements, a measure of the spread of a
    distribution.  The variance is computed for the flattened array by
    default, otherwise over the specified axis.

    Parameters
    ----------
    a : array_like
        Array containing numbers whose variance is desired.  If `a` is not an
        array, a conversion is attempted.
    axis : None or int or tuple of ints, optional
        Axis or axes along which the variance is computed.  The default is to
        compute the variance of the flattened array.

        .. versionadded:: 1.7.0

        If this is a tuple of ints, a variance is performed over multiple axes,
        instead of a single axis or all the axes as before.
    dtype : data-type, optional
        Type to use in computing the variance.  For arrays of integer type
        the default is `float32`; for arrays of float types it is the same as
        the array type.
    out : ndarray, optional
        Alternate output array in which to place the result.  It must have
        the same shape as the expected output, but the type is cast if
        necessary.
    ddof : int, optional
        "Delta Degrees of Freedom": the divisor used in the calculation is
        ``N - ddof``, where ``N`` represents the number of elements. By
        default `ddof` is zero.
    keepdims : bool, optional
        If this is set to True, the axes which are reduced are left
        in the result as dimensions with size one. With this option,
        the result will broadcast correctly against the input array.

        If the default value is passed, then `keepdims` will not be
        passed through to the `var` method of sub-classes of
        `ndarray`, however any non-default value will be.  If the
        sub-class' method does not implement `keepdims` any
        exceptions will be raised.

    Returns
    -------
    variance : ndarray, see dtype parameter above
        If ``out=None``, returns a new array containing the variance;
        otherwise, a reference to the output array is returned.

    See Also
    --------
    std, mean, nanmean, nanstd, nanvar
    numpy.doc.ufuncs : Section "Output arguments"

    Notes
    -----
    The variance is the average of the squared deviations from the mean,
    i.e.,  ``var = mean(abs(x - x.mean())**2)``.

    The mean is normally calculated as ``x.sum() / N``, where ``N = len(x)``.
    If, however, `ddof` is specified, the divisor ``N - ddof`` is used
    instead.  In standard statistical practice, ``ddof=1`` provides an
    unbiased estimator of the variance of a hypothetical infinite population.
    ``ddof=0`` provides a maximum likelihood estimate of the variance for
    normally distributed variables.

    Note that for complex numbers, the absolute value is taken before
    squaring, so that the result is always real and nonnegative.

    For floating-point input, the variance is computed using the same
    precision the input has.  Depending on the input data, this can cause
    the results to be inaccurate, especially for `float32` (see example
    below).  Specifying a higher-accuracy accumulator using the ``dtype``
    keyword can alleviate this issue.

    Examples
    --------
    >>> a = np.array([[1, 2], [3, 4]])
    >>> np.var(a)
    1.25
    >>> np.var(a, axis=0)
    array([1.,  1.])
    >>> np.var(a, axis=1)
    array([0.25,  0.25])

    In single precision, var() can be inaccurate:

    >>> a = np.zeros((2, 512*512), dtype=np.float32)
    >>> a[0, :] = 1.0
    >>> a[1, :] = 0.1
    >>> np.var(a)
    0.20250003

    Computing the variance in float64 is more accurate:

    >>> np.var(a, dtype=np.float64)
    0.20249999932944759 # may vary
    >>> ((1-0.55)**2 + (0.1-0.55)**2)/2
    0.2025

    """
    kwargs = {}
    if keepdims is not np._NoValue:
        kwargs['keepdims'] = keepdims

    if type(a) is not mu.ndarray:
        try:
            var = a.var

        except AttributeError:
            pass
        else:
            return var(axis=axis, dtype=dtype, out=out, ddof=ddof, **kwargs)

    return _methods._var(a, axis=axis, dtype=dtype, out=out, ddof=ddof,
                         **kwargs)


# Aliases of other functions. These have their own definitions only so that
# they can have unique docstrings.

@array_function_dispatch(_around_dispatcher)
def round_(a, decimals=0, out=None):
    """
    Round an array to the given number of decimals.

    See Also
    --------
    around : equivalent function; see for details.
    """
    return around(a, decimals=decimals, out=out)


@array_function_dispatch(_prod_dispatcher, verify=False)
def product(*args, **kwargs):
    """
    Return the product of array elements over a given axis.

    See Also
    --------
    prod : equivalent function; see for details.
    """
    return prod(*args, **kwargs)


@array_function_dispatch(_cumprod_dispatcher, verify=False)
def cumproduct(*args, **kwargs):
    """
    Return the cumulative product over the given axis.

    See Also
    --------
    cumprod : equivalent function; see for details.
    """
    return cumprod(*args, **kwargs)


@array_function_dispatch(_any_dispatcher, verify=False)
def sometrue(*args, **kwargs):
    """
    Check whether some values are true.

    Refer to `any` for full documentation.

    See Also
    --------
    any : equivalent function; see for details.
    """
    return any(*args, **kwargs)


@array_function_dispatch(_all_dispatcher, verify=False)
def alltrue(*args, **kwargs):
    """
    Check if all elements of input array are true.

    See Also
    --------
    numpy.all : Equivalent function; see for details.
    """
    return all(*args, **kwargs)


@array_function_dispatch(_ndim_dispatcher)
def rank(a):
    """
    Return the number of dimensions of an array.

    .. note::
        This function is deprecated in NumPy 1.9 to avoid confusion with
        `numpy.linalg.matrix_rank`. The ``ndim`` attribute or function
        should be used instead.

    See Also
    --------
    ndim : equivalent non-deprecated function

    Notes
    -----
    In the old Numeric package, `rank` was the term used for the number of
    dimensions, but in NumPy `ndim` is used instead.
    """
    # 2014-04-12, 1.9
    warnings.warn(
        "`rank` is deprecated; use the `ndim` attribute or function instead. "
        "To find the rank of a matrix see `numpy.linalg.matrix_rank`.",
        VisibleDeprecationWarning, stacklevel=3)
    return ndim(a)<|MERGE_RESOLUTION|>--- conflicted
+++ resolved
@@ -1966,20 +1966,12 @@
     return _wrapfunc(a, 'compress', condition, axis=axis, out=out)
 
 
-<<<<<<< HEAD
-def _clip_dispatcher(a, a_min=None, a_max=None, out=None):
-=======
-def _clip_dispatcher(a, a_min, a_max, out=None, **kwargs):
->>>>>>> 51ee4543
+def _clip_dispatcher(a, a_min=None, a_max=None, out=None, **kwargs):
     return (a, a_min, a_max)
 
 
 @array_function_dispatch(_clip_dispatcher)
-<<<<<<< HEAD
-def clip(a, a_min=None, a_max=None, out=None):
-=======
-def clip(a, a_min, a_max, out=None, **kwargs):
->>>>>>> 51ee4543
+def clip(a, a_min=None, a_max=None, out=None, **kwargs):
     """
     Clip (limit) the values in an array.
 
