#ifndef NPY_SIMD
    #error "Not a standalone header"
#endif

#ifndef _NPY_SIMD_SSE_ARITHMETIC_H
#define _NPY_SIMD_SSE_ARITHMETIC_H

/***************************
 * Addition
 ***************************/
// non-saturated
#define npyv_add_u8  _mm_add_epi8
#define npyv_add_s8  _mm_add_epi8
#define npyv_add_u16 _mm_add_epi16
#define npyv_add_s16 _mm_add_epi16
#define npyv_add_u32 _mm_add_epi32
#define npyv_add_s32 _mm_add_epi32
#define npyv_add_u64 _mm_add_epi64
#define npyv_add_s64 _mm_add_epi64
#define npyv_add_f32 _mm_add_ps
#define npyv_add_f64 _mm_add_pd

// saturated
#define npyv_adds_u8  _mm_adds_epu8
#define npyv_adds_s8  _mm_adds_epi8
#define npyv_adds_u16 _mm_adds_epu16
#define npyv_adds_s16 _mm_adds_epi16
// TODO: rest, after implment Packs intrins

/***************************
 * Subtraction
 ***************************/
// non-saturated
#define npyv_sub_u8  _mm_sub_epi8
#define npyv_sub_s8  _mm_sub_epi8
#define npyv_sub_u16 _mm_sub_epi16
#define npyv_sub_s16 _mm_sub_epi16
#define npyv_sub_u32 _mm_sub_epi32
#define npyv_sub_s32 _mm_sub_epi32
#define npyv_sub_u64 _mm_sub_epi64
#define npyv_sub_s64 _mm_sub_epi64
#define npyv_sub_f32 _mm_sub_ps
#define npyv_sub_f64 _mm_sub_pd

// saturated
#define npyv_subs_u8  _mm_subs_epu8
#define npyv_subs_s8  _mm_subs_epi8
#define npyv_subs_u16 _mm_subs_epu16
#define npyv_subs_s16 _mm_subs_epi16
// TODO: rest, after implment Packs intrins

/***************************
 * Multiplication
 ***************************/
// non-saturated
NPY_FINLINE __m128i npyv_mul_u8(__m128i a, __m128i b)
{
    const __m128i mask = _mm_set1_epi32(0xFF00FF00);
    __m128i even = _mm_mullo_epi16(a, b);
    __m128i odd  = _mm_mullo_epi16(_mm_srai_epi16(a, 8), _mm_srai_epi16(b, 8));
            odd  = _mm_slli_epi16(odd, 8);
    return npyv_select_u8(mask, odd, even);
}
#define npyv_mul_s8  npyv_mul_u8
#define npyv_mul_u16 _mm_mullo_epi16
#define npyv_mul_s16 _mm_mullo_epi16

#ifdef NPY_HAVE_SSE41
    #define npyv_mul_u32 _mm_mullo_epi32
#else
    NPY_FINLINE __m128i npyv_mul_u32(__m128i a, __m128i b)
    {
        __m128i even = _mm_mul_epu32(a, b);
        __m128i odd  = _mm_mul_epu32(_mm_srli_epi64(a, 32), _mm_srli_epi64(b, 32));
        __m128i low  = _mm_unpacklo_epi32(even, odd);
        __m128i high = _mm_unpackhi_epi32(even, odd);
        return _mm_unpacklo_epi64(low, high);
    }
#endif // NPY_HAVE_SSE41
#define npyv_mul_s32 npyv_mul_u32
// TODO: emulate 64-bit*/
#define npyv_mul_f32 _mm_mul_ps
#define npyv_mul_f64 _mm_mul_pd

#ifdef NPY_HAVE_FMA3
    #define npyv_muladd_f32 _mm_fmadd_ps
    #define npyv_muladd_f64 _mm_fmadd_pd
#else
    #define npyv_muladd_f32(a, b, c) npyv_add_f32(npyv_mul_f32(a, b), c)
    #define npyv_muladd_f64(a, b, c) npyv_add_f64(npyv_mul_f64(a, b), c)
#endif
// saturated
// TODO: after implment Packs intrins

/***************************
 * Division
 ***************************/
// TODO: emulate integer division
#define npyv_div_f32 _mm_div_ps
#define npyv_div_f64 _mm_div_pd
<<<<<<< HEAD

// Horizontal add: Calculates the sum of all vector elements.
NPY_FINLINE float npyv_sum_f32(__m128 a)
{
#ifdef NPY_HAVE_SSE3
    __m128 sum_halves = _mm_hadd_ps(a, a);
    return _mm_cvtss_f32(_mm_hadd_ps(sum_halves, sum_halves));
#else
    __m128 t1 = _mm_movehl_ps(a, a);
    __m128 t2 = _mm_add_ps(a, t1);
    __m128 t3 = _mm_shuffle_ps(t2, t2, 1);
    __m128 t4 = _mm_add_ss(t2, t3);
    return _mm_cvtss_f32(t4); 
#endif
}
NPY_FINLINE double npyv_sum_f64(__m128d a)
{
#ifdef NPY_HAVE_SSE3
    return _mm_cvtsd_f64(_mm_hadd_pd(a, a));
#else
    return _mm_cvtsd_f64(_mm_add_pd(a, _mm_unpackhi_pd(a, a)));
#endif
}
=======
/***************************
 * FUSED
 ***************************/
#ifdef NPY_HAVE_FMA3
    // multiply and add, a*b + c
    #define npyv_muladd_f32 _mm_fmadd_ps
    #define npyv_muladd_f64 _mm_fmadd_pd
    // multiply and subtract, a*b - c
    #define npyv_mulsub_f32 _mm_fmsub_ps
    #define npyv_mulsub_f64 _mm_fmsub_pd
    // negate multiply and add, -(a*b) + c
    #define npyv_nmuladd_f32 _mm_fnmadd_ps
    #define npyv_nmuladd_f64 _mm_fnmadd_pd
    // negate multiply and subtract, -(a*b) - c
    #define npyv_nmulsub_f32 _mm_fnmsub_ps
    #define npyv_nmulsub_f64 _mm_fnmsub_pd
#elif defined(NPY_HAVE_FMA4)
    // multiply and add, a*b + c
    #define npyv_muladd_f32 _mm_macc_ps
    #define npyv_muladd_f64 _mm_macc_pd
    // multiply and subtract, a*b - c
    #define npyv_mulsub_f32 _mm_msub_ps
    #define npyv_mulsub_f64 _mm_msub_pd
    // negate multiply and add, -(a*b) + c
    #define npyv_nmuladd_f32 _mm_nmacc_ps
    #define npyv_nmuladd_f64 _mm_nmacc_pd
#else
    // multiply and add, a*b + c
    NPY_FINLINE npyv_f32 npyv_muladd_f32(npyv_f32 a, npyv_f32 b, npyv_f32 c)
    { return npyv_add_f32(npyv_mul_f32(a, b), c); }
    NPY_FINLINE npyv_f64 npyv_muladd_f64(npyv_f64 a, npyv_f64 b, npyv_f64 c)
    { return npyv_add_f64(npyv_mul_f64(a, b), c); }
    // multiply and subtract, a*b - c
    NPY_FINLINE npyv_f32 npyv_mulsub_f32(npyv_f32 a, npyv_f32 b, npyv_f32 c)
    { return npyv_sub_f32(npyv_mul_f32(a, b), c); }
    NPY_FINLINE npyv_f64 npyv_mulsub_f64(npyv_f64 a, npyv_f64 b, npyv_f64 c)
    { return npyv_sub_f64(npyv_mul_f64(a, b), c); }
    // negate multiply and add, -(a*b) + c
    NPY_FINLINE npyv_f32 npyv_nmuladd_f32(npyv_f32 a, npyv_f32 b, npyv_f32 c)
    { return npyv_sub_f32(c, npyv_mul_f32(a, b)); }
    NPY_FINLINE npyv_f64 npyv_nmuladd_f64(npyv_f64 a, npyv_f64 b, npyv_f64 c)
    { return npyv_sub_f64(c, npyv_mul_f64(a, b)); }
#endif // NPY_HAVE_FMA3
#ifndef NPY_HAVE_FMA3 // for FMA4 and NON-FMA3
    // negate multiply and subtract, -(a*b) - c
    NPY_FINLINE npyv_f32 npyv_nmulsub_f32(npyv_f32 a, npyv_f32 b, npyv_f32 c)
    {
        npyv_f32 neg_a = npyv_xor_f32(a, npyv_setall_f32(-0.0f));
        return npyv_sub_f32(npyv_mul_f32(neg_a, b), c);
    }
    NPY_FINLINE npyv_f64 npyv_nmulsub_f64(npyv_f64 a, npyv_f64 b, npyv_f64 c)
    {
        npyv_f64 neg_a = npyv_xor_f64(a, npyv_setall_f64(-0.0));
        return npyv_sub_f64(npyv_mul_f64(neg_a, b), c);
    }
#endif // !NPY_HAVE_FMA3
>>>>>>> 74712a53
#endif // _NPY_SIMD_SSE_ARITHMETIC_H<|MERGE_RESOLUTION|>--- conflicted
+++ resolved
@@ -98,7 +98,6 @@
 // TODO: emulate integer division
 #define npyv_div_f32 _mm_div_ps
 #define npyv_div_f64 _mm_div_pd
-<<<<<<< HEAD
 
 // Horizontal add: Calculates the sum of all vector elements.
 NPY_FINLINE float npyv_sum_f32(__m128 a)
@@ -122,7 +121,7 @@
     return _mm_cvtsd_f64(_mm_add_pd(a, _mm_unpackhi_pd(a, a)));
 #endif
 }
-=======
+
 /***************************
  * FUSED
  ***************************/
@@ -179,5 +178,4 @@
         return npyv_sub_f64(npyv_mul_f64(neg_a, b), c);
     }
 #endif // !NPY_HAVE_FMA3
->>>>>>> 74712a53
 #endif // _NPY_SIMD_SSE_ARITHMETIC_H