--- conflicted
+++ resolved
@@ -2862,7 +2862,6 @@
     for (i = 0; i < n_fields; i++) {
         PyArray_Descr *new;
         npy_intp offset;
-<<<<<<< HEAD
         if (soad) {
             new = soad->fields[i].descr;
             offset = soad->fields[i].offset;
@@ -2870,16 +2869,10 @@
         } else {
             key = PyTuple_GET_ITEM(descr->names, i);
             tup = PyDict_GetItem(descr->fields, key);
-            if (unpack_field(tup, &new, &offset) < 0) {
+            if (_unpack_field(tup, &new, &offset) < 0) {
                 goto finish;
             }
             flag = 1;
-=======
-        key = PyTuple_GET_ITEM(names, i);
-        tup = PyDict_GetItem(descr->fields, key);
-        if (_unpack_field(tup, &new, &offset) < 0) {
-            goto finish;
->>>>>>> c3b48b91
         }
 
         /* 0 is to skip */
