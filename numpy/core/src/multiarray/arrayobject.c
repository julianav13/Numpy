/*
  Provide multidimensional arrays as a basic object type in python.

  Based on Original Numeric implementation
  Copyright (c) 1995, 1996, 1997 Jim Hugunin, hugunin@mit.edu

  with contributions from many Numeric Python developers 1995-2004

  Heavily modified in 2005 with inspiration from Numarray

  by

  Travis Oliphant,  oliphant@ee.byu.edu
  Brigham Young University


maintainer email:  oliphant.travis@ieee.org

  Numarray design (which provided guidance) by
  Space Science Telescope Institute
  (J. Todd Miller, Perry Greenfield, Rick White)
*/
#define PY_SSIZE_T_CLEAN
#include <Python.h>
#include "structmember.h"

/*#include <stdio.h>*/
#define NPY_NO_DEPRECATED_API NPY_API_VERSION
#define _MULTIARRAYMODULE
#include "numpy/arrayobject.h"
#include "numpy/arrayscalars.h"

#include "npy_config.h"

#include "npy_pycompat.h"

#include "common.h"

#include "number.h"
#include "usertypes.h"
#include "arraytypes.h"
#include "scalartypes.h"
#include "arrayobject.h"
#include "conversion_utils.h"
#include "ctors.h"
#include "dtypemeta.h"
#include "methods.h"
#include "descriptor.h"
#include "iterators.h"
#include "mapping.h"
#include "getset.h"
#include "sequence.h"
#include "npy_buffer.h"
#include "array_assign.h"
#include "alloc.h"
#include "mem_overlap.h"
#include "numpyos.h"
#include "strfuncs.h"

#include "binop_override.h"
#include "array_coercion.h"

/*NUMPY_API
  Compute the size of an array (in number of items)
*/
NPY_NO_EXPORT npy_intp
PyArray_Size(PyObject *op)
{
    if (PyArray_Check(op)) {
        return PyArray_SIZE((PyArrayObject *)op);
    }
    else {
        return 0;
    }
}

/*NUMPY_API
 *
 * Precondition: 'arr' is a copy of 'base' (though possibly with different
 * strides, ordering, etc.). This function sets the UPDATEIFCOPY flag and the
 * ->base pointer on 'arr', so that when 'arr' is destructed, it will copy any
 * changes back to 'base'. DEPRECATED, use PyArray_SetWritebackIfCopyBase
 *
 * Steals a reference to 'base'.
 *
 * Returns 0 on success, -1 on failure.
 */
NPY_NO_EXPORT int
PyArray_SetUpdateIfCopyBase(PyArrayObject *arr, PyArrayObject *base)
{
    int ret;
    /* 2017-Nov  -10 1.14 (for PyPy only) */
    /* 2018-April-21 1.15 (all Python implementations) */
    if (DEPRECATE("PyArray_SetUpdateIfCopyBase is deprecated, use "
              "PyArray_SetWritebackIfCopyBase instead, and be sure to call "
              "PyArray_ResolveWritebackIfCopy before the array is deallocated, "
              "i.e. before the last call to Py_DECREF. If cleaning up from an "
              "error, PyArray_DiscardWritebackIfCopy may be called instead to "
              "throw away the scratch buffer.") < 0)
        return -1;
    ret = PyArray_SetWritebackIfCopyBase(arr, base);
    if (ret >=0) {
        PyArray_ENABLEFLAGS(arr, NPY_ARRAY_UPDATEIFCOPY);
        PyArray_CLEARFLAGS(arr, NPY_ARRAY_WRITEBACKIFCOPY);
    }
    return ret;
}

/*NUMPY_API
 *
 * Precondition: 'arr' is a copy of 'base' (though possibly with different
 * strides, ordering, etc.). This function sets the WRITEBACKIFCOPY flag and the
 * ->base pointer on 'arr', call PyArray_ResolveWritebackIfCopy to copy any
 * changes back to 'base' before deallocating the array.
 *
 * Steals a reference to 'base'.
 *
 * Returns 0 on success, -1 on failure.
 */
NPY_NO_EXPORT int
PyArray_SetWritebackIfCopyBase(PyArrayObject *arr, PyArrayObject *base)
{
    if (base == NULL) {
        PyErr_SetString(PyExc_ValueError,
                  "Cannot WRITEBACKIFCOPY to NULL array");
        return -1;
    }
    if (PyArray_BASE(arr) != NULL) {
        PyErr_SetString(PyExc_ValueError,
                  "Cannot set array with existing base to WRITEBACKIFCOPY");
        goto fail;
    }
    if (PyArray_FailUnlessWriteable(base, "WRITEBACKIFCOPY base") < 0) {
        goto fail;
    }

    /*
     * Any writes to 'arr' will magically turn into writes to 'base', so we
     * should warn if necessary.
     */
    if (PyArray_FLAGS(base) & NPY_ARRAY_WARN_ON_WRITE) {
        PyArray_ENABLEFLAGS(arr, NPY_ARRAY_WARN_ON_WRITE);
    }

    /*
     * Unlike PyArray_SetBaseObject, we do not compress the chain of base
     * references.
     */
    ((PyArrayObject_fields *)arr)->base = (PyObject *)base;
    PyArray_ENABLEFLAGS(arr, NPY_ARRAY_WRITEBACKIFCOPY);
    PyArray_CLEARFLAGS(base, NPY_ARRAY_WRITEABLE);

    return 0;

  fail:
    Py_DECREF(base);
    return -1;
}

/*NUMPY_API
 * Sets the 'base' attribute of the array. This steals a reference
 * to 'obj'.
 *
 * Returns 0 on success, -1 on failure.
 */
NPY_NO_EXPORT int
PyArray_SetBaseObject(PyArrayObject *arr, PyObject *obj)
{
    if (obj == NULL) {
        PyErr_SetString(PyExc_ValueError,
                "Cannot set the NumPy array 'base' "
                "dependency to NULL after initialization");
        return -1;
    }
    /*
     * Allow the base to be set only once. Once the object which
     * owns the data is set, it doesn't make sense to change it.
     */
    if (PyArray_BASE(arr) != NULL) {
        Py_DECREF(obj);
        PyErr_SetString(PyExc_ValueError,
                "Cannot set the NumPy array 'base' "
                "dependency more than once");
        return -1;
    }

    /*
     * Don't allow infinite chains of views, always set the base
     * to the first owner of the data.
     * That is, either the first object which isn't an array,
     * or the first object which owns its own data.
     */

    while (PyArray_Check(obj) && (PyObject *)arr != obj) {
        PyArrayObject *obj_arr = (PyArrayObject *)obj;
        PyObject *tmp;

        /* Propagate WARN_ON_WRITE through views. */
        if (PyArray_FLAGS(obj_arr) & NPY_ARRAY_WARN_ON_WRITE) {
            PyArray_ENABLEFLAGS(arr, NPY_ARRAY_WARN_ON_WRITE);
        }

        /* If this array owns its own data, stop collapsing */
        if (PyArray_CHKFLAGS(obj_arr, NPY_ARRAY_OWNDATA)) {
            break;
        }

        tmp = PyArray_BASE(obj_arr);
        /* If there's no base, stop collapsing */
        if (tmp == NULL) {
            break;
        }
        /* Stop the collapse new base when the would not be of the same
         * type (i.e. different subclass).
         */
        if (Py_TYPE(tmp) != Py_TYPE(arr)) {
            break;
        }


        Py_INCREF(tmp);
        Py_DECREF(obj);
        obj = tmp;
    }

    /* Disallow circular references */
    if ((PyObject *)arr == obj) {
        Py_DECREF(obj);
        PyErr_SetString(PyExc_ValueError,
                "Cannot create a circular NumPy array 'base' dependency");
        return -1;
    }

    ((PyArrayObject_fields *)arr)->base = obj;

    return 0;
}


/**
 * Assign an arbitrary object a NumPy array. This is largely basically
 * identical to PyArray_FromAny, but assigns directly to the output array.
 *
 * @param dest Array to be written to
 * @param src_object Object to be assigned, array-coercion rules apply.
 * @return 0 on success -1 on failures.
 */
/*NUMPY_API*/
NPY_NO_EXPORT int
PyArray_CopyObject(PyArrayObject *dest, PyObject *src_object)
{
    int ret = 0;
    PyArrayObject *view;
    PyArray_Descr *dtype = NULL;
    int ndim;
    npy_intp dims[NPY_MAXDIMS];
    coercion_cache_obj *cache = NULL;

    /*
     * We have to set the maximum number of dimensions here to support
     * sequences within object arrays.
     */
    ndim = PyArray_DiscoverDTypeAndShape(src_object,
            PyArray_NDIM(dest), dims, &cache,
            NPY_DTYPE(PyArray_DESCR(dest)), PyArray_DESCR(dest), &dtype);
    if (ndim < 0) {
        return -1;
    }

    if (cache != NULL && !(cache->sequence)) {
        /* The input is an array or array object, so assign directly */
        assert(cache->converted_obj == src_object);
        view = (PyArrayObject *)cache->arr_or_sequence;
        Py_DECREF(dtype);
        ret = PyArray_AssignArray(dest, view, NULL, NPY_UNSAFE_CASTING);
        npy_free_coercion_cache(cache);
        return ret;
    }

    /*
     * We may need to broadcast, due to shape mismatches, in this case
     * create a temporary array first, and assign that after filling
     * it from the sequences/scalar.
     */
    if (ndim != PyArray_NDIM(dest) ||
            !PyArray_CompareLists(PyArray_DIMS(dest), dims, ndim)) {
        /*
         * Broadcasting may be necessary, so assign to a view first.
         * This branch could lead to a shape mismatch error later.
         */
        assert (ndim <= PyArray_NDIM(dest));  /* would error during discovery */
        view = (PyArrayObject *) PyArray_NewFromDescr(
                &PyArray_Type, dtype, ndim, dims, NULL, NULL,
                PyArray_FLAGS(dest) & NPY_ARRAY_F_CONTIGUOUS, NULL);
        if (view == NULL) {
            npy_free_coercion_cache(cache);
            return -1;
        }
    }
    else {
        Py_DECREF(dtype);
        view = dest;
    }

    /* Assign the values to `view` (whichever array that is) */
    if (cache == NULL) {
        /* single (non-array) item, assign immediately */
        if (PyArray_Pack(
                PyArray_DESCR(view), PyArray_DATA(view), src_object) < 0) {
            goto fail;
        }
    }
    else {
        if (PyArray_AssignFromCache(view, cache) < 0) {
            goto fail;
        }
    }
    if (view == dest) {
        return 0;
    }
    ret = PyArray_AssignArray(dest, view, NULL, NPY_UNSAFE_CASTING);
    Py_DECREF(view);
    return ret;

  fail:
    if (view != dest) {
        Py_DECREF(view);
    }
    return -1;
}


/* returns an Array-Scalar Object of the type of arr
   from the given pointer to memory -- main Scalar creation function
   default new method calls this.
*/

/* Ideally, here the descriptor would contain all the information needed.
   So, that we simply need the data and the descriptor, and perhaps
   a flag
*/


/*
  Given a string return the type-number for
  the data-type with that string as the type-object name.
  Returns NPY_NOTYPE without setting an error if no type can be
  found.  Only works for user-defined data-types.
*/

/*NUMPY_API
 */
NPY_NO_EXPORT int
PyArray_TypeNumFromName(char const *str)
{
    int i;
    PyArray_Descr *descr;

    for (i = 0; i < NPY_NUMUSERTYPES; i++) {
        descr = userdescrs[i];
        if (strcmp(descr->typeobj->tp_name, str) == 0) {
            return descr->type_num;
        }
    }
    return NPY_NOTYPE;
}

/*NUMPY_API
 *
 * If WRITEBACKIFCOPY and self has data, reset the base WRITEABLE flag,
 * copy the local data to base, release the local data, and set flags
 * appropriately. Return 0 if not relevant, 1 if success, < 0 on failure
 */
NPY_NO_EXPORT int
PyArray_ResolveWritebackIfCopy(PyArrayObject * self)
{
    PyArrayObject_fields *fa = (PyArrayObject_fields *)self;
    if (fa && fa->base) {
        if ((fa->flags & NPY_ARRAY_UPDATEIFCOPY) || (fa->flags & NPY_ARRAY_WRITEBACKIFCOPY)) {
            /*
             * UPDATEIFCOPY or WRITEBACKIFCOPY means that fa->base's data
             * should be updated with the contents
             * of self.
             * fa->base->flags is not WRITEABLE to protect the relationship
             * unlock it.
             */
            int retval = 0;
            PyArray_ENABLEFLAGS(((PyArrayObject *)fa->base),
                                                    NPY_ARRAY_WRITEABLE);
            PyArray_CLEARFLAGS(self, NPY_ARRAY_UPDATEIFCOPY);
            PyArray_CLEARFLAGS(self, NPY_ARRAY_WRITEBACKIFCOPY);
            retval = PyArray_CopyAnyInto((PyArrayObject *)fa->base, self);
            Py_DECREF(fa->base);
            fa->base = NULL;
            if (retval < 0) {
                /* this should never happen, how did the two copies of data
                 * get out of sync?
                 */
                return retval;
            }
            return 1;
        }
    }
    return 0;
}

/*********************** end C-API functions **********************/


/* dealloc must not raise an error, best effort try to write
   to stderr and clear the error
*/

static NPY_INLINE void
WARN_IN_DEALLOC(PyObject* warning, const char * msg) {
    if (PyErr_WarnEx(warning, msg, 1) < 0) {
        PyObject * s;

        s = PyUnicode_FromString("array_dealloc");
        if (s) {
            PyErr_WriteUnraisable(s);
            Py_DECREF(s);
        }
        else {
            PyErr_WriteUnraisable(Py_None);
        }
    }
}

/* array object functions */

static void
array_dealloc(PyArrayObject *self)
{
    PyArrayObject_fields *fa = (PyArrayObject_fields *)self;

    _dealloc_cached_buffer_info((PyObject*)self);

    if (fa->weakreflist != NULL) {
        PyObject_ClearWeakRefs((PyObject *)self);
    }
    if (fa->base) {
        int retval;
        if (PyArray_FLAGS(self) & NPY_ARRAY_WRITEBACKIFCOPY)
        {
            char const * msg = "WRITEBACKIFCOPY detected in array_dealloc. "
                " Required call to PyArray_ResolveWritebackIfCopy or "
                "PyArray_DiscardWritebackIfCopy is missing.";
            /*
             * prevent reaching 0 twice and thus recursing into dealloc.
             * Increasing sys.gettotalrefcount, but path should not be taken.
             */
            Py_INCREF(self);
            WARN_IN_DEALLOC(PyExc_RuntimeWarning, msg);
            retval = PyArray_ResolveWritebackIfCopy(self);
            if (retval < 0)
            {
                PyErr_Print();
                PyErr_Clear();
            }
        }
        if (PyArray_FLAGS(self) & NPY_ARRAY_UPDATEIFCOPY) {
            /* DEPRECATED, remove once the flag is removed */
            char const * msg = "UPDATEIFCOPY detected in array_dealloc. "
                " Required call to PyArray_ResolveWritebackIfCopy or "
                "PyArray_DiscardWritebackIfCopy is missing";
            /*
             * prevent reaching 0 twice and thus recursing into dealloc.
             * Increasing sys.gettotalrefcount, but path should not be taken.
             */
            Py_INCREF(self);
            /* 2017-Nov-10 1.14 */
            WARN_IN_DEALLOC(PyExc_DeprecationWarning, msg);
            retval = PyArray_ResolveWritebackIfCopy(self);
            if (retval < 0)
            {
                PyErr_Print();
                PyErr_Clear();
            }
        }
        /*
         * If fa->base is non-NULL, it is something
         * to DECREF -- either a view or a buffer object
         */
        Py_XDECREF(fa->base);
    }

    if ((fa->flags & NPY_ARRAY_OWNDATA) && fa->data) {
        /* Free internal references if an Object array */
        if (PyDataType_FLAGCHK(fa->descr, NPY_ITEM_REFCOUNT)) {
            PyArray_XDECREF(self);
        }
        npy_free_cache(fa->data, PyArray_NBYTES(self));
    }

    /* must match allocation in PyArray_NewFromDescr */
    npy_free_cache_dim(fa->dimensions, 2 * fa->nd);
    Py_DECREF(fa->descr);
    Py_TYPE(self)->tp_free((PyObject *)self);
}

/*NUMPY_API
 * Prints the raw data of the ndarray in a form useful for debugging
 * low-level C issues.
 */
NPY_NO_EXPORT void
PyArray_DebugPrint(PyArrayObject *obj)
{
    int i;
    PyArrayObject_fields *fobj = (PyArrayObject_fields *)obj;

    printf("-------------------------------------------------------\n");
    printf(" Dump of NumPy ndarray at address %p\n", obj);
    if (obj == NULL) {
        printf(" It's NULL!\n");
        printf("-------------------------------------------------------\n");
        fflush(stdout);
        return;
    }
    printf(" ndim   : %d\n", fobj->nd);
    printf(" shape  :");
    for (i = 0; i < fobj->nd; ++i) {
        printf(" %" NPY_INTP_FMT, fobj->dimensions[i]);
    }
    printf("\n");

    printf(" dtype  : ");
    PyObject_Print((PyObject *)fobj->descr, stdout, 0);
    printf("\n");
    printf(" data   : %p\n", fobj->data);
    printf(" strides:");
    for (i = 0; i < fobj->nd; ++i) {
        printf(" %" NPY_INTP_FMT, fobj->strides[i]);
    }
    printf("\n");

    printf(" base   : %p\n", fobj->base);

    printf(" flags :");
    if (fobj->flags & NPY_ARRAY_C_CONTIGUOUS)
        printf(" NPY_C_CONTIGUOUS");
    if (fobj->flags & NPY_ARRAY_F_CONTIGUOUS)
        printf(" NPY_F_CONTIGUOUS");
    if (fobj->flags & NPY_ARRAY_OWNDATA)
        printf(" NPY_OWNDATA");
    if (fobj->flags & NPY_ARRAY_ALIGNED)
        printf(" NPY_ALIGNED");
    if (fobj->flags & NPY_ARRAY_WRITEABLE)
        printf(" NPY_WRITEABLE");
    if (fobj->flags & NPY_ARRAY_UPDATEIFCOPY)
        printf(" NPY_UPDATEIFCOPY");
    if (fobj->flags & NPY_ARRAY_WRITEBACKIFCOPY)
        printf(" NPY_WRITEBACKIFCOPY");
    printf("\n");

    if (fobj->base != NULL && PyArray_Check(fobj->base)) {
        printf("<<<<<<<<<<<<<<<<<<<<<<<<<<<<<<<<<<<<\n");
        printf("Dump of array's BASE:\n");
        PyArray_DebugPrint((PyArrayObject *)fobj->base);
        printf(">>>>>>>>>>>>>>>>>>>>>>>>>>>>>>>>>>>>\n");
    }
    printf("-------------------------------------------------------\n");
    fflush(stdout);
}


/*NUMPY_API
 * This function is scheduled to be removed
 *
 * TO BE REMOVED - NOT USED INTERNALLY.
 */
NPY_NO_EXPORT void
PyArray_SetDatetimeParseFunction(PyObject *NPY_UNUSED(op))
{
}

/*NUMPY_API
 */
NPY_NO_EXPORT int
PyArray_CompareUCS4(npy_ucs4 const *s1, npy_ucs4 const *s2, size_t len)
{
    npy_ucs4 c1, c2;
    while(len-- > 0) {
        c1 = *s1++;
        c2 = *s2++;
        if (c1 != c2) {
            return (c1 < c2) ? -1 : 1;
        }
    }
    return 0;
}

/*NUMPY_API
 */
NPY_NO_EXPORT int
PyArray_CompareString(const char *s1, const char *s2, size_t len)
{
    const unsigned char *c1 = (unsigned char *)s1;
    const unsigned char *c2 = (unsigned char *)s2;
    size_t i;

    for(i = 0; i < len; ++i) {
        if (c1[i] != c2[i]) {
            return (c1[i] > c2[i]) ? 1 : -1;
        }
    }
    return 0;
}


/* Call this from contexts where an array might be written to, but we have no
 * way to tell. (E.g., when converting to a read-write buffer.)
 */
NPY_NO_EXPORT int
array_might_be_written(PyArrayObject *obj)
{
    const char *msg =
        "Numpy has detected that you (may be) writing to an array with\n"
        "overlapping memory from np.broadcast_arrays. If this is intentional\n"
        "set the WRITEABLE flag True or make a copy immediately before writing.";
    if (PyArray_FLAGS(obj) & NPY_ARRAY_WARN_ON_WRITE) {
        if (DEPRECATE(msg) < 0) {
            return -1;
        }
        /* Only warn once per array */
        while (1) {
            PyArray_CLEARFLAGS(obj, NPY_ARRAY_WARN_ON_WRITE);
            if (!PyArray_BASE(obj) || !PyArray_Check(PyArray_BASE(obj))) {
                break;
            }
            obj = (PyArrayObject *)PyArray_BASE(obj);
        }
    }
    return 0;
}

/*NUMPY_API
 *
 * This function does nothing if obj is writeable, and raises an exception
 * (and returns -1) if obj is not writeable. It may also do other
 * house-keeping, such as issuing warnings on arrays which are transitioning
 * to become views. Always call this function at some point before writing to
 * an array.
 *
 * 'name' is a name for the array, used to give better error
 * messages. Something like "assignment destination", "output array", or even
 * just "array".
 */
NPY_NO_EXPORT int
PyArray_FailUnlessWriteable(PyArrayObject *obj, const char *name)
{
    if (!PyArray_ISWRITEABLE(obj)) {
        PyErr_Format(PyExc_ValueError, "%s is read-only", name);
        return -1;
    }
    if (array_might_be_written(obj) < 0) {
        return -1;
    }
    return 0;
}

/* This also handles possibly mis-aligned data */
/* Compare s1 and s2 which are not necessarily NULL-terminated.
   s1 is of length len1
   s2 is of length len2
   If they are NULL terminated, then stop comparison.
*/
static int
_myunincmp(npy_ucs4 const *s1, npy_ucs4 const *s2, int len1, int len2)
{
    npy_ucs4 const *sptr;
    npy_ucs4 *s1t = NULL;
    npy_ucs4 *s2t = NULL;
    int val;
    npy_intp size;
    int diff;

    /* Replace `s1` and `s2` with aligned copies if needed */
    if ((npy_intp)s1 % sizeof(npy_ucs4) != 0) {
        size = len1*sizeof(npy_ucs4);
        s1t = malloc(size);
        memcpy(s1t, s1, size);
        s1 = s1t;
    }
    if ((npy_intp)s2 % sizeof(npy_ucs4) != 0) {
        size = len2*sizeof(npy_ucs4);
        s2t = malloc(size);
        memcpy(s2t, s2, size);
        s2 = s1t;
    }

    val = PyArray_CompareUCS4(s1, s2, PyArray_MIN(len1,len2));
    if ((val != 0) || (len1 == len2)) {
        goto finish;
    }
    if (len2 > len1) {
        sptr = s2+len1;
        val = -1;
        diff = len2-len1;
    }
    else {
        sptr = s1+len2;
        val = 1;
        diff=len1-len2;
    }
    while (diff--) {
        if (*sptr != 0) {
            goto finish;
        }
        sptr++;
    }
    val = 0;

 finish:
    /* Cleanup the aligned copies */
    if (s1t) {
        free(s1t);
    }
    if (s2t) {
        free(s2t);
    }
    return val;
}




/*
 * Compare s1 and s2 which are not necessarily NULL-terminated.
 * s1 is of length len1
 * s2 is of length len2
 * If they are NULL terminated, then stop comparison.
 */
static int
_mystrncmp(char const *s1, char const *s2, int len1, int len2)
{
    char const *sptr;
    int val;
    int diff;

    val = memcmp(s1, s2, PyArray_MIN(len1, len2));
    if ((val != 0) || (len1 == len2)) {
        return val;
    }
    if (len2 > len1) {
        sptr = s2 + len1;
        val = -1;
        diff = len2 - len1;
    }
    else {
        sptr = s1 + len2;
        val = 1;
        diff = len1 - len2;
    }
    while (diff--) {
        if (*sptr != 0) {
            return val;
        }
        sptr++;
    }
    return 0; /* Only happens if NULLs are everywhere */
}

/* Borrowed from Numarray */

#define SMALL_STRING 2048

static void _rstripw(char *s, int n)
{
    int i;
    for (i = n - 1; i >= 1; i--) { /* Never strip to length 0. */
        int c = s[i];

        if (!c || NumPyOS_ascii_isspace((int)c)) {
            s[i] = 0;
        }
        else {
            break;
        }
    }
}

static void _unistripw(npy_ucs4 *s, int n)
{
    int i;
    for (i = n - 1; i >= 1; i--) { /* Never strip to length 0. */
        npy_ucs4 c = s[i];
        if (!c || NumPyOS_ascii_isspace((int)c)) {
            s[i] = 0;
        }
        else {
            break;
        }
    }
}


static char *
_char_copy_n_strip(char const *original, char *temp, int nc)
{
    if (nc > SMALL_STRING) {
        temp = malloc(nc);
        if (!temp) {
            PyErr_NoMemory();
            return NULL;
        }
    }
    memcpy(temp, original, nc);
    _rstripw(temp, nc);
    return temp;
}

static void
_char_release(char *ptr, int nc)
{
    if (nc > SMALL_STRING) {
        free(ptr);
    }
}

static char *
_uni_copy_n_strip(char const *original, char *temp, int nc)
{
    if (nc*sizeof(npy_ucs4) > SMALL_STRING) {
        temp = malloc(nc*sizeof(npy_ucs4));
        if (!temp) {
            PyErr_NoMemory();
            return NULL;
        }
    }
    memcpy(temp, original, nc*sizeof(npy_ucs4));
    _unistripw((npy_ucs4 *)temp, nc);
    return temp;
}

static void
_uni_release(char *ptr, int nc)
{
    if (nc*sizeof(npy_ucs4) > SMALL_STRING) {
        free(ptr);
    }
}


/* End borrowed from numarray */

#define _rstrip_loop(CMP) {                                     \
        void *aptr, *bptr;                                      \
        char atemp[SMALL_STRING], btemp[SMALL_STRING];          \
        while(size--) {                                         \
            aptr = stripfunc(iself->dataptr, atemp, N1);        \
            if (!aptr) return -1;                               \
            bptr = stripfunc(iother->dataptr, btemp, N2);       \
            if (!bptr) {                                        \
                relfunc(aptr, N1);                              \
                return -1;                                      \
            }                                                   \
            val = compfunc(aptr, bptr, N1, N2);                  \
            *dptr = (val CMP 0);                                \
            PyArray_ITER_NEXT(iself);                           \
            PyArray_ITER_NEXT(iother);                          \
            dptr += 1;                                          \
            relfunc(aptr, N1);                                  \
            relfunc(bptr, N2);                                  \
        }                                                       \
    }

#define _reg_loop(CMP) {                                \
        while(size--) {                                 \
            val = compfunc((void *)iself->dataptr,       \
                          (void *)iother->dataptr,      \
                          N1, N2);                      \
            *dptr = (val CMP 0);                        \
            PyArray_ITER_NEXT(iself);                   \
            PyArray_ITER_NEXT(iother);                  \
            dptr += 1;                                  \
        }                                               \
    }

static int
_compare_strings(PyArrayObject *result, PyArrayMultiIterObject *multi,
                 int cmp_op, void *func, int rstrip)
{
    PyArrayIterObject *iself, *iother;
    npy_bool *dptr;
    npy_intp size;
    int val;
    int N1, N2;
    int (*compfunc)(void *, void *, int, int);
    void (*relfunc)(char *, int);
    char* (*stripfunc)(char const *, char *, int);

    compfunc = func;
    dptr = (npy_bool *)PyArray_DATA(result);
    iself = multi->iters[0];
    iother = multi->iters[1];
    size = multi->size;
    N1 = PyArray_DESCR(iself->ao)->elsize;
    N2 = PyArray_DESCR(iother->ao)->elsize;
    if ((void *)compfunc == (void *)_myunincmp) {
        N1 >>= 2;
        N2 >>= 2;
        stripfunc = _uni_copy_n_strip;
        relfunc = _uni_release;
    }
    else {
        stripfunc = _char_copy_n_strip;
        relfunc = _char_release;
    }
    switch (cmp_op) {
    case Py_EQ:
        if (rstrip) {
            _rstrip_loop(==);
        } else {
            _reg_loop(==);
        }
        break;
    case Py_NE:
        if (rstrip) {
            _rstrip_loop(!=);
        } else {
            _reg_loop(!=);
        }
        break;
    case Py_LT:
        if (rstrip) {
            _rstrip_loop(<);
        } else {
            _reg_loop(<);
        }
        break;
    case Py_LE:
        if (rstrip) {
            _rstrip_loop(<=);
        } else {
            _reg_loop(<=);
        }
        break;
    case Py_GT:
        if (rstrip) {
            _rstrip_loop(>);
        } else {
            _reg_loop(>);
        }
        break;
    case Py_GE:
        if (rstrip) {
            _rstrip_loop(>=);
        } else {
            _reg_loop(>=);
        }
        break;
    default:
        PyErr_SetString(PyExc_RuntimeError, "bad comparison operator");
        return -1;
    }
    return 0;
}

#undef _reg_loop
#undef _rstrip_loop
#undef SMALL_STRING

NPY_NO_EXPORT PyObject *
_strings_richcompare(PyArrayObject *self, PyArrayObject *other, int cmp_op,
                     int rstrip)
{
    PyArrayObject *result;
    PyArrayMultiIterObject *mit;
    int val;

    /* Cast arrays to a common type */
    if (PyArray_TYPE(self) != PyArray_DESCR(other)->type_num) {
        /*
         * Comparison between Bytes and Unicode is not defined in Py3K;
         * we follow.
         */
        Py_INCREF(Py_NotImplemented);
        return Py_NotImplemented;
    }
    if (PyArray_ISNOTSWAPPED(self) != PyArray_ISNOTSWAPPED(other)) {
        PyObject *new;
        if (PyArray_TYPE(self) == NPY_STRING &&
                PyArray_DESCR(other)->type_num == NPY_UNICODE) {
            PyArray_Descr* unicode = PyArray_DescrNew(PyArray_DESCR(other));
            unicode->elsize = PyArray_DESCR(self)->elsize << 2;
            new = PyArray_FromAny((PyObject *)self, unicode,
                                  0, 0, 0, NULL);
            if (new == NULL) {
                return NULL;
            }
            Py_INCREF(other);
            self = (PyArrayObject *)new;
        }
        else if ((PyArray_TYPE(self) == NPY_UNICODE) &&
                 ((PyArray_DESCR(other)->type_num == NPY_STRING) ||
                 (PyArray_ISNOTSWAPPED(self) != PyArray_ISNOTSWAPPED(other)))) {
            PyArray_Descr* unicode = PyArray_DescrNew(PyArray_DESCR(self));

            if (PyArray_DESCR(other)->type_num == NPY_STRING) {
                unicode->elsize = PyArray_DESCR(other)->elsize << 2;
            }
            else {
                unicode->elsize = PyArray_DESCR(other)->elsize;
            }
            new = PyArray_FromAny((PyObject *)other, unicode,
                                  0, 0, 0, NULL);
            if (new == NULL) {
                return NULL;
            }
            Py_INCREF(self);
            other = (PyArrayObject *)new;
        }
        else {
            PyErr_SetString(PyExc_TypeError,
                            "invalid string data-types "
                            "in comparison");
            return NULL;
        }
    }
    else {
        Py_INCREF(self);
        Py_INCREF(other);
    }

    /* Broad-cast the arrays to a common shape */
    mit = (PyArrayMultiIterObject *)PyArray_MultiIterNew(2, self, other);
    Py_DECREF(self);
    Py_DECREF(other);
    if (mit == NULL) {
        return NULL;
    }

    result = (PyArrayObject *)PyArray_NewFromDescr(&PyArray_Type,
                                  PyArray_DescrFromType(NPY_BOOL),
                                  mit->nd,
                                  mit->dimensions,
                                  NULL, NULL, 0,
                                  NULL);
    if (result == NULL) {
        goto finish;
    }

    if (PyArray_TYPE(self) == NPY_UNICODE) {
        val = _compare_strings(result, mit, cmp_op, _myunincmp, rstrip);
    }
    else {
        val = _compare_strings(result, mit, cmp_op, _mystrncmp, rstrip);
    }

    if (val < 0) {
        Py_DECREF(result);
        result = NULL;
    }

 finish:
    Py_DECREF(mit);
    return (PyObject *)result;
}

/*
 * VOID-type arrays can only be compared equal and not-equal
 * in which case the fields are all compared by extracting the fields
 * and testing one at a time...
 * equality testing is performed using logical_ands on all the fields.
 * in-equality testing is performed using logical_ors on all the fields.
 *
 * VOID-type arrays without fields are compared for equality by comparing their
 * memory at each location directly (using string-code).
 */
static PyObject *
_void_compare(PyArrayObject *self, PyArrayObject *other, int cmp_op)
{
    if (!(cmp_op == Py_EQ || cmp_op == Py_NE)) {
        PyErr_SetString(PyExc_ValueError,
                "Void-arrays can only be compared for equality.");
        return NULL;
    }
    if (PyArray_HASFIELDS(self)) {
        PyObject *res = NULL, *temp, *a, *b;
        PyObject *key, *value, *temp2;
        PyObject *op;
        Py_ssize_t pos = 0;
        npy_intp result_ndim = PyArray_NDIM(self) > PyArray_NDIM(other) ?
                            PyArray_NDIM(self) : PyArray_NDIM(other);

        op = (cmp_op == Py_EQ ? n_ops.logical_and : n_ops.logical_or);
        while (PyDict_Next(PyArray_DESCR(self)->fields, &pos, &key, &value)) {
            if (NPY_TITLE_KEY(key, value)) {
                continue;
            }
            a = array_subscript_asarray(self, key);
            if (a == NULL) {
                Py_XDECREF(res);
                return NULL;
            }
            b = array_subscript_asarray(other, key);
            if (b == NULL) {
                Py_XDECREF(res);
                Py_DECREF(a);
                return NULL;
            }
            temp = array_richcompare((PyArrayObject *)a,b,cmp_op);
            Py_DECREF(a);
            Py_DECREF(b);
            if (temp == NULL) {
                Py_XDECREF(res);
                return NULL;
            }

            /*
             * If the field type has a non-trivial shape, additional
             * dimensions will have been appended to `a` and `b`.
             * In that case, reduce them using `op`.
             */
            if (PyArray_Check(temp) &&
                        PyArray_NDIM((PyArrayObject *)temp) > result_ndim) {
                /* If the type was multidimensional, collapse that part to 1-D
                 */
                if (PyArray_NDIM((PyArrayObject *)temp) != result_ndim+1) {
                    npy_intp dimensions[NPY_MAXDIMS];
                    PyArray_Dims newdims;

                    newdims.ptr = dimensions;
                    newdims.len = result_ndim+1;
                    if (result_ndim) {
                        memcpy(dimensions, PyArray_DIMS((PyArrayObject *)temp),
                               sizeof(npy_intp)*result_ndim);
                    }
                    dimensions[result_ndim] = -1;
                    temp2 = PyArray_Newshape((PyArrayObject *)temp,
                                             &newdims, NPY_ANYORDER);
                    if (temp2 == NULL) {
                        Py_DECREF(temp);
                        Py_XDECREF(res);
                        return NULL;
                    }
                    Py_DECREF(temp);
                    temp = temp2;
                }
                /* Reduce the extra dimension of `temp` using `op` */
                temp2 = PyArray_GenericReduceFunction((PyArrayObject *)temp,
                                                      op, result_ndim,
                                                      NPY_BOOL, NULL);
                if (temp2 == NULL) {
                    Py_DECREF(temp);
                    Py_XDECREF(res);
                    return NULL;
                }
                Py_DECREF(temp);
                temp = temp2;
            }

            if (res == NULL) {
                res = temp;
            }
            else {
                temp2 = PyObject_CallFunction(op, "OO", res, temp);
                Py_DECREF(temp);
                Py_DECREF(res);
                if (temp2 == NULL) {
                    return NULL;
                }
                res = temp2;
            }
        }
        if (res == NULL && !PyErr_Occurred()) {
            /* these dtypes had no fields. Use a MultiIter to broadcast them
             * to an output array, and fill with True (for EQ)*/
            PyArrayMultiIterObject *mit = (PyArrayMultiIterObject *)
                                          PyArray_MultiIterNew(2, self, other);
            if (mit == NULL) {
                return NULL;
            }

            res = PyArray_NewFromDescr(&PyArray_Type,
                                       PyArray_DescrFromType(NPY_BOOL),
                                       mit->nd, mit->dimensions,
                                       NULL, NULL, 0, NULL);
            Py_DECREF(mit);
            if (res) {
                 PyArray_FILLWBYTE((PyArrayObject *)res,
                                   cmp_op == Py_EQ ? 1 : 0);
            }
        }
        return res;
    }
    else {
        /* compare as a string. Assumes self and other have same descr->type */
        return _strings_richcompare(self, other, cmp_op, 0);
    }
}

/*
 * Silence the current error and emit a deprecation warning instead.
 *
 * If warnings are raised as errors, this sets the warning __cause__ to the
 * silenced error.
 */
NPY_NO_EXPORT int
DEPRECATE_silence_error(const char *msg) {
    PyObject *exc, *val, *tb;
    PyErr_Fetch(&exc, &val, &tb);
    if (DEPRECATE(msg) < 0) {
        npy_PyErr_ChainExceptionsCause(exc, val, tb);
        return -1;
    }
    Py_XDECREF(exc);
    Py_XDECREF(val);
    Py_XDECREF(tb);
    return 0;
}

/*
 * Comparisons can fail, but we do not always want to pass on the exception
 * (see comment in array_richcompare below), but rather return NotImplemented.
 * Here, an exception should be set on entrance.
 * Returns either NotImplemented with the exception cleared, or NULL
 * with the exception set.
 * Raises deprecation warnings for cases where behaviour is meant to change
 * (2015-05-14, 1.10)
 */

NPY_NO_EXPORT PyObject *
_failed_comparison_workaround(PyArrayObject *self, PyObject *other, int cmp_op)
{
    PyObject *exc, *val, *tb;
    PyArrayObject *array_other;
    int other_is_flexible, ndim_other;
    int self_is_flexible = PyTypeNum_ISFLEXIBLE(PyArray_DESCR(self)->type_num);

    PyErr_Fetch(&exc, &val, &tb);
    /*
     * Determine whether other has a flexible dtype; here, inconvertible
     * is counted as inflexible.  (This repeats work done in the ufunc,
     * but OK to waste some time in an unlikely path.)
     */
    array_other = (PyArrayObject *)PyArray_FROM_O(other);
    if (array_other) {
        other_is_flexible = PyTypeNum_ISFLEXIBLE(
            PyArray_DESCR(array_other)->type_num);
        ndim_other = PyArray_NDIM(array_other);
        Py_DECREF(array_other);
    }
    else {
        PyErr_Clear(); /* we restore the original error if needed */
        other_is_flexible = 0;
        ndim_other = 0;
    }
    if (cmp_op == Py_EQ || cmp_op == Py_NE) {
        /*
         * note: for == and !=, a structured dtype self cannot get here,
         * but a string can. Other can be string or structured.
         */
        if (other_is_flexible || self_is_flexible) {
            /*
             * For scalars, returning NotImplemented is correct.
             * For arrays, we emit a future deprecation warning.
             * When this warning is removed, a correctly shaped
             * array of bool should be returned.
             */
            if (ndim_other != 0 || PyArray_NDIM(self) != 0) {
                /* 2015-05-14, 1.10 */
                if (DEPRECATE_FUTUREWARNING(
                        "elementwise comparison failed; returning scalar "
                        "instead, but in the future will perform "
                        "elementwise comparison") < 0) {
                    goto fail;
                }
            }
        }
        else {
            /*
             * If neither self nor other had a flexible dtype, the error cannot
             * have been caused by a lack of implementation in the ufunc.
             *
             * 2015-05-14, 1.10
             */
            if (DEPRECATE(
                    "elementwise comparison failed; "
                    "this will raise an error in the future.") < 0) {
                goto fail;
            }
        }
        Py_XDECREF(exc);
        Py_XDECREF(val);
        Py_XDECREF(tb);
        Py_INCREF(Py_NotImplemented);
        return Py_NotImplemented;
    }
    else if (other_is_flexible || self_is_flexible) {
        /*
         * For LE, LT, GT, GE and a flexible self or other, we return
         * NotImplemented, which is the correct answer since the ufuncs do
         * not in fact implement loops for those.  This will get us the
         * desired TypeError.
         */
        Py_XDECREF(exc);
        Py_XDECREF(val);
        Py_XDECREF(tb);
        Py_INCREF(Py_NotImplemented);
        return Py_NotImplemented;
    }
    else {
        /* LE, LT, GT, or GE with non-flexible other; just pass on error */
        goto fail;
    }

fail:
    /*
     * Reraise the original exception, possibly chaining with a new one.
     */
    npy_PyErr_ChainExceptionsCause(exc, val, tb);
    return NULL;
}

NPY_NO_EXPORT PyObject *
array_richcompare(PyArrayObject *self, PyObject *other, int cmp_op)
{
    PyArrayObject *array_other;
    PyObject *obj_self = (PyObject *)self;
    PyObject *result = NULL;

    /* Special case for string arrays (which don't and currently can't have
     * ufunc loops defined, so there's no point in trying).
     */
    if (PyArray_ISSTRING(self)) {
        array_other = (PyArrayObject *)PyArray_FromObject(other,
                                                          NPY_NOTYPE, 0, 0);
        if (array_other == NULL) {
            PyErr_Clear();
            /* Never mind, carry on, see what happens */
        }
        else if (!PyArray_ISSTRING(array_other)) {
            Py_DECREF(array_other);
            /* Never mind, carry on, see what happens */
        }
        else {
            result = _strings_richcompare(self, array_other, cmp_op, 0);
            Py_DECREF(array_other);
            return result;
        }
        /* If we reach this point, it means that we are not comparing
         * string-to-string. It's possible that this will still work out,
         * e.g. if the other array is an object array, then both will be cast
         * to object or something? I don't know how that works actually, but
         * it does, b/c this works:
         *   l = ["a", "b"]
         *   assert np.array(l, dtype="S1") == np.array(l, dtype="O")
         * So we fall through and see what happens.
         */
    }

    switch (cmp_op) {
    case Py_LT:
        RICHCMP_GIVE_UP_IF_NEEDED(obj_self, other);
        result = PyArray_GenericBinaryFunction(self, other, n_ops.less);
        break;
    case Py_LE:
        RICHCMP_GIVE_UP_IF_NEEDED(obj_self, other);
        result = PyArray_GenericBinaryFunction(self, other, n_ops.less_equal);
        break;
    case Py_EQ:
        RICHCMP_GIVE_UP_IF_NEEDED(obj_self, other);
        /*
         * The ufunc does not support void/structured types, so these
         * need to be handled specifically. Only a few cases are supported.
         */

        if (PyArray_TYPE(self) == NPY_VOID) {
            int _res;

            array_other = (PyArrayObject *)PyArray_FROM_O(other);
            /*
             * If not successful, indicate that the items cannot be compared
             * this way.
             */
            if (array_other == NULL) {
                /* 2015-05-07, 1.10 */
                if (DEPRECATE_silence_error(
                        "elementwise == comparison failed and returning scalar "
                        "instead; this will raise an error in the future.") < 0) {
                    return NULL;
                }
                Py_INCREF(Py_NotImplemented);
                return Py_NotImplemented;
            }

            _res = PyArray_CanCastTypeTo(PyArray_DESCR(self),
                                         PyArray_DESCR(array_other),
                                         NPY_EQUIV_CASTING);
            if (_res == 0) {
                /* 2015-05-07, 1.10 */
                Py_DECREF(array_other);
                if (DEPRECATE_FUTUREWARNING(
                        "elementwise == comparison failed and returning scalar "
                        "instead; this will raise an error or perform "
                        "elementwise comparison in the future.") < 0) {
                    return NULL;
                }
                Py_INCREF(Py_False);
                return Py_False;
            }
            else {
                result = _void_compare(self, array_other, cmp_op);
            }
            Py_DECREF(array_other);
            return result;
        }

        result = PyArray_GenericBinaryFunction(self,
                (PyObject *)other,
                n_ops.equal);
        break;
    case Py_NE:
        RICHCMP_GIVE_UP_IF_NEEDED(obj_self, other);
        /*
         * The ufunc does not support void/structured types, so these
         * need to be handled specifically. Only a few cases are supported.
         */

        if (PyArray_TYPE(self) == NPY_VOID) {
            int _res;

            array_other = (PyArrayObject *)PyArray_FROM_O(other);
            /*
             * If not successful, indicate that the items cannot be compared
             * this way.
            */
            if (array_other == NULL) {
                /* 2015-05-07, 1.10 */
                if (DEPRECATE_silence_error(
                        "elementwise != comparison failed and returning scalar "
                        "instead; this will raise an error in the future.") < 0) {
                    return NULL;
                }
                Py_INCREF(Py_NotImplemented);
                return Py_NotImplemented;
            }

            _res = PyArray_CanCastTypeTo(PyArray_DESCR(self),
                                         PyArray_DESCR(array_other),
                                         NPY_EQUIV_CASTING);
            if (_res == 0) {
                /* 2015-05-07, 1.10 */
                Py_DECREF(array_other);
                if (DEPRECATE_FUTUREWARNING(
                        "elementwise != comparison failed and returning scalar "
                        "instead; this will raise an error or perform "
                        "elementwise comparison in the future.") < 0) {
                    return NULL;
                }
                Py_INCREF(Py_True);
                return Py_True;
            }
            else {
                result = _void_compare(self, array_other, cmp_op);
                Py_DECREF(array_other);
            }
            return result;
        }

        result = PyArray_GenericBinaryFunction(self, (PyObject *)other,
                n_ops.not_equal);
        break;
    case Py_GT:
        RICHCMP_GIVE_UP_IF_NEEDED(obj_self, other);
        result = PyArray_GenericBinaryFunction(self, other,
                n_ops.greater);
        break;
    case Py_GE:
        RICHCMP_GIVE_UP_IF_NEEDED(obj_self, other);
        result = PyArray_GenericBinaryFunction(self, other,
                n_ops.greater_equal);
        break;
    default:
        Py_INCREF(Py_NotImplemented);
        return Py_NotImplemented;
    }
    if (result == NULL) {
        /*
         * 2015-05-14, 1.10; updated 2018-06-18, 1.16.
         *
         * Comparisons can raise errors when element-wise comparison is not
         * possible. Some of these, though, should not be passed on.
         * In particular, the ufuncs do not have loops for flexible dtype,
         * so those should be treated separately.  Furthermore, for EQ and NE,
         * we should never fail.
         *
         * Our ideal behaviour would be:
         *
         * 1. For EQ and NE:
         *   - If self and other are scalars, return NotImplemented,
         *     so that python can assign True of False as appropriate.
         *   - If either is an array, return an array of False or True.
         *
         * 2. For LT, LE, GE, GT:
         *   - If self or other was flexible, return NotImplemented
         *     (as is in fact the case), so python can raise a TypeError.
         *   - If other is not convertible to an array, pass on the error
         *     (MHvK, 2018-06-18: not sure about this, but it's what we have).
         *
         * However, for backwards compatibility, we cannot yet return arrays,
         * so we raise warnings instead.
         */
        result = _failed_comparison_workaround(self, other, cmp_op);
    }
    return result;
}

/*NUMPY_API
 */
NPY_NO_EXPORT int
PyArray_ElementStrides(PyObject *obj)
{
    PyArrayObject *arr;
    int itemsize;
    int i, ndim;
    npy_intp *strides;

    if (!PyArray_Check(obj)) {
        return 0;
    }

    arr = (PyArrayObject *)obj;

    itemsize = PyArray_ITEMSIZE(arr);
    ndim = PyArray_NDIM(arr);
    strides = PyArray_STRIDES(arr);

    for (i = 0; i < ndim; i++) {
        if ((strides[i] % itemsize) != 0) {
            return 0;
        }
    }
    return 1;
}

/*
 * This routine checks to see if newstrides (of length nd) will not
 * ever be able to walk outside of the memory implied numbytes and offset.
 *
 * The available memory is assumed to start at -offset and proceed
 * to numbytes-offset.  The strides are checked to ensure
 * that accessing memory using striding will not try to reach beyond
 * this memory for any of the axes.
 *
 * If numbytes is 0 it will be calculated using the dimensions and
 * element-size.
 *
 * This function checks for walking beyond the beginning and right-end
 * of the buffer and therefore works for any integer stride (positive
 * or negative).
 */

/*NUMPY_API*/
NPY_NO_EXPORT npy_bool
PyArray_CheckStrides(int elsize, int nd, npy_intp numbytes, npy_intp offset,
                     npy_intp const *dims, npy_intp const *newstrides)
{
    npy_intp begin, end;
    npy_intp lower_offset;
    npy_intp upper_offset;

    if (numbytes == 0) {
        numbytes = PyArray_MultiplyList(dims, nd) * elsize;
    }

    begin = -offset;
    end = numbytes - offset;

    offset_bounds_from_strides(elsize, nd, dims, newstrides,
                                        &lower_offset, &upper_offset);

    if ((upper_offset > end) || (lower_offset < begin)) {
        return NPY_FALSE;
    }
    return NPY_TRUE;
}


static PyObject *
array_new(PyTypeObject *subtype, PyObject *args, PyObject *kwds)
{
    static char *kwlist[] = {"shape", "dtype", "buffer", "offset", "strides",
                             "order", NULL};
    PyArray_Descr *descr = NULL;
    int itemsize;
    PyArray_Dims dims = {NULL, 0};
    PyArray_Dims strides = {NULL, -1};
    PyArray_Chunk buffer;
    npy_longlong offset = 0;
    NPY_ORDER order = NPY_CORDER;
    int is_f_order = 0;
    PyArrayObject *ret;

    buffer.ptr = NULL;
    /*
     * Usually called with shape and type but can also be called with buffer,
     * strides, and swapped info For now, let's just use this to create an
     * empty, contiguous array of a specific type and shape.
     */
    if (!PyArg_ParseTupleAndKeywords(args, kwds, "O&|O&O&LO&O&:ndarray",
                                     kwlist, PyArray_IntpConverter,
                                     &dims,
                                     PyArray_DescrConverter,
                                     &descr,
                                     PyArray_BufferConverter,
                                     &buffer,
                                     &offset,
                                     &PyArray_OptionalIntpConverter,
                                     &strides,
                                     &PyArray_OrderConverter,
                                     &order)) {
        goto fail;
    }
    if (order == NPY_FORTRANORDER) {
        is_f_order = 1;
    }
    if (descr == NULL) {
        descr = PyArray_DescrFromType(NPY_DEFAULT_TYPE);
    }

    itemsize = descr->elsize;

    if (strides.len != -1) {
        npy_intp nb, off;
        if (strides.len != dims.len) {
            PyErr_SetString(PyExc_ValueError,
                            "strides, if given, must be "   \
                            "the same length as shape");
            goto fail;
        }

        if (buffer.ptr == NULL) {
            nb = 0;
            off = 0;
        }
        else {
            nb = buffer.len;
            off = (npy_intp) offset;
        }


        if (!PyArray_CheckStrides(itemsize, dims.len,
                                  nb, off,
                                  dims.ptr, strides.ptr)) {
            PyErr_SetString(PyExc_ValueError,
                            "strides is incompatible "      \
                            "with shape of requested "      \
                            "array and size of buffer");
            goto fail;
        }
    }

    if (buffer.ptr == NULL) {
        ret = (PyArrayObject *)
            PyArray_NewFromDescr_int(subtype, descr,
                                     (int)dims.len,
                                     dims.ptr,
<<<<<<< HEAD
                                     strides.ptr, NULL, is_f_order, NULL,
                                     0);
=======
                                     strides.ptr, NULL, is_f_order, NULL, NULL,
                                     0, 1);
>>>>>>> 4afd82d8
        if (ret == NULL) {
            descr = NULL;
            goto fail;
        }
        if (PyDataType_FLAGCHK(descr, NPY_ITEM_HASOBJECT)) {
            /* place Py_None in object positions */
            PyArray_FillObjectArray(ret, Py_None);
            if (PyErr_Occurred()) {
                descr = NULL;
                goto fail;
            }
        }
    }
    else {
        /* buffer given -- use it */
        if (dims.len == 1 && dims.ptr[0] == -1) {
            dims.ptr[0] = (buffer.len-(npy_intp)offset) / itemsize;
        }
        else if ((strides.ptr == NULL) &&
                 (buffer.len < (offset + (((npy_intp)itemsize)*
                                          PyArray_MultiplyList(dims.ptr,
                                                               dims.len))))) {
            PyErr_SetString(PyExc_TypeError,
                            "buffer is too small for "      \
                            "requested array");
            goto fail;
        }
        /* get writeable and aligned */
        if (is_f_order) {
            buffer.flags |= NPY_ARRAY_F_CONTIGUOUS;
        }
<<<<<<< HEAD
        ret = (PyArrayObject *)\
            PyArray_NewFromDescr_int(subtype, descr,
                                     dims.len, dims.ptr,
                                     strides.ptr,
                                     offset + (char *)buffer.ptr,
                                     buffer.flags, NULL, 0);
=======
        ret = (PyArrayObject *)PyArray_NewFromDescr_int(
                subtype, descr,
                dims.len, dims.ptr, strides.ptr, offset + (char *)buffer.ptr,
                buffer.flags, NULL, buffer.base,
                0, 1);
>>>>>>> 4afd82d8
        if (ret == NULL) {
            descr = NULL;
            goto fail;
        }
    }

    npy_free_cache_dim_obj(dims);
    npy_free_cache_dim_obj(strides);
    return (PyObject *)ret;

 fail:
    Py_XDECREF(descr);
    npy_free_cache_dim_obj(dims);
    npy_free_cache_dim_obj(strides);
    return NULL;
}


static PyObject *
array_iter(PyArrayObject *arr)
{
    if (PyArray_NDIM(arr) == 0) {
        PyErr_SetString(PyExc_TypeError,
                        "iteration over a 0-d array");
        return NULL;
    }
    return PySeqIter_New((PyObject *)arr);
}

static PyObject *
array_alloc(PyTypeObject *type, Py_ssize_t NPY_UNUSED(nitems))
{
    /* nitems will always be 0 */
    PyObject *obj = PyObject_Malloc(type->tp_basicsize);
    PyObject_Init(obj, type);
    return obj;
}

static void
array_free(PyObject * v)
{
    /* avoid same deallocator as PyBaseObject, see gentype_free */
    PyObject_Free(v);
}


NPY_NO_EXPORT PyTypeObject PyArray_Type = {
    PyVarObject_HEAD_INIT(NULL, 0)
    .tp_name = "numpy.ndarray",
    .tp_basicsize = NPY_SIZEOF_PYARRAYOBJECT,
    /* methods */
    .tp_dealloc = (destructor)array_dealloc,
    .tp_repr = (reprfunc)array_repr,
    .tp_as_number = &array_as_number,
    .tp_as_sequence = &array_as_sequence,
    .tp_as_mapping = &array_as_mapping,
    /*
     * The tp_hash slot will be set PyObject_HashNotImplemented when the
     * module is loaded.
     */
    .tp_str = (reprfunc)array_str,
    .tp_as_buffer = &array_as_buffer,
    .tp_flags =(Py_TPFLAGS_DEFAULT | Py_TPFLAGS_BASETYPE),

    .tp_richcompare = (richcmpfunc)array_richcompare,
    .tp_weaklistoffset = offsetof(PyArrayObject_fields, weakreflist),
    .tp_iter = (getiterfunc)array_iter,
    .tp_methods = array_methods,
    .tp_getset = array_getsetlist,
    .tp_alloc = (allocfunc)array_alloc,
    .tp_new = (newfunc)array_new,
    .tp_free = (freefunc)array_free,
};<|MERGE_RESOLUTION|>--- conflicted
+++ resolved
@@ -1658,13 +1658,8 @@
             PyArray_NewFromDescr_int(subtype, descr,
                                      (int)dims.len,
                                      dims.ptr,
-<<<<<<< HEAD
-                                     strides.ptr, NULL, is_f_order, NULL,
+                                     strides.ptr, NULL, is_f_order, NULL, NULL,
                                      0);
-=======
-                                     strides.ptr, NULL, is_f_order, NULL, NULL,
-                                     0, 1);
->>>>>>> 4afd82d8
         if (ret == NULL) {
             descr = NULL;
             goto fail;
@@ -1696,20 +1691,11 @@
         if (is_f_order) {
             buffer.flags |= NPY_ARRAY_F_CONTIGUOUS;
         }
-<<<<<<< HEAD
-        ret = (PyArrayObject *)\
-            PyArray_NewFromDescr_int(subtype, descr,
-                                     dims.len, dims.ptr,
-                                     strides.ptr,
-                                     offset + (char *)buffer.ptr,
-                                     buffer.flags, NULL, 0);
-=======
         ret = (PyArrayObject *)PyArray_NewFromDescr_int(
                 subtype, descr,
                 dims.len, dims.ptr, strides.ptr, offset + (char *)buffer.ptr,
                 buffer.flags, NULL, buffer.base,
-                0, 1);
->>>>>>> 4afd82d8
+                0);
         if (ret == NULL) {
             descr = NULL;
             goto fail;
