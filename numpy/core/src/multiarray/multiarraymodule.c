/*
  Python Multiarray Module -- A useful collection of functions for creating and
  using ndarrays

  Original file
  Copyright (c) 1995, 1996, 1997 Jim Hugunin, hugunin@mit.edu

  Modified for numpy in 2005

  Travis E. Oliphant
  oliphant@ee.byu.edu
  Brigham Young University
*/

/* $Id: multiarraymodule.c,v 1.36 2005/09/14 00:14:00 teoliphant Exp $ */

#define PY_SSIZE_T_CLEAN
#include "Python.h"
#include "structmember.h"

#define NPY_NO_DEPRECATED_API NPY_API_VERSION
#define _MULTIARRAYMODULE
#include <numpy/npy_common.h>
#include "numpy/arrayobject.h"
#include "numpy/arrayscalars.h"

#include "numpy/npy_math.h"

#include "npy_config.h"

#include "npy_pycompat.h"

NPY_NO_EXPORT int NPY_NUMUSERTYPES = 0;

/* Internal APIs */
#include "arraytypes.h"
#include "arrayobject.h"
#include "hashdescr.h"
#include "descriptor.h"
#include "calculation.h"
#include "number.h"
#include "scalartypes.h"
#include "numpymemoryview.h"
#include "convert_datatype.h"
#include "conversion_utils.h"
#include "nditer_pywrap.h"
#include "methods.h"
#include "_datetime.h"
#include "datetime_strings.h"
#include "datetime_busday.h"
#include "datetime_busdaycal.h"
#include "item_selection.h"
#include "shape.h"
#include "ctors.h"
#include "array_assign.h"
#include "common.h"
#include "ufunc_override.h"
#include "multiarraymodule.h"
#include "cblasfuncs.h"
#include "vdot.h"
#include "alloc.h"
#include "templ_common.h" /* for npy_mul_with_overflow_intp */
#include "compiled_base.h"

/* Only here for API compatibility */
NPY_NO_EXPORT PyTypeObject PyBigArray_Type;

/*NUMPY_API
 * Get Priority from object
 */
NPY_NO_EXPORT double
PyArray_GetPriority(PyObject *obj, double default_)
{
    PyObject *ret;
    double priority = NPY_PRIORITY;

    if (PyArray_CheckExact(obj)) {
        return priority;
    }
    else if (PyArray_CheckAnyScalarExact(obj)) {
        return NPY_SCALAR_PRIORITY;
    }

    ret = PyArray_GetAttrString_SuppressException(obj, "__array_priority__");
    if (ret == NULL) {
        return default_;
    }

    priority = PyFloat_AsDouble(ret);
    Py_DECREF(ret);
    return priority;
}

/*NUMPY_API
 * Multiply a List of ints
 */
NPY_NO_EXPORT int
PyArray_MultiplyIntList(int *l1, int n)
{
    int s = 1;

    while (n--) {
        s *= (*l1++);
    }
    return s;
}

/*NUMPY_API
 * Multiply a List
 */
NPY_NO_EXPORT npy_intp
PyArray_MultiplyList(npy_intp *l1, int n)
{
    npy_intp s = 1;

    while (n--) {
        s *= (*l1++);
    }
    return s;
}

/*NUMPY_API
 * Multiply a List of Non-negative numbers with over-flow detection.
 */
NPY_NO_EXPORT npy_intp
PyArray_OverflowMultiplyList(npy_intp *l1, int n)
{
    npy_intp prod = 1;
    int i;

    for (i = 0; i < n; i++) {
        npy_intp dim = l1[i];

        if (dim == 0) {
            return 0;
        }
        if (npy_mul_with_overflow_intp(&prod, prod, dim)) {
            return -1;
        }
    }
    return prod;
}

/*NUMPY_API
 * Produce a pointer into array
 */
NPY_NO_EXPORT void *
PyArray_GetPtr(PyArrayObject *obj, npy_intp* ind)
{
    int n = PyArray_NDIM(obj);
    npy_intp *strides = PyArray_STRIDES(obj);
    char *dptr = PyArray_DATA(obj);

    while (n--) {
        dptr += (*strides++) * (*ind++);
    }
    return (void *)dptr;
}

/*NUMPY_API
 * Compare Lists
 */
NPY_NO_EXPORT int
PyArray_CompareLists(npy_intp *l1, npy_intp *l2, int n)
{
    int i;

    for (i = 0; i < n; i++) {
        if (l1[i] != l2[i]) {
            return 0;
        }
    }
    return 1;
}

/*
 * simulates a C-style 1-3 dimensional array which can be accesed using
 * ptr[i]  or ptr[i][j] or ptr[i][j][k] -- requires pointer allocation
 * for 2-d and 3-d.
 *
 * For 2-d and up, ptr is NOT equivalent to a statically defined
 * 2-d or 3-d array.  In particular, it cannot be passed into a
 * function that requires a true pointer to a fixed-size array.
 */

/*NUMPY_API
 * Simulate a C-array
 * steals a reference to typedescr -- can be NULL
 */
NPY_NO_EXPORT int
PyArray_AsCArray(PyObject **op, void *ptr, npy_intp *dims, int nd,
                 PyArray_Descr* typedescr)
{
    PyArrayObject *ap;
    npy_intp n, m, i, j;
    char **ptr2;
    char ***ptr3;

    if ((nd < 1) || (nd > 3)) {
        PyErr_SetString(PyExc_ValueError,
                        "C arrays of only 1-3 dimensions available");
        Py_XDECREF(typedescr);
        return -1;
    }
    if ((ap = (PyArrayObject*)PyArray_FromAny(*op, typedescr, nd, nd,
                                      NPY_ARRAY_CARRAY, NULL)) == NULL) {
        return -1;
    }
    switch(nd) {
    case 1:
        *((char **)ptr) = PyArray_DATA(ap);
        break;
    case 2:
        n = PyArray_DIMS(ap)[0];
        ptr2 = (char **)PyArray_malloc(n * sizeof(char *));
        if (!ptr2) {
            goto fail;
        }
        for (i = 0; i < n; i++) {
            ptr2[i] = PyArray_BYTES(ap) + i*PyArray_STRIDES(ap)[0];
        }
        *((char ***)ptr) = ptr2;
        break;
    case 3:
        n = PyArray_DIMS(ap)[0];
        m = PyArray_DIMS(ap)[1];
        ptr3 = (char ***)PyArray_malloc(n*(m+1) * sizeof(char *));
        if (!ptr3) {
            goto fail;
        }
        for (i = 0; i < n; i++) {
            ptr3[i] = (char **) &ptr3[n + m * i];
            for (j = 0; j < m; j++) {
                ptr3[i][j] = PyArray_BYTES(ap) + i*PyArray_STRIDES(ap)[0] + j*PyArray_STRIDES(ap)[1];
            }
        }
        *((char ****)ptr) = ptr3;
    }
    memcpy(dims, PyArray_DIMS(ap), nd*sizeof(npy_intp));
    *op = (PyObject *)ap;
    return 0;

 fail:
    PyErr_SetString(PyExc_MemoryError, "no memory");
    return -1;
}

/* Deprecated --- Use PyArray_AsCArray instead */

/*NUMPY_API
 * Convert to a 1D C-array
 */
NPY_NO_EXPORT int
PyArray_As1D(PyObject **op, char **ptr, int *d1, int typecode)
{
    npy_intp newd1;
    PyArray_Descr *descr;
    static const char msg[] = "PyArray_As1D: use PyArray_AsCArray.";

    if (DEPRECATE(msg) < 0) {
        return -1;
    }
    descr = PyArray_DescrFromType(typecode);
    if (PyArray_AsCArray(op, (void *)ptr, &newd1, 1, descr) == -1) {
        return -1;
    }
    *d1 = (int) newd1;
    return 0;
}

/*NUMPY_API
 * Convert to a 2D C-array
 */
NPY_NO_EXPORT int
PyArray_As2D(PyObject **op, char ***ptr, int *d1, int *d2, int typecode)
{
    npy_intp newdims[2];
    PyArray_Descr *descr;
    static const char msg[] = "PyArray_As1D: use PyArray_AsCArray.";

    if (DEPRECATE(msg) < 0) {
        return -1;
    }
    descr = PyArray_DescrFromType(typecode);
    if (PyArray_AsCArray(op, (void *)ptr, newdims, 2, descr) == -1) {
        return -1;
    }
    *d1 = (int ) newdims[0];
    *d2 = (int ) newdims[1];
    return 0;
}

/* End Deprecated */

/*NUMPY_API
 * Free pointers created if As2D is called
 */
NPY_NO_EXPORT int
PyArray_Free(PyObject *op, void *ptr)
{
    PyArrayObject *ap = (PyArrayObject *)op;

    if ((PyArray_NDIM(ap) < 1) || (PyArray_NDIM(ap) > 3)) {
        return -1;
    }
    if (PyArray_NDIM(ap) >= 2) {
        PyArray_free(ptr);
    }
    Py_DECREF(ap);
    return 0;
}


/*
 * Concatenates a list of ndarrays.
 */
NPY_NO_EXPORT PyArrayObject *
PyArray_ConcatenateArrays(int narrays, PyArrayObject **arrays, int axis)
{
    PyTypeObject *subtype = &PyArray_Type;
    double priority = NPY_PRIORITY;
    int iarrays, idim, ndim;
    npy_intp shape[NPY_MAXDIMS], s, strides[NPY_MAXDIMS];
    int strideperm[NPY_MAXDIMS];
    PyArray_Descr *dtype = NULL;
    PyArrayObject *ret = NULL;
    PyArrayObject_fields *sliding_view = NULL;
    int orig_axis = axis;

    if (narrays <= 0) {
        PyErr_SetString(PyExc_ValueError,
                        "need at least one array to concatenate");
        return NULL;
    }

    /* All the arrays must have the same 'ndim' */
    ndim = PyArray_NDIM(arrays[0]);

    if (ndim == 0) {
        PyErr_SetString(PyExc_ValueError,
                        "zero-dimensional arrays cannot be concatenated");
        return NULL;
    }

    /* Handle standard Python negative indexing */
    if (axis < 0) {
        axis += ndim;
    }

    if (ndim == 1 && axis != 0) {
        static const char msg[] = "axis != 0 for ndim == 1; "
                                  "this will raise an error in "
                                  "future versions of numpy";
        if (DEPRECATE(msg) < 0) {
            return NULL;
        }
        axis = 0;
    }

    if (axis < 0 || axis >= ndim) {
        PyErr_Format(PyExc_IndexError,
                     "axis %d out of bounds [0, %d)", orig_axis, ndim);
        return NULL;
    }

    /*
     * Figure out the final concatenated shape starting from the first
     * array's shape.
     */
    memcpy(shape, PyArray_SHAPE(arrays[0]), ndim * sizeof(shape[0]));
    for (iarrays = 1; iarrays < narrays; ++iarrays) {
        npy_intp *arr_shape;

        if (PyArray_NDIM(arrays[iarrays]) != ndim) {
            PyErr_SetString(PyExc_ValueError,
                            "all the input arrays must have same "
                            "number of dimensions");
            return NULL;
        }
        arr_shape = PyArray_SHAPE(arrays[iarrays]);

        for (idim = 0; idim < ndim; ++idim) {
            /* Build up the size of the concatenation axis */
            if (idim == axis) {
                shape[idim] += arr_shape[idim];
            }
            /* Validate that the rest of the dimensions match */
            else if (shape[idim] != arr_shape[idim]) {
                PyErr_SetString(PyExc_ValueError,
                                "all the input array dimensions "
                                "except for the concatenation axis "
                                "must match exactly");
                return NULL;
            }
        }
    }

    /* Get the priority subtype for the array */
    for (iarrays = 0; iarrays < narrays; ++iarrays) {
        if (Py_TYPE(arrays[iarrays]) != subtype) {
            double pr = PyArray_GetPriority((PyObject *)(arrays[iarrays]), 0.0);
            if (pr > priority) {
                priority = pr;
                subtype = Py_TYPE(arrays[iarrays]);
            }
        }
    }

    /* Get the resulting dtype from combining all the arrays */
    dtype = PyArray_ResultType(narrays, arrays, 0, NULL);
    if (dtype == NULL) {
        return NULL;
    }

    /*
     * Figure out the permutation to apply to the strides to match
     * the memory layout of the input arrays, using ambiguity
     * resolution rules matching that of the NpyIter.
     */
    PyArray_CreateMultiSortedStridePerm(narrays, arrays, ndim, strideperm);
    s = dtype->elsize;
    for (idim = ndim-1; idim >= 0; --idim) {
        int iperm = strideperm[idim];
        strides[iperm] = s;
        s *= shape[iperm];
    }

    /* Allocate the array for the result. This steals the 'dtype' reference. */
    ret = (PyArrayObject *)PyArray_NewFromDescr(subtype,
                                                    dtype,
                                                    ndim,
                                                    shape,
                                                    strides,
                                                    NULL,
                                                    0,
                                                    NULL);
    if (ret == NULL) {
        return NULL;
    }

    /*
     * Create a view which slides through ret for assigning the
     * successive input arrays.
     */
    sliding_view = (PyArrayObject_fields *)PyArray_View(ret,
                                                        NULL, &PyArray_Type);
    if (sliding_view == NULL) {
        Py_DECREF(ret);
        return NULL;
    }
    for (iarrays = 0; iarrays < narrays; ++iarrays) {
        /* Set the dimension to match the input array's */
        sliding_view->dimensions[axis] = PyArray_SHAPE(arrays[iarrays])[axis];

        /* Copy the data for this array */
        if (PyArray_AssignArray((PyArrayObject *)sliding_view, arrays[iarrays],
                            NULL, NPY_SAME_KIND_CASTING) < 0) {
            Py_DECREF(sliding_view);
            Py_DECREF(ret);
            return NULL;
        }

        /* Slide to the start of the next window */
        sliding_view->data += sliding_view->dimensions[axis] *
                                 sliding_view->strides[axis];
    }

    Py_DECREF(sliding_view);
    return ret;
}

/*
 * Concatenates a list of ndarrays, flattening each in the specified order.
 */
NPY_NO_EXPORT PyArrayObject *
PyArray_ConcatenateFlattenedArrays(int narrays, PyArrayObject **arrays,
                                    NPY_ORDER order)
{
    PyTypeObject *subtype = &PyArray_Type;
    double priority = NPY_PRIORITY;
    int iarrays;
    npy_intp stride, sizes[NPY_MAXDIMS];
    npy_intp shape = 0;
    PyArray_Descr *dtype = NULL;
    PyArrayObject *ret = NULL;
    PyArrayObject_fields *sliding_view = NULL;

    if (narrays <= 0) {
        PyErr_SetString(PyExc_ValueError,
                        "need at least one array to concatenate");
        return NULL;
    }

    /*
     * Figure out the final concatenated shape starting from the first
     * array's shape.
     */
    for (iarrays = 0; iarrays < narrays; ++iarrays) {
        shape += sizes[iarrays] = PyArray_SIZE(arrays[iarrays]);
        /* Check for overflow */
        if (shape < 0) {
            PyErr_SetString(PyExc_ValueError,
                            "total number of elements "
                            "too large to concatenate");
            return NULL;
        }
    }

    /* Get the priority subtype for the array */
    for (iarrays = 0; iarrays < narrays; ++iarrays) {
        if (Py_TYPE(arrays[iarrays]) != subtype) {
            double pr = PyArray_GetPriority((PyObject *)(arrays[iarrays]), 0.0);
            if (pr > priority) {
                priority = pr;
                subtype = Py_TYPE(arrays[iarrays]);
            }
        }
    }

    /* Get the resulting dtype from combining all the arrays */
    dtype = PyArray_ResultType(narrays, arrays, 0, NULL);
    if (dtype == NULL) {
        return NULL;
    }

    stride = dtype->elsize;

    /* Allocate the array for the result. This steals the 'dtype' reference. */
    ret = (PyArrayObject *)PyArray_NewFromDescr(subtype,
                                                    dtype,
                                                    1,
                                                    &shape,
                                                    &stride,
                                                    NULL,
                                                    0,
                                                    NULL);
    if (ret == NULL) {
        return NULL;
    }

    /*
     * Create a view which slides through ret for assigning the
     * successive input arrays.
     */
    sliding_view = (PyArrayObject_fields *)PyArray_View(ret,
                                                        NULL, &PyArray_Type);
    if (sliding_view == NULL) {
        Py_DECREF(ret);
        return NULL;
    }

    for (iarrays = 0; iarrays < narrays; ++iarrays) {
        /* Adjust the window dimensions for this array */
        sliding_view->dimensions[0] = sizes[iarrays];

        /* Copy the data for this array */
        if (PyArray_CopyAsFlat((PyArrayObject *)sliding_view, arrays[iarrays],
                            order) < 0) {
            Py_DECREF(sliding_view);
            Py_DECREF(ret);
            return NULL;
        }

        /* Slide to the start of the next window */
        sliding_view->data += sliding_view->strides[0] * sizes[iarrays];
    }

    Py_DECREF(sliding_view);
    return ret;
}


/*NUMPY_API
 * Concatenate
 *
 * Concatenate an arbitrary Python sequence into an array.
 * op is a python object supporting the sequence interface.
 * Its elements will be concatenated together to form a single
 * multidimensional array. If axis is NPY_MAXDIMS or bigger, then
 * each sequence object will be flattened before concatenation
*/
NPY_NO_EXPORT PyObject *
PyArray_Concatenate(PyObject *op, int axis)
{
    int iarrays, narrays;
    PyArrayObject **arrays;
    PyArrayObject *ret;

    if (!PySequence_Check(op)) {
        PyErr_SetString(PyExc_TypeError,
                        "The first input argument needs to be a sequence");
        return NULL;
    }

    /* Convert the input list into arrays */
    narrays = PySequence_Size(op);
    if (narrays < 0) {
        return NULL;
    }
    arrays = PyArray_malloc(narrays * sizeof(arrays[0]));
    if (arrays == NULL) {
        PyErr_NoMemory();
        return NULL;
    }
    for (iarrays = 0; iarrays < narrays; ++iarrays) {
        PyObject *item = PySequence_GetItem(op, iarrays);
        if (item == NULL) {
            narrays = iarrays;
            goto fail;
        }
        arrays[iarrays] = (PyArrayObject *)PyArray_FromAny(item, NULL,
                                            0, 0, 0, NULL);
        Py_DECREF(item);
        if (arrays[iarrays] == NULL) {
            narrays = iarrays;
            goto fail;
        }
    }

    if (axis >= NPY_MAXDIMS) {
        ret = PyArray_ConcatenateFlattenedArrays(narrays, arrays, NPY_CORDER);
    }
    else {
        ret = PyArray_ConcatenateArrays(narrays, arrays, axis);
    }

    for (iarrays = 0; iarrays < narrays; ++iarrays) {
        Py_DECREF(arrays[iarrays]);
    }
    PyArray_free(arrays);

    return (PyObject *)ret;

fail:
    /* 'narrays' was set to how far we got in the conversion */
    for (iarrays = 0; iarrays < narrays; ++iarrays) {
        Py_DECREF(arrays[iarrays]);
    }
    PyArray_free(arrays);

    return NULL;
}

static int
_signbit_set(PyArrayObject *arr)
{
    static char bitmask = (char) 0x80;
    char *ptr;  /* points to the npy_byte to test */
    char byteorder;
    int elsize;

    elsize = PyArray_DESCR(arr)->elsize;
    byteorder = PyArray_DESCR(arr)->byteorder;
    ptr = PyArray_DATA(arr);
    if (elsize > 1 &&
        (byteorder == NPY_LITTLE ||
         (byteorder == NPY_NATIVE &&
          PyArray_ISNBO(NPY_LITTLE)))) {
        ptr += elsize - 1;
    }
    return ((*ptr & bitmask) != 0);
}


/*NUMPY_API
 * ScalarKind
 *
 * Returns the scalar kind of a type number, with an
 * optional tweak based on the scalar value itself.
 * If no scalar is provided, it returns INTPOS_SCALAR
 * for both signed and unsigned integers, otherwise
 * it checks the sign of any signed integer to choose
 * INTNEG_SCALAR when appropriate.
 */
NPY_NO_EXPORT NPY_SCALARKIND
PyArray_ScalarKind(int typenum, PyArrayObject **arr)
{
    NPY_SCALARKIND ret = NPY_NOSCALAR;

    if ((unsigned int)typenum < NPY_NTYPES) {
        ret = _npy_scalar_kinds_table[typenum];
        /* Signed integer types are INTNEG in the table */
        if (ret == NPY_INTNEG_SCALAR) {
            if (!arr || !_signbit_set(*arr)) {
                ret = NPY_INTPOS_SCALAR;
            }
        }
    } else if (PyTypeNum_ISUSERDEF(typenum)) {
        PyArray_Descr* descr = PyArray_DescrFromType(typenum);

        if (descr->f->scalarkind) {
            ret = descr->f->scalarkind((arr ? *arr : NULL));
        }
        Py_DECREF(descr);
    }

    return ret;
}

/*NUMPY_API
 *
 * Determines whether the data type 'thistype', with
 * scalar kind 'scalar', can be coerced into 'neededtype'.
 */
NPY_NO_EXPORT int
PyArray_CanCoerceScalar(int thistype, int neededtype,
                        NPY_SCALARKIND scalar)
{
    PyArray_Descr* from;
    int *castlist;

    /* If 'thistype' is not a scalar, it must be safely castable */
    if (scalar == NPY_NOSCALAR) {
        return PyArray_CanCastSafely(thistype, neededtype);
    }
    if ((unsigned int)neededtype < NPY_NTYPES) {
        NPY_SCALARKIND neededscalar;

        if (scalar == NPY_OBJECT_SCALAR) {
            return PyArray_CanCastSafely(thistype, neededtype);
        }

        /*
         * The lookup table gives us exactly what we need for
         * this comparison, which PyArray_ScalarKind would not.
         *
         * The rule is that positive scalars can be coerced
         * to a signed ints, but negative scalars cannot be coerced
         * to unsigned ints.
         *   _npy_scalar_kinds_table[int]==NEGINT > POSINT,
         *      so 1 is returned, but
         *   _npy_scalar_kinds_table[uint]==POSINT < NEGINT,
         *      so 0 is returned, as required.
         *
         */
        neededscalar = _npy_scalar_kinds_table[neededtype];
        if (neededscalar >= scalar) {
            return 1;
        }
        if (!PyTypeNum_ISUSERDEF(thistype)) {
            return 0;
        }
    }

    from = PyArray_DescrFromType(thistype);
    if (from->f->cancastscalarkindto
        && (castlist = from->f->cancastscalarkindto[scalar])) {
        while (*castlist != NPY_NOTYPE) {
            if (*castlist++ == neededtype) {
                Py_DECREF(from);
                return 1;
            }
        }
    }
    Py_DECREF(from);

    return 0;
}

/*
 * Make a new empty array, of the passed size, of a type that takes the
 * priority of ap1 and ap2 into account.
 */
static PyArrayObject *
new_array_for_sum(PyArrayObject *ap1, PyArrayObject *ap2, PyArrayObject* out,
                  int nd, npy_intp dimensions[], int typenum)
{
    PyArrayObject *ret;
    PyTypeObject *subtype;
    double prior1, prior2;
    /*
     * Need to choose an output array that can hold a sum
     * -- use priority to determine which subtype.
     */
    if (Py_TYPE(ap2) != Py_TYPE(ap1)) {
        prior2 = PyArray_GetPriority((PyObject *)ap2, 0.0);
        prior1 = PyArray_GetPriority((PyObject *)ap1, 0.0);
        subtype = (prior2 > prior1 ? Py_TYPE(ap2) : Py_TYPE(ap1));
    }
    else {
        prior1 = prior2 = 0.0;
        subtype = Py_TYPE(ap1);
    }
    if (out) {
        int d;
        /* verify that out is usable */
        if (Py_TYPE(out) != subtype ||
            PyArray_NDIM(out) != nd ||
            PyArray_TYPE(out) != typenum ||
            !PyArray_ISCARRAY(out)) {
            PyErr_SetString(PyExc_ValueError,
                "output array is not acceptable "
                "(must have the right type, nr dimensions, and be a C-Array)");
            return 0;
        }
        for (d = 0; d < nd; ++d) {
            if (dimensions[d] != PyArray_DIM(out, d)) {
                PyErr_SetString(PyExc_ValueError,
                    "output array has wrong dimensions");
                return 0;
            }
        }
        Py_INCREF(out);
        return out;
    }

    ret = (PyArrayObject *)PyArray_New(subtype, nd, dimensions,
                                       typenum, NULL, NULL, 0, 0,
                                       (PyObject *)
                                       (prior2 > prior1 ? ap2 : ap1));
    return ret;
}

/* Could perhaps be redone to not make contiguous arrays */

/*NUMPY_API
 * Numeric.innerproduct(a,v)
 */
NPY_NO_EXPORT PyObject *
PyArray_InnerProduct(PyObject *op1, PyObject *op2)
{
    PyArrayObject *ap1, *ap2, *ret = NULL;
    PyArrayIterObject *it1, *it2;
    npy_intp i, j, l;
    int typenum, nd, axis;
    npy_intp is1, is2, os;
    char *op;
    npy_intp dimensions[NPY_MAXDIMS];
    PyArray_DotFunc *dot;
    PyArray_Descr *typec;
    NPY_BEGIN_THREADS_DEF;

    typenum = PyArray_ObjectType(op1, 0);
    typenum = PyArray_ObjectType(op2, typenum);

    typec = PyArray_DescrFromType(typenum);
    if (typec == NULL) {
        return NULL;
    }
    Py_INCREF(typec);
    ap1 = (PyArrayObject *)PyArray_FromAny(op1, typec, 0, 0,
                                        NPY_ARRAY_ALIGNED, NULL);
    if (ap1 == NULL) {
        Py_DECREF(typec);
        return NULL;
    }
    ap2 = (PyArrayObject *)PyArray_FromAny(op2, typec, 0, 0,
                                        NPY_ARRAY_ALIGNED, NULL);
    if (ap2 == NULL) {
        Py_DECREF(ap1);
        return NULL;
    }

#if defined(HAVE_CBLAS)
    if (PyArray_NDIM(ap1) <= 2 && PyArray_NDIM(ap2) <= 2 &&
            (NPY_DOUBLE == typenum || NPY_CDOUBLE == typenum ||
             NPY_FLOAT == typenum || NPY_CFLOAT == typenum)) {
        return cblas_innerproduct(typenum, ap1, ap2);
    }
#endif

    if (PyArray_NDIM(ap1) == 0 || PyArray_NDIM(ap2) == 0) {
        ret = (PyArray_NDIM(ap1) == 0 ? ap1 : ap2);
        ret = (PyArrayObject *)Py_TYPE(ret)->tp_as_number->nb_multiply(
                                            (PyObject *)ap1, (PyObject *)ap2);
        Py_DECREF(ap1);
        Py_DECREF(ap2);
        return (PyObject *)ret;
    }

    l = PyArray_DIMS(ap1)[PyArray_NDIM(ap1) - 1];
    if (PyArray_DIMS(ap2)[PyArray_NDIM(ap2) - 1] != l) {
        dot_alignment_error(ap1, PyArray_NDIM(ap1) - 1,
                            ap2, PyArray_NDIM(ap2) - 1);
        goto fail;
    }

    nd = PyArray_NDIM(ap1) + PyArray_NDIM(ap2) - 2;
    j = 0;
    for (i = 0; i < PyArray_NDIM(ap1) - 1; i++) {
        dimensions[j++] = PyArray_DIMS(ap1)[i];
    }
    for (i = 0; i < PyArray_NDIM(ap2) - 1; i++) {
        dimensions[j++] = PyArray_DIMS(ap2)[i];
    }

    /*
     * Need to choose an output array that can hold a sum
     * -- use priority to determine which subtype.
     */
    ret = new_array_for_sum(ap1, ap2, NULL, nd, dimensions, typenum);
    if (ret == NULL) {
        goto fail;
    }
    /* Ensure that multiarray.inner(<Nx0>,<Mx0>) -> zeros((N,M)) */
    if (PyArray_SIZE(ap1) == 0 && PyArray_SIZE(ap2) == 0) {
        memset(PyArray_DATA(ret), 0, PyArray_NBYTES(ret));
    }

    dot = (PyArray_DESCR(ret)->f->dotfunc);
    if (dot == NULL) {
        PyErr_SetString(PyExc_ValueError,
                        "dot not available for this type");
        goto fail;
    }
    is1 = PyArray_STRIDES(ap1)[PyArray_NDIM(ap1) - 1];
    is2 = PyArray_STRIDES(ap2)[PyArray_NDIM(ap2) - 1];
    op = PyArray_DATA(ret);
    os = PyArray_DESCR(ret)->elsize;
    axis = PyArray_NDIM(ap1) - 1;
    it1 = (PyArrayIterObject *) PyArray_IterAllButAxis((PyObject *)ap1, &axis);
    axis = PyArray_NDIM(ap2) - 1;
    it2 = (PyArrayIterObject *) PyArray_IterAllButAxis((PyObject *)ap2, &axis);
    NPY_BEGIN_THREADS_DESCR(PyArray_DESCR(ap2));
    while (it1->index < it1->size) {
        while (it2->index < it2->size) {
            dot(it1->dataptr, is1, it2->dataptr, is2, op, l, ret);
            op += os;
            PyArray_ITER_NEXT(it2);
        }
        PyArray_ITER_NEXT(it1);
        PyArray_ITER_RESET(it2);
    }
    NPY_END_THREADS_DESCR(PyArray_DESCR(ap2));
    Py_DECREF(it1);
    Py_DECREF(it2);
    if (PyErr_Occurred()) {
        goto fail;
    }
    Py_DECREF(ap1);
    Py_DECREF(ap2);
    return (PyObject *)ret;

 fail:
    Py_XDECREF(ap1);
    Py_XDECREF(ap2);
    Py_XDECREF(ret);
    return NULL;
}

/*NUMPY_API
 * Numeric.matrixproduct(a,v)
 * just like inner product but does the swapaxes stuff on the fly
 */
NPY_NO_EXPORT PyObject *
PyArray_MatrixProduct(PyObject *op1, PyObject *op2)
{
    return PyArray_MatrixProduct2(op1, op2, NULL);
}

/*NUMPY_API
 * Numeric.matrixproduct2(a,v,out)
 * just like inner product but does the swapaxes stuff on the fly
 */
NPY_NO_EXPORT PyObject *
PyArray_MatrixProduct2(PyObject *op1, PyObject *op2, PyArrayObject* out)
{
    PyArrayObject *ap1, *ap2, *ret = NULL;
    PyArrayIterObject *it1, *it2;
    npy_intp i, j, l;
    int typenum, nd, axis, matchDim;
    npy_intp is1, is2, os;
    char *op;
    npy_intp dimensions[NPY_MAXDIMS];
    PyArray_DotFunc *dot;
    PyArray_Descr *typec = NULL;
    NPY_BEGIN_THREADS_DEF;

    typenum = PyArray_ObjectType(op1, 0);
    typenum = PyArray_ObjectType(op2, typenum);
    typec = PyArray_DescrFromType(typenum);
    if (typec == NULL) {
        PyErr_SetString(PyExc_ValueError, "Cannot find a common data type.");
        return NULL;
    }

    Py_INCREF(typec);
    ap1 = (PyArrayObject *)PyArray_FromAny(op1, typec, 0, 0,
                                        NPY_ARRAY_ALIGNED, NULL);
    if (ap1 == NULL) {
        Py_DECREF(typec);
        return NULL;
    }
    ap2 = (PyArrayObject *)PyArray_FromAny(op2, typec, 0, 0,
                                        NPY_ARRAY_ALIGNED, NULL);
    if (ap2 == NULL) {
        Py_DECREF(ap1);
        return NULL;
    }

#if defined(HAVE_CBLAS)
    if (PyArray_NDIM(ap1) <= 2 && PyArray_NDIM(ap2) <= 2 &&
            (NPY_DOUBLE == typenum || NPY_CDOUBLE == typenum ||
             NPY_FLOAT == typenum || NPY_CFLOAT == typenum)) {
        return cblas_matrixproduct(typenum, ap1, ap2, out);
    }
#endif

    if (PyArray_NDIM(ap1) == 0 || PyArray_NDIM(ap2) == 0) {
        ret = (PyArray_NDIM(ap1) == 0 ? ap1 : ap2);
        ret = (PyArrayObject *)Py_TYPE(ret)->tp_as_number->nb_multiply(
                                        (PyObject *)ap1, (PyObject *)ap2);
        Py_DECREF(ap1);
        Py_DECREF(ap2);
        return (PyObject *)ret;
    }
    l = PyArray_DIMS(ap1)[PyArray_NDIM(ap1) - 1];
    if (PyArray_NDIM(ap2) > 1) {
        matchDim = PyArray_NDIM(ap2) - 2;
    }
    else {
        matchDim = 0;
    }
    if (PyArray_DIMS(ap2)[matchDim] != l) {
        dot_alignment_error(ap1, PyArray_NDIM(ap1) - 1, ap2, matchDim);
        goto fail;
    }
    nd = PyArray_NDIM(ap1) + PyArray_NDIM(ap2) - 2;
    if (nd > NPY_MAXDIMS) {
        PyErr_SetString(PyExc_ValueError, "dot: too many dimensions in result");
        goto fail;
    }
    j = 0;
    for (i = 0; i < PyArray_NDIM(ap1) - 1; i++) {
        dimensions[j++] = PyArray_DIMS(ap1)[i];
    }
    for (i = 0; i < PyArray_NDIM(ap2) - 2; i++) {
        dimensions[j++] = PyArray_DIMS(ap2)[i];
    }
    if(PyArray_NDIM(ap2) > 1) {
        dimensions[j++] = PyArray_DIMS(ap2)[PyArray_NDIM(ap2)-1];
    }

    is1 = PyArray_STRIDES(ap1)[PyArray_NDIM(ap1)-1];
    is2 = PyArray_STRIDES(ap2)[matchDim];
    /* Choose which subtype to return */
    ret = new_array_for_sum(ap1, ap2, out, nd, dimensions, typenum);
    if (ret == NULL) {
        goto fail;
    }
    /* Ensure that multiarray.dot(<Nx0>,<0xM>) -> zeros((N,M)) */
    if (PyArray_SIZE(ap1) == 0 && PyArray_SIZE(ap2) == 0) {
        memset(PyArray_DATA(ret), 0, PyArray_NBYTES(ret));
    }

    dot = PyArray_DESCR(ret)->f->dotfunc;
    if (dot == NULL) {
        PyErr_SetString(PyExc_ValueError,
                        "dot not available for this type");
        goto fail;
    }

    op = PyArray_DATA(ret); os = PyArray_DESCR(ret)->elsize;
    axis = PyArray_NDIM(ap1)-1;
    it1 = (PyArrayIterObject *)
        PyArray_IterAllButAxis((PyObject *)ap1, &axis);
    if (it1 == NULL) {
        goto fail;
    }
    it2 = (PyArrayIterObject *)
        PyArray_IterAllButAxis((PyObject *)ap2, &matchDim);
    if (it2 == NULL) {
        Py_DECREF(it1);
        goto fail;
    }
    NPY_BEGIN_THREADS_DESCR(PyArray_DESCR(ap2));
    while (it1->index < it1->size) {
        while (it2->index < it2->size) {
            dot(it1->dataptr, is1, it2->dataptr, is2, op, l, ret);
            op += os;
            PyArray_ITER_NEXT(it2);
        }
        PyArray_ITER_NEXT(it1);
        PyArray_ITER_RESET(it2);
    }
    NPY_END_THREADS_DESCR(PyArray_DESCR(ap2));
    Py_DECREF(it1);
    Py_DECREF(it2);
    if (PyErr_Occurred()) {
        /* only for OBJECT arrays */
        goto fail;
    }
    Py_DECREF(ap1);
    Py_DECREF(ap2);
    return (PyObject *)ret;

 fail:
    Py_XDECREF(ap1);
    Py_XDECREF(ap2);
    Py_XDECREF(ret);
    return NULL;
}


/*NUMPY_API
 * Copy and Transpose
 *
 * Could deprecate this function, as there isn't a speed benefit over
 * calling Transpose and then Copy.
 */
NPY_NO_EXPORT PyObject *
PyArray_CopyAndTranspose(PyObject *op)
{
    PyArrayObject *arr, *tmp, *ret;
    int i;
    npy_intp new_axes_values[NPY_MAXDIMS];
    PyArray_Dims new_axes;

    /* Make sure we have an array */
    arr = (PyArrayObject *)PyArray_FromAny(op, NULL, 0, 0, 0, NULL);
    if (arr == NULL) {
        return NULL;
    }

    if (PyArray_NDIM(arr) > 1) {
        /* Set up the transpose operation */
        new_axes.len = PyArray_NDIM(arr);
        for (i = 0; i < new_axes.len; ++i) {
            new_axes_values[i] = new_axes.len - i - 1;
        }
        new_axes.ptr = new_axes_values;

        /* Do the transpose (always returns a view) */
        tmp = (PyArrayObject *)PyArray_Transpose(arr, &new_axes);
        if (tmp == NULL) {
            Py_DECREF(arr);
            return NULL;
        }
    }
    else {
        tmp = arr;
        arr = NULL;
    }

    /* TODO: Change this to NPY_KEEPORDER for NumPy 2.0 */
    ret = (PyArrayObject *)PyArray_NewCopy(tmp, NPY_CORDER);

    Py_XDECREF(arr);
    Py_DECREF(tmp);
    return (PyObject *)ret;
}

/*
 * Implementation which is common between PyArray_Correlate
 * and PyArray_Correlate2.
 *
 * inverted is set to 1 if computed correlate(ap2, ap1), 0 otherwise
 */
static PyArrayObject*
_pyarray_correlate(PyArrayObject *ap1, PyArrayObject *ap2, int typenum,
                   int mode, int *inverted)
{
    PyArrayObject *ret;
    npy_intp length;
    npy_intp i, n1, n2, n, n_left, n_right;
    npy_intp is1, is2, os;
    char *ip1, *ip2, *op;
    PyArray_DotFunc *dot;

    NPY_BEGIN_THREADS_DEF;

    n1 = PyArray_DIMS(ap1)[0];
    n2 = PyArray_DIMS(ap2)[0];
    if (n1 < n2) {
        ret = ap1;
        ap1 = ap2;
        ap2 = ret;
        ret = NULL;
        i = n1;
        n1 = n2;
        n2 = i;
        *inverted = 1;
    } else {
        *inverted = 0;
    }

    length = n1;
    n = n2;
    switch(mode) {
    case 0:
        length = length - n + 1;
        n_left = n_right = 0;
        break;
    case 1:
        n_left = (npy_intp)(n/2);
        n_right = n - n_left - 1;
        break;
    case 2:
        n_right = n - 1;
        n_left = n - 1;
        length = length + n - 1;
        break;
    default:
        PyErr_SetString(PyExc_ValueError, "mode must be 0, 1, or 2");
        return NULL;
    }

    /*
     * Need to choose an output array that can hold a sum
     * -- use priority to determine which subtype.
     */
    ret = new_array_for_sum(ap1, ap2, NULL, 1, &length, typenum);
    if (ret == NULL) {
        return NULL;
    }
    dot = PyArray_DESCR(ret)->f->dotfunc;
    if (dot == NULL) {
        PyErr_SetString(PyExc_ValueError,
                        "function not available for this data type");
        goto clean_ret;
    }

    NPY_BEGIN_THREADS_DESCR(PyArray_DESCR(ret));
    is1 = PyArray_STRIDES(ap1)[0];
    is2 = PyArray_STRIDES(ap2)[0];
    op = PyArray_DATA(ret);
    os = PyArray_DESCR(ret)->elsize;
    ip1 = PyArray_DATA(ap1);
    ip2 = PyArray_BYTES(ap2) + n_left*is2;
    n = n - n_left;
    for (i = 0; i < n_left; i++) {
        dot(ip1, is1, ip2, is2, op, n, ret);
        n++;
        ip2 -= is2;
        op += os;
    }
    if (small_correlate(ip1, is1, n1 - n2 + 1, PyArray_TYPE(ap1),
                        ip2, is2, n, PyArray_TYPE(ap2),
                        op, os)) {
        ip1 += is1 * (n1 - n2 + 1);
        op += os * (n1 - n2 + 1);
    }
    else {
        for (i = 0; i < (n1 - n2 + 1); i++) {
            dot(ip1, is1, ip2, is2, op, n, ret);
            ip1 += is1;
            op += os;
        }
    }
    for (i = 0; i < n_right; i++) {
        n--;
        dot(ip1, is1, ip2, is2, op, n, ret);
        ip1 += is1;
        op += os;
    }

    NPY_END_THREADS_DESCR(PyArray_DESCR(ret));
    if (PyErr_Occurred()) {
        goto clean_ret;
    }

    return ret;

clean_ret:
    Py_DECREF(ret);
    return NULL;
}

/*
 * Revert a one dimensional array in-place
 *
 * Return 0 on success, other value on failure
 */
static int
_pyarray_revert(PyArrayObject *ret)
{
    npy_intp length;
    npy_intp i;
    PyArray_CopySwapFunc *copyswap;
    char *tmp = NULL, *sw1, *sw2;
    npy_intp os;
    char *op;

    length = PyArray_DIMS(ret)[0];
    copyswap = PyArray_DESCR(ret)->f->copyswap;

    tmp = PyArray_malloc(PyArray_DESCR(ret)->elsize);
    if (tmp == NULL) {
        return -1;
    }

    os = PyArray_DESCR(ret)->elsize;
    op = PyArray_DATA(ret);
    sw1 = op;
    sw2 = op + (length - 1) * os;
    if (PyArray_ISFLEXIBLE(ret) || PyArray_ISOBJECT(ret)) {
        for(i = 0; i < length/2; ++i) {
            memmove(tmp, sw1, os);
            copyswap(tmp, NULL, 0, NULL);
            memmove(sw1, sw2, os);
            copyswap(sw1, NULL, 0, NULL);
            memmove(sw2, tmp, os);
            copyswap(sw2, NULL, 0, NULL);
            sw1 += os;
            sw2 -= os;
        }
    } else {
        for(i = 0; i < length/2; ++i) {
            memcpy(tmp, sw1, os);
            memcpy(sw1, sw2, os);
            memcpy(sw2, tmp, os);
            sw1 += os;
            sw2 -= os;
        }
    }

    PyArray_free(tmp);
    return 0;
}

/*NUMPY_API
 * correlate(a1,a2,mode)
 *
 * This function computes the usual correlation (correlate(a1, a2) !=
 * correlate(a2, a1), and conjugate the second argument for complex inputs
 */
NPY_NO_EXPORT PyObject *
PyArray_Correlate2(PyObject *op1, PyObject *op2, int mode)
{
    PyArrayObject *ap1, *ap2, *ret = NULL;
    int typenum;
    PyArray_Descr *typec;
    int inverted;
    int st;

    typenum = PyArray_ObjectType(op1, 0);
    typenum = PyArray_ObjectType(op2, typenum);

    typec = PyArray_DescrFromType(typenum);
    Py_INCREF(typec);
    ap1 = (PyArrayObject *)PyArray_FromAny(op1, typec, 1, 1,
                                        NPY_ARRAY_DEFAULT, NULL);
    if (ap1 == NULL) {
        Py_DECREF(typec);
        return NULL;
    }
    ap2 = (PyArrayObject *)PyArray_FromAny(op2, typec, 1, 1,
                                        NPY_ARRAY_DEFAULT, NULL);
    if (ap2 == NULL) {
        goto clean_ap1;
    }

    if (PyArray_ISCOMPLEX(ap2)) {
        PyArrayObject *cap2;
        cap2 = (PyArrayObject *)PyArray_Conjugate(ap2, NULL);
        if (cap2 == NULL) {
            goto clean_ap2;
        }
        Py_DECREF(ap2);
        ap2 = cap2;
    }

    ret = _pyarray_correlate(ap1, ap2, typenum, mode, &inverted);
    if (ret == NULL) {
        goto clean_ap2;
    }

    /*
     * If we inverted input orders, we need to reverse the output array (i.e.
     * ret = ret[::-1])
     */
    if (inverted) {
        st = _pyarray_revert(ret);
        if(st) {
            goto clean_ret;
        }
    }

    Py_DECREF(ap1);
    Py_DECREF(ap2);
    return (PyObject *)ret;

clean_ret:
    Py_DECREF(ret);
clean_ap2:
    Py_DECREF(ap2);
clean_ap1:
    Py_DECREF(ap1);
    return NULL;
}

/*NUMPY_API
 * Numeric.correlate(a1,a2,mode)
 */
NPY_NO_EXPORT PyObject *
PyArray_Correlate(PyObject *op1, PyObject *op2, int mode)
{
    PyArrayObject *ap1, *ap2, *ret = NULL;
    int typenum;
    int unused;
    PyArray_Descr *typec;

    typenum = PyArray_ObjectType(op1, 0);
    typenum = PyArray_ObjectType(op2, typenum);

    typec = PyArray_DescrFromType(typenum);
    Py_INCREF(typec);
    ap1 = (PyArrayObject *)PyArray_FromAny(op1, typec, 1, 1,
                                            NPY_ARRAY_DEFAULT, NULL);
    if (ap1 == NULL) {
        Py_DECREF(typec);
        return NULL;
    }
    ap2 = (PyArrayObject *)PyArray_FromAny(op2, typec, 1, 1,
                                           NPY_ARRAY_DEFAULT, NULL);
    if (ap2 == NULL) {
        goto fail;
    }

    ret = _pyarray_correlate(ap1, ap2, typenum, mode, &unused);
    if(ret == NULL) {
        goto fail;
    }
    Py_DECREF(ap1);
    Py_DECREF(ap2);
    return (PyObject *)ret;

fail:
    Py_XDECREF(ap1);
    Py_XDECREF(ap2);
    Py_XDECREF(ret);
    return NULL;
}


static PyObject *
array_putmask(PyObject *NPY_UNUSED(module), PyObject *args, PyObject *kwds)
{
    PyObject *mask, *values;
    PyObject *array;

    static char *kwlist[] = {"arr", "mask", "values", NULL};

    if (!PyArg_ParseTupleAndKeywords(args, kwds, "O!OO:putmask", kwlist,
                &PyArray_Type, &array, &mask, &values)) {
        return NULL;
    }
    return PyArray_PutMask((PyArrayObject *)array, values, mask);
}

/*
 * Compare the field dictionaries for two types.
 *
 * Return 1 if the contents are the same, 0 if not.
 */
static int
_equivalent_fields(PyObject *field1, PyObject *field2) {

    int same, val;

    if (field1 == field2) {
        return 1;
    }
    if (field1 == NULL || field2 == NULL) {
        return 0;
    }
#if defined(NPY_PY3K)
    val = PyObject_RichCompareBool(field1, field2, Py_EQ);
    if (val != 1 || PyErr_Occurred()) {
#else
    val = PyObject_Compare(field1, field2);
    if (val != 0 || PyErr_Occurred()) {
#endif
        same = 0;
    }
    else {
        same = 1;
    }
    PyErr_Clear();
    return same;
}

/*
 * Compare the subarray data for two types.
 * Return 1 if they are the same, 0 if not.
 */
static int
_equivalent_subarrays(PyArray_ArrayDescr *sub1, PyArray_ArrayDescr *sub2)
{
    int val;

    if (sub1 == sub2) {
        return 1;

    }
    if (sub1 == NULL || sub2 == NULL) {
        return 0;
    }

#if defined(NPY_PY3K)
    val = PyObject_RichCompareBool(sub1->shape, sub2->shape, Py_EQ);
    if (val != 1 || PyErr_Occurred()) {
#else
    val = PyObject_Compare(sub1->shape, sub2->shape);
    if (val != 0 || PyErr_Occurred()) {
#endif
        PyErr_Clear();
        return 0;
    }

    return PyArray_EquivTypes(sub1->base, sub2->base);
}


/*NUMPY_API
 *
 * This function returns true if the two typecodes are
 * equivalent (same basic kind and same itemsize).
 */
NPY_NO_EXPORT unsigned char
PyArray_EquivTypes(PyArray_Descr *type1, PyArray_Descr *type2)
{
    int type_num1, type_num2, size1, size2;

    if (type1 == type2) {
        return NPY_TRUE;
    }

    type_num1 = type1->type_num;
    type_num2 = type2->type_num;
    size1 = type1->elsize;
    size2 = type2->elsize;

    if (size1 != size2) {
        return NPY_FALSE;
    }
    if (PyArray_ISNBO(type1->byteorder) != PyArray_ISNBO(type2->byteorder)) {
        return NPY_FALSE;
    }
    if (type1->subarray || type2->subarray) {
        return ((type_num1 == type_num2)
                && _equivalent_subarrays(type1->subarray, type2->subarray));
    }
    if (type_num1 == NPY_VOID
        || type_num2 == NPY_VOID) {
        return ((type_num1 == type_num2)
                && _equivalent_fields(type1->fields, type2->fields));
    }
    if (type_num1 == NPY_DATETIME
            || type_num1 == NPY_DATETIME
            || type_num2 == NPY_TIMEDELTA
            || type_num2 == NPY_TIMEDELTA) {
        return ((type_num1 == type_num2)
                && has_equivalent_datetime_metadata(type1, type2));
    }
    return type1->kind == type2->kind;
}

/*NUMPY_API*/
NPY_NO_EXPORT unsigned char
PyArray_EquivTypenums(int typenum1, int typenum2)
{
    PyArray_Descr *d1, *d2;
    npy_bool ret;

    if (typenum1 == typenum2) {
        return NPY_SUCCEED;
    }

    d1 = PyArray_DescrFromType(typenum1);
    d2 = PyArray_DescrFromType(typenum2);
    ret = PyArray_EquivTypes(d1, d2);
    Py_DECREF(d1);
    Py_DECREF(d2);
    return ret;
}

/*** END C-API FUNCTIONS **/
/*
 * NPY_RELAXED_STRIDES_CHECKING: If the strides logic is changed, the
 * order specific stride setting is not necessary.
 */
static NPY_STEALS_REF_TO_ARG(1) PyObject *
_prepend_ones(PyArrayObject *arr, int nd, int ndmin, NPY_ORDER order)
{
    npy_intp newdims[NPY_MAXDIMS];
    npy_intp newstrides[NPY_MAXDIMS];
    npy_intp newstride;
    int i, k, num;
    PyArrayObject *ret;
    PyArray_Descr *dtype;

    if (order == NPY_FORTRANORDER || PyArray_ISFORTRAN(arr) || PyArray_NDIM(arr) == 0) {
        newstride = PyArray_DESCR(arr)->elsize;
    }
    else {
        newstride = PyArray_STRIDES(arr)[0] * PyArray_DIMS(arr)[0];
    }

    num = ndmin - nd;
    for (i = 0; i < num; i++) {
        newdims[i] = 1;
        newstrides[i] = newstride;
    }
    for (i = num; i < ndmin; i++) {
        k = i - num;
        newdims[i] = PyArray_DIMS(arr)[k];
        newstrides[i] = PyArray_STRIDES(arr)[k];
    }
    dtype = PyArray_DESCR(arr);
    Py_INCREF(dtype);
    ret = (PyArrayObject *)PyArray_NewFromDescr(Py_TYPE(arr),
                        dtype, ndmin, newdims, newstrides,
                        PyArray_DATA(arr),
                        PyArray_FLAGS(arr),
                        (PyObject *)arr);
    if (ret == NULL) {
        Py_DECREF(arr);
        return NULL;
    }
    /* steals a reference to arr --- so don't increment here */
    if (PyArray_SetBaseObject(ret, (PyObject *)arr) < 0) {
        Py_DECREF(ret);
        return NULL;
    }

    return (PyObject *)ret;
}


#define STRIDING_OK(op, order) \
                ((order) == NPY_ANYORDER || \
                 (order) == NPY_KEEPORDER || \
                 ((order) == NPY_CORDER && PyArray_IS_C_CONTIGUOUS(op)) || \
                 ((order) == NPY_FORTRANORDER && PyArray_IS_F_CONTIGUOUS(op)))

static PyObject *
_array_fromobject(PyObject *NPY_UNUSED(ignored), PyObject *args, PyObject *kws)
{
    PyObject *op;
    PyArrayObject *oparr = NULL, *ret = NULL;
    npy_bool subok = NPY_FALSE;
    npy_bool copy = NPY_TRUE;
    int ndmin = 0, nd;
    PyArray_Descr *type = NULL;
    PyArray_Descr *oldtype = NULL;
    NPY_ORDER order = NPY_KEEPORDER;
    int flags = 0;

    static char *kwd[]= {"object", "dtype", "copy", "order", "subok",
                         "ndmin", NULL};

    if (PyTuple_GET_SIZE(args) > 2) {
        PyErr_SetString(PyExc_ValueError,
                        "only 2 non-keyword arguments accepted");
        return NULL;
    }

    /* super-fast path for ndarray argument calls */
    if (PyTuple_GET_SIZE(args) == 0) {
        goto full_path;
    }
    op = PyTuple_GET_ITEM(args, 0);
    if (PyArray_CheckExact(op)) {
        PyObject * dtype_obj = Py_None;
        oparr = (PyArrayObject *)op;
        /* get dtype which can be positional */
        if (PyTuple_GET_SIZE(args) == 2) {
            dtype_obj = PyTuple_GET_ITEM(args, 1);
        }
        else if (kws) {
            dtype_obj = PyDict_GetItem(kws, npy_ma_str_dtype);
            if (dtype_obj == NULL) {
                dtype_obj = Py_None;
            }
        }
        if (dtype_obj != Py_None) {
            goto full_path;
        }

        /* array(ndarray) */
        if (kws == NULL) {
            ret = (PyArrayObject *)PyArray_NewCopy(oparr, order);
            goto finish;
        }
        else {
            /* fast path for copy=False rest default (np.asarray) */
            PyObject * copy_obj, * order_obj, *ndmin_obj;
            copy_obj = PyDict_GetItem(kws, npy_ma_str_copy);
            if (copy_obj != Py_False) {
                goto full_path;
            }
            copy = NPY_FALSE;

            /* order does not matter for contiguous 1d arrays */
            if (PyArray_NDIM((PyArrayObject*)op) > 1 ||
                !PyArray_IS_C_CONTIGUOUS((PyArrayObject*)op)) {
                order_obj = PyDict_GetItem(kws, npy_ma_str_order);
                if (order_obj != Py_None && order_obj != NULL) {
                    goto full_path;
                }
            }

            ndmin_obj = PyDict_GetItem(kws, npy_ma_str_ndmin);
            if (ndmin_obj) {
                ndmin = PyLong_AsLong(ndmin_obj);
                if (ndmin == -1 && PyErr_Occurred()) {
                    goto clean_type;
                }
                else if (ndmin > NPY_MAXDIMS) {
                    goto full_path;
                }
            }

            /* copy=False with default dtype, order and ndim */
            if (STRIDING_OK(oparr, order)) {
                ret = oparr;
                Py_INCREF(ret);
                goto finish;
            }
        }
    }

full_path:
    if(!PyArg_ParseTupleAndKeywords(args, kws, "O|O&O&O&O&i", kwd,
                &op,
                PyArray_DescrConverter2, &type,
                PyArray_BoolConverter, &copy,
                PyArray_OrderConverter, &order,
                PyArray_BoolConverter, &subok,
                &ndmin)) {
        goto clean_type;
    }

    if (ndmin > NPY_MAXDIMS) {
        PyErr_Format(PyExc_ValueError,
                "ndmin bigger than allowable number of dimensions "
                "NPY_MAXDIMS (=%d)", NPY_MAXDIMS);
        goto clean_type;
    }
    /* fast exit if simple call */
    if ((subok && PyArray_Check(op)) ||
        (!subok && PyArray_CheckExact(op))) {
        oparr = (PyArrayObject *)op;
        if (type == NULL) {
            if (!copy && STRIDING_OK(oparr, order)) {
                ret = oparr;
                Py_INCREF(ret);
                goto finish;
            }
            else {
                ret = (PyArrayObject *)PyArray_NewCopy(oparr, order);
                goto finish;
            }
        }
        /* One more chance */
        oldtype = PyArray_DESCR(oparr);
        if (PyArray_EquivTypes(oldtype, type)) {
            if (!copy && STRIDING_OK(oparr, order)) {
                Py_INCREF(op);
                ret = oparr;
                goto finish;
            }
            else {
                ret = (PyArrayObject *)PyArray_NewCopy(oparr, order);
                if (oldtype == type || ret == NULL) {
                    goto finish;
                }
                Py_INCREF(oldtype);
                Py_DECREF(PyArray_DESCR(ret));
                ((PyArrayObject_fields *)ret)->descr = oldtype;
                goto finish;
            }
        }
    }

    if (copy) {
        flags = NPY_ARRAY_ENSURECOPY;
    }
    if (order == NPY_CORDER) {
        flags |= NPY_ARRAY_C_CONTIGUOUS;
    }
    else if ((order == NPY_FORTRANORDER)
                 /* order == NPY_ANYORDER && */
                 || (PyArray_Check(op) &&
                     PyArray_ISFORTRAN((PyArrayObject *)op))) {
        flags |= NPY_ARRAY_F_CONTIGUOUS;
    }
    if (!subok) {
        flags |= NPY_ARRAY_ENSUREARRAY;
    }

    flags |= NPY_ARRAY_FORCECAST;
    Py_XINCREF(type);
    ret = (PyArrayObject *)PyArray_CheckFromAny(op, type,
                                                0, 0, flags, NULL);

 finish:
    Py_XDECREF(type);
    if (ret == NULL) {
        return NULL;
    }

    nd = PyArray_NDIM(ret);
    if (nd >= ndmin) {
        return (PyObject *)ret;
    }
    /*
     * create a new array from the same data with ones in the shape
     * steals a reference to ret
     */
    return _prepend_ones(ret, nd, ndmin, order);

clean_type:
    Py_XDECREF(type);
    return NULL;
}

static PyObject *
array_copyto(PyObject *NPY_UNUSED(ignored), PyObject *args, PyObject *kwds)
{

    static char *kwlist[] = {"dst","src","casting","where",NULL};
    PyObject *wheremask_in = NULL;
    PyArrayObject *dst = NULL, *src = NULL, *wheremask = NULL;
    NPY_CASTING casting = NPY_SAME_KIND_CASTING;

    if (!PyArg_ParseTupleAndKeywords(args, kwds, "O!O&|O&O", kwlist,
                &PyArray_Type, &dst,
                &PyArray_Converter, &src,
                &PyArray_CastingConverter, &casting,
                &wheremask_in)) {
        goto fail;
    }

    if (wheremask_in != NULL) {
        /* Get the boolean where mask */
        PyArray_Descr *dtype = PyArray_DescrFromType(NPY_BOOL);
        if (dtype == NULL) {
            goto fail;
        }
        wheremask = (PyArrayObject *)PyArray_FromAny(wheremask_in,
                                        dtype, 0, 0, 0, NULL);
        if (wheremask == NULL) {
            goto fail;
        }
    }

    if (PyArray_AssignArray(dst, src, wheremask, casting) < 0) {
        goto fail;
    }

    Py_XDECREF(src);
    Py_XDECREF(wheremask);

    Py_INCREF(Py_None);
    return Py_None;

 fail:
    Py_XDECREF(src);
    Py_XDECREF(wheremask);
    return NULL;
}

static PyObject *
array_empty(PyObject *NPY_UNUSED(ignored), PyObject *args, PyObject *kwds)
{

    static char *kwlist[] = {"shape","dtype","order",NULL};
    PyArray_Descr *typecode = NULL;
    PyArray_Dims shape = {NULL, 0};
    NPY_ORDER order = NPY_CORDER;
    npy_bool is_f_order;
    PyArrayObject *ret = NULL;

    if (!PyArg_ParseTupleAndKeywords(args, kwds, "O&|O&O&", kwlist,
                PyArray_IntpConverter, &shape,
                PyArray_DescrConverter, &typecode,
                PyArray_OrderConverter, &order)) {
        goto fail;
    }

    switch (order) {
        case NPY_CORDER:
            is_f_order = NPY_FALSE;
            break;
        case NPY_FORTRANORDER:
            is_f_order = NPY_TRUE;
            break;
        default:
            PyErr_SetString(PyExc_ValueError,
                            "only 'C' or 'F' order is permitted");
            goto fail;
    }

    ret = (PyArrayObject *)PyArray_Empty(shape.len, shape.ptr,
                                            typecode, is_f_order);

    PyDimMem_FREE(shape.ptr);
    return (PyObject *)ret;

 fail:
    Py_XDECREF(typecode);
    PyDimMem_FREE(shape.ptr);
    return NULL;
}

static PyObject *
array_empty_like(PyObject *NPY_UNUSED(ignored), PyObject *args, PyObject *kwds)
{

    static char *kwlist[] = {"prototype","dtype","order","subok",NULL};
    PyArrayObject *prototype = NULL;
    PyArray_Descr *dtype = NULL;
    NPY_ORDER order = NPY_KEEPORDER;
    PyArrayObject *ret = NULL;
    int subok = 1;

    if (!PyArg_ParseTupleAndKeywords(args, kwds, "O&|O&O&i", kwlist,
                &PyArray_Converter, &prototype,
                &PyArray_DescrConverter2, &dtype,
                &PyArray_OrderConverter, &order,
                &subok)) {
        goto fail;
    }
    /* steals the reference to dtype if it's not NULL */
    ret = (PyArrayObject *)PyArray_NewLikeArray(prototype,
                                            order, dtype, subok);
    Py_DECREF(prototype);

    return (PyObject *)ret;

 fail:
    Py_XDECREF(prototype);
    Py_XDECREF(dtype);
    return NULL;
}

/*
 * This function is needed for supporting Pickles of
 * numpy scalar objects.
 */
static PyObject *
array_scalar(PyObject *NPY_UNUSED(ignored), PyObject *args, PyObject *kwds)
{

    static char *kwlist[] = {"dtype","obj", NULL};
    PyArray_Descr *typecode;
    PyObject *obj = NULL, *tmpobj = NULL;
    int alloc = 0;
    void *dptr;
    PyObject *ret;


    if (!PyArg_ParseTupleAndKeywords(args, kwds, "O!|O", kwlist,
                &PyArrayDescr_Type, &typecode, &obj)) {
        return NULL;
    }

    if (PyDataType_FLAGCHK(typecode, NPY_ITEM_IS_POINTER)) {
        if (obj == NULL) {
            obj = Py_None;
        }
        dptr = &obj;
    }
    else {
        if (obj == NULL) {
            if (typecode->elsize == 0) {
                typecode->elsize = 1;
            }
            dptr = PyArray_malloc(typecode->elsize);
            if (dptr == NULL) {
                return PyErr_NoMemory();
            }
            memset(dptr, '\0', typecode->elsize);
            alloc = 1;
        }
        else {
#if defined(NPY_PY3K)
            /* Backward compatibility with Python 2 Numpy pickles */
            if (PyUnicode_Check(obj)) {
                tmpobj = PyUnicode_AsLatin1String(obj);
                obj = tmpobj;
                if (tmpobj == NULL) {
                    /* More informative error message */
                    PyErr_SetString(PyExc_ValueError,
                            "Failed to encode Numpy scalar data string to "
                            "latin1,\npickle.load(a, encoding='latin1') is "
                            "assumed if unpickling.");
                    return NULL;
                }
            }
#endif

            if (!PyString_Check(obj)) {
                PyErr_SetString(PyExc_TypeError,
                        "initializing object must be a string");
                Py_XDECREF(tmpobj);
                return NULL;
            }
            if (PyString_GET_SIZE(obj) < typecode->elsize) {
                PyErr_SetString(PyExc_ValueError,
                        "initialization string is too small");
                Py_XDECREF(tmpobj);
                return NULL;
            }
            dptr = PyString_AS_STRING(obj);
        }
    }
    ret = PyArray_Scalar(dptr, typecode, NULL);

    /* free dptr which contains zeros */
    if (alloc) {
        PyArray_free(dptr);
    }
    Py_XDECREF(tmpobj);
    return ret;
}

static PyObject *
array_zeros(PyObject *NPY_UNUSED(ignored), PyObject *args, PyObject *kwds)
{
    static char *kwlist[] = {"shape","dtype","order",NULL};
    PyArray_Descr *typecode = NULL;
    PyArray_Dims shape = {NULL, 0};
    NPY_ORDER order = NPY_CORDER;
    npy_bool is_f_order = NPY_FALSE;
    PyArrayObject *ret = NULL;

    if (!PyArg_ParseTupleAndKeywords(args, kwds, "O&|O&O&", kwlist,
                PyArray_IntpConverter, &shape,
                PyArray_DescrConverter, &typecode,
                PyArray_OrderConverter, &order)) {
        goto fail;
    }

    switch (order) {
        case NPY_CORDER:
            is_f_order = NPY_FALSE;
            break;
        case NPY_FORTRANORDER:
            is_f_order = NPY_TRUE;
            break;
        default:
            PyErr_SetString(PyExc_ValueError,
                            "only 'C' or 'F' order is permitted");
            goto fail;
    }

    ret = (PyArrayObject *)PyArray_Zeros(shape.len, shape.ptr,
                                        typecode, (int) is_f_order);

    PyDimMem_FREE(shape.ptr);
    return (PyObject *)ret;

 fail:
    Py_XDECREF(typecode);
    PyDimMem_FREE(shape.ptr);
    return (PyObject *)ret;
}

static PyObject *
array_count_nonzero(PyObject *NPY_UNUSED(self), PyObject *args, PyObject *kwds)
{
    PyObject *array_in;
    PyArrayObject *array;
    npy_intp count;

    if (!PyArg_ParseTuple(args, "O", &array_in)) {
        return NULL;
    }

    array = (PyArrayObject *)PyArray_FromAny(array_in, NULL, 0, 0, 0, NULL);
    if (array == NULL) {
        return NULL;
    }

    count =  PyArray_CountNonzero(array);

    Py_DECREF(array);

    if (count == -1) {
        return NULL;
    }
#if defined(NPY_PY3K)
    return PyLong_FromSsize_t(count);
#else
    return PyInt_FromSsize_t(count);
#endif
}

static PyObject *
array_fromstring(PyObject *NPY_UNUSED(ignored), PyObject *args, PyObject *keywds)
{
    char *data;
    Py_ssize_t nin = -1;
    char *sep = NULL;
    Py_ssize_t s;
    static char *kwlist[] = {"string", "dtype", "count", "sep", NULL};
    PyArray_Descr *descr = NULL;

    if (!PyArg_ParseTupleAndKeywords(args, keywds,
                "s#|O&" NPY_SSIZE_T_PYFMT "s", kwlist,
                &data, &s, PyArray_DescrConverter, &descr, &nin, &sep)) {
        Py_XDECREF(descr);
        return NULL;
    }
    return PyArray_FromString(data, (npy_intp)s, descr, (npy_intp)nin, sep);
}



static PyObject *
array_fromfile(PyObject *NPY_UNUSED(ignored), PyObject *args, PyObject *keywds)
{
    PyObject *file = NULL, *ret;
    char *sep = "";
    Py_ssize_t nin = -1;
    static char *kwlist[] = {"file", "dtype", "count", "sep", NULL};
    PyArray_Descr *type = NULL;
    int own;
    npy_off_t orig_pos;
    FILE *fp;

    if (!PyArg_ParseTupleAndKeywords(args, keywds,
                "O|O&" NPY_SSIZE_T_PYFMT "s", kwlist,
                &file, PyArray_DescrConverter, &type, &nin, &sep)) {
        Py_XDECREF(type);
        return NULL;
    }
    if (PyString_Check(file) || PyUnicode_Check(file)) {
        file = npy_PyFile_OpenFile(file, "rb");
        if (file == NULL) {
            return NULL;
        }
        own = 1;
    }
    else {
        Py_INCREF(file);
        own = 0;
    }
    fp = npy_PyFile_Dup2(file, "rb", &orig_pos);
    if (fp == NULL) {
        PyErr_SetString(PyExc_IOError,
                "first argument must be an open file");
        Py_DECREF(file);
        return NULL;
    }
    if (type == NULL) {
        type = PyArray_DescrFromType(NPY_DEFAULT_TYPE);
    }
    ret = PyArray_FromFile(fp, type, (npy_intp) nin, sep);

    if (npy_PyFile_DupClose2(file, fp, orig_pos) < 0) {
        goto fail;
    }
    if (own && npy_PyFile_CloseFile(file) < 0) {
        goto fail;
    }
    Py_DECREF(file);
    return ret;

fail:
    Py_DECREF(file);
    Py_DECREF(ret);
    return NULL;
}

static PyObject *
array_fromiter(PyObject *NPY_UNUSED(ignored), PyObject *args, PyObject *keywds)
{
    PyObject *iter;
    Py_ssize_t nin = -1;
    static char *kwlist[] = {"iter", "dtype", "count", NULL};
    PyArray_Descr *descr = NULL;

    if (!PyArg_ParseTupleAndKeywords(args, keywds,
                "OO&|" NPY_SSIZE_T_PYFMT, kwlist,
                &iter, PyArray_DescrConverter, &descr, &nin)) {
        Py_XDECREF(descr);
        return NULL;
    }
    return PyArray_FromIter(iter, descr, (npy_intp)nin);
}

static PyObject *
array_frombuffer(PyObject *NPY_UNUSED(ignored), PyObject *args, PyObject *keywds)
{
    PyObject *obj = NULL;
    Py_ssize_t nin = -1, offset = 0;
    static char *kwlist[] = {"buffer", "dtype", "count", "offset", NULL};
    PyArray_Descr *type = NULL;

    if (!PyArg_ParseTupleAndKeywords(args, keywds,
                "O|O&" NPY_SSIZE_T_PYFMT NPY_SSIZE_T_PYFMT, kwlist,
                &obj, PyArray_DescrConverter, &type, &nin, &offset)) {
        Py_XDECREF(type);
        return NULL;
    }
    if (type == NULL) {
        type = PyArray_DescrFromType(NPY_DEFAULT_TYPE);
    }
    return PyArray_FromBuffer(obj, type, (npy_intp)nin, (npy_intp)offset);
}

static PyObject *
array_concatenate(PyObject *NPY_UNUSED(dummy), PyObject *args, PyObject *kwds)
{
    PyObject *a0;
    int axis = 0;
    static char *kwlist[] = {"seq", "axis", NULL};

    if (!PyArg_ParseTupleAndKeywords(args, kwds, "O|O&", kwlist,
                &a0, PyArray_AxisConverter, &axis)) {
        return NULL;
    }
    return PyArray_Concatenate(a0, axis);
}

static PyObject *
array_innerproduct(PyObject *NPY_UNUSED(dummy), PyObject *args)
{
    PyObject *b0, *a0;

    if (!PyArg_ParseTuple(args, "OO", &a0, &b0)) {
        return NULL;
    }
    return PyArray_Return((PyArrayObject *)PyArray_InnerProduct(a0, b0));
}

static PyObject *
array_matrixproduct(PyObject *NPY_UNUSED(dummy), PyObject *args, PyObject* kwds)
{
    static PyUFuncObject *cached_npy_dot = NULL;
    int errval;
    PyObject *override = NULL;
    PyObject *v, *a, *o = NULL;
    PyArrayObject *ret;
    char* kwlist[] = {"a", "b", "out", NULL };

    if (cached_npy_dot == NULL) {
        PyObject *module = PyImport_ImportModule("numpy.core.multiarray");
        cached_npy_dot = (PyUFuncObject*)PyDict_GetItemString(
                                              PyModule_GetDict(module), "dot");

        Py_INCREF(cached_npy_dot);
        Py_DECREF(module);
    }

    errval = PyUFunc_CheckOverride(cached_npy_dot, "__call__", args, kwds,
                                   &override, 2);
    if (errval) {
        return NULL;
    }
    else if (override) {
        return override;
    }

    if (!PyArg_ParseTupleAndKeywords(args, kwds, "OO|O", kwlist, &a, &v, &o)) {
        return NULL;
    }
    if (o == Py_None) {
        o = NULL;
    }
    if (o != NULL && !PyArray_Check(o)) {
        PyErr_SetString(PyExc_TypeError,
                        "'out' must be an array");
        return NULL;
    }
    ret = (PyArrayObject *)PyArray_MatrixProduct2(a, v, (PyArrayObject *)o);
    return PyArray_Return(ret);
}


static PyObject *
array_vdot(PyObject *NPY_UNUSED(dummy), PyObject *args)
{
    int typenum;
    char *ip1, *ip2, *op;
    npy_intp n, stride;
    PyObject *op1, *op2;
    PyArrayObject *ap1 = NULL, *ap2  = NULL, *ret = NULL;
    PyArray_Descr *type;
    PyArray_DotFunc *vdot;
    NPY_BEGIN_THREADS_DEF;

    if (!PyArg_ParseTuple(args, "OO", &op1, &op2)) {
        return NULL;
    }

    /*
     * Conjugating dot product using the BLAS for vectors.
     * Flattens both op1 and op2 before dotting.
     */
    typenum = PyArray_ObjectType(op1, 0);
    typenum = PyArray_ObjectType(op2, typenum);

    type = PyArray_DescrFromType(typenum);
    Py_INCREF(type);
    ap1 = (PyArrayObject *)PyArray_FromAny(op1, type, 0, 0, 0, NULL);
    if (ap1 == NULL) {
        Py_DECREF(type);
        goto fail;
    }
    op1 = PyArray_Ravel(ap1, NPY_CORDER);
    if (op1 == NULL) {
        Py_DECREF(type);
        goto fail;
    }
    Py_DECREF(ap1);
    ap1 = (PyArrayObject *)op1;

    ap2 = (PyArrayObject *)PyArray_FromAny(op2, type, 0, 0, 0, NULL);
    if (ap2 == NULL) {
        goto fail;
    }
    op2 = PyArray_Ravel(ap2, NPY_CORDER);
    if (op2 == NULL) {
        goto fail;
    }
    Py_DECREF(ap2);
    ap2 = (PyArrayObject *)op2;

    if (PyArray_DIM(ap2, 0) != PyArray_DIM(ap1, 0)) {
        PyErr_SetString(PyExc_ValueError,
                "vectors have different lengths");
        goto fail;
    }

    /* array scalar output */
    ret = new_array_for_sum(ap1, ap2, NULL, 0, (npy_intp *)NULL, typenum);
    if (ret == NULL) {
        goto fail;
    }

    n = PyArray_DIM(ap1, 0);
    stride = type->elsize;
    ip1 = PyArray_DATA(ap1);
    ip2 = PyArray_DATA(ap2);
    op = PyArray_DATA(ret);

    switch (typenum) {
        case NPY_CFLOAT:
            vdot = (PyArray_DotFunc *)CFLOAT_vdot;
            break;
        case NPY_CDOUBLE:
            vdot = (PyArray_DotFunc *)CDOUBLE_vdot;
            break;
        case NPY_CLONGDOUBLE:
            vdot = (PyArray_DotFunc *)CLONGDOUBLE_vdot;
            break;
        case NPY_OBJECT:
            vdot = (PyArray_DotFunc *)OBJECT_vdot;
            break;
        default:
            vdot = type->f->dotfunc;
            if (vdot == NULL) {
                PyErr_SetString(PyExc_ValueError,
                        "function not available for this data type");
                goto fail;
            }
    }

    if (n < 500) {
        vdot(ip1, stride, ip2, stride, op, n, NULL);
    }
    else {
        NPY_BEGIN_THREADS_DESCR(type);
        vdot(ip1, stride, ip2, stride, op, n, NULL);
        NPY_END_THREADS_DESCR(type);
    }

    Py_XDECREF(ap1);
    Py_XDECREF(ap2);
    return PyArray_Return(ret);
fail:
    Py_XDECREF(ap1);
    Py_XDECREF(ap2);
    Py_XDECREF(ret);
    return NULL;
}


static int
einsum_sub_op_from_str(PyObject *args, PyObject **str_obj, char **subscripts,
                       PyArrayObject **op)
{
    int i, nop;
    PyObject *subscripts_str;

    nop = PyTuple_GET_SIZE(args) - 1;
    if (nop <= 0) {
        PyErr_SetString(PyExc_ValueError,
                        "must specify the einstein sum subscripts string "
                        "and at least one operand");
        return -1;
    }
    else if (nop >= NPY_MAXARGS) {
        PyErr_SetString(PyExc_ValueError, "too many operands");
        return -1;
    }

    /* Get the subscripts string */
    subscripts_str = PyTuple_GET_ITEM(args, 0);
    if (PyUnicode_Check(subscripts_str)) {
        *str_obj = PyUnicode_AsASCIIString(subscripts_str);
        if (*str_obj == NULL) {
            return -1;
        }
        subscripts_str = *str_obj;
    }

    *subscripts = PyBytes_AsString(subscripts_str);
    if (*subscripts == NULL) {
        Py_XDECREF(*str_obj);
        *str_obj = NULL;
        return -1;
    }

    /* Set the operands to NULL */
    for (i = 0; i < nop; ++i) {
        op[i] = NULL;
    }

    /* Get the operands */
    for (i = 0; i < nop; ++i) {
        PyObject *obj = PyTuple_GET_ITEM(args, i+1);

        op[i] = (PyArrayObject *)PyArray_FromAny(obj,
                                NULL, 0, 0, NPY_ARRAY_ENSUREARRAY, NULL);
        if (op[i] == NULL) {
            goto fail;
        }
    }

    return nop;

fail:
    for (i = 0; i < nop; ++i) {
        Py_XDECREF(op[i]);
        op[i] = NULL;
    }

    return -1;
}

/*
 * Converts a list of subscripts to a string.
 *
 * Returns -1 on error, the number of characters placed in subscripts
 * otherwise.
 */
static int
einsum_list_to_subscripts(PyObject *obj, char *subscripts, int subsize)
{
    int ellipsis = 0, subindex = 0;
    npy_intp i, size;
    PyObject *item;

    obj = PySequence_Fast(obj, "the subscripts for each operand must "
                               "be a list or a tuple");
    if (obj == NULL) {
        return -1;
    }
    size = PySequence_Size(obj);


    for (i = 0; i < size; ++i) {
        item = PySequence_Fast_GET_ITEM(obj, i);
        /* Ellipsis */
        if (item == Py_Ellipsis) {
            if (ellipsis) {
                PyErr_SetString(PyExc_ValueError,
                        "each subscripts list may have only one ellipsis");
                Py_DECREF(obj);
                return -1;
            }
            if (subindex + 3 >= subsize) {
                PyErr_SetString(PyExc_ValueError,
                        "subscripts list is too long");
                Py_DECREF(obj);
                return -1;
            }
            subscripts[subindex++] = '.';
            subscripts[subindex++] = '.';
            subscripts[subindex++] = '.';
            ellipsis = 1;
        }
        /* Subscript */
        else if (PyInt_Check(item) || PyLong_Check(item)) {
            long s = PyInt_AsLong(item);
            if ( s < 0 || s > 2*26) {
                PyErr_SetString(PyExc_ValueError,
                        "subscript is not within the valid range [0, 52]");
                Py_DECREF(obj);
                return -1;
            }
            if (s < 26) {
                subscripts[subindex++] = 'A' + s;
            }
            else {
                subscripts[subindex++] = 'a' + s;
            }
            if (subindex >= subsize) {
                PyErr_SetString(PyExc_ValueError,
                        "subscripts list is too long");
                Py_DECREF(obj);
                return -1;
            }
        }
        /* Invalid */
        else {
            PyErr_SetString(PyExc_ValueError,
                    "each subscript must be either an integer "
                    "or an ellipsis");
            Py_DECREF(obj);
            return -1;
        }
    }

    Py_DECREF(obj);

    return subindex;
}

/*
 * Fills in the subscripts, with maximum size subsize, and op,
 * with the values in the tuple 'args'.
 *
 * Returns -1 on error, number of operands placed in op otherwise.
 */
static int
einsum_sub_op_from_lists(PyObject *args,
                char *subscripts, int subsize, PyArrayObject **op)
{
    int subindex = 0;
    npy_intp i, nop;

    nop = PyTuple_Size(args)/2;

    if (nop == 0) {
        PyErr_SetString(PyExc_ValueError, "must provide at least an "
                        "operand and a subscripts list to einsum");
        return -1;
    }
    else if(nop >= NPY_MAXARGS) {
        PyErr_SetString(PyExc_ValueError, "too many operands");
        return -1;
    }

    /* Set the operands to NULL */
    for (i = 0; i < nop; ++i) {
        op[i] = NULL;
    }

    /* Get the operands and build the subscript string */
    for (i = 0; i < nop; ++i) {
        PyObject *obj = PyTuple_GET_ITEM(args, 2*i);
        int n;

        /* Comma between the subscripts for each operand */
        if (i != 0) {
            subscripts[subindex++] = ',';
            if (subindex >= subsize) {
                PyErr_SetString(PyExc_ValueError,
                        "subscripts list is too long");
                goto fail;
            }
        }

        op[i] = (PyArrayObject *)PyArray_FromAny(obj,
                                NULL, 0, 0, NPY_ARRAY_ENSUREARRAY, NULL);
        if (op[i] == NULL) {
            goto fail;
        }

        obj = PyTuple_GET_ITEM(args, 2*i+1);
        n = einsum_list_to_subscripts(obj, subscripts+subindex,
                                      subsize-subindex);
        if (n < 0) {
            goto fail;
        }
        subindex += n;
    }

    /* Add the '->' to the string if provided */
    if (PyTuple_Size(args) == 2*nop+1) {
        PyObject *obj;
        int n;

        if (subindex + 2 >= subsize) {
            PyErr_SetString(PyExc_ValueError,
                    "subscripts list is too long");
            goto fail;
        }
        subscripts[subindex++] = '-';
        subscripts[subindex++] = '>';

        obj = PyTuple_GET_ITEM(args, 2*nop);
        n = einsum_list_to_subscripts(obj, subscripts+subindex,
                                      subsize-subindex);
        if (n < 0) {
            goto fail;
        }
        subindex += n;
    }

    /* NULL-terminate the subscripts string */
    subscripts[subindex] = '\0';

    return nop;

fail:
    for (i = 0; i < nop; ++i) {
        Py_XDECREF(op[i]);
        op[i] = NULL;
    }

    return -1;
}

static PyObject *
array_einsum(PyObject *NPY_UNUSED(dummy), PyObject *args, PyObject *kwds)
{
    char *subscripts = NULL, subscripts_buffer[256];
    PyObject *str_obj = NULL, *str_key_obj = NULL;
    PyObject *arg0;
    int i, nop;
    PyArrayObject *op[NPY_MAXARGS];
    NPY_ORDER order = NPY_KEEPORDER;
    NPY_CASTING casting = NPY_SAFE_CASTING;
    PyArrayObject *out = NULL;
    PyArray_Descr *dtype = NULL;
    PyObject *ret = NULL;

    if (PyTuple_GET_SIZE(args) < 1) {
        PyErr_SetString(PyExc_ValueError,
                        "must specify the einstein sum subscripts string "
                        "and at least one operand, or at least one operand "
                        "and its corresponding subscripts list");
        return NULL;
    }
    arg0 = PyTuple_GET_ITEM(args, 0);

    /* einsum('i,j', a, b), einsum('i,j->ij', a, b) */
    if (PyString_Check(arg0) || PyUnicode_Check(arg0)) {
        nop = einsum_sub_op_from_str(args, &str_obj, &subscripts, op);
    }
    /* einsum(a, [0], b, [1]), einsum(a, [0], b, [1], [0,1]) */
    else {
        nop = einsum_sub_op_from_lists(args, subscripts_buffer,
                                    sizeof(subscripts_buffer), op);
        subscripts = subscripts_buffer;
    }
    if (nop <= 0) {
        goto finish;
    }

    /* Get the keyword arguments */
    if (kwds != NULL) {
        PyObject *key, *value;
        Py_ssize_t pos = 0;
        while (PyDict_Next(kwds, &pos, &key, &value)) {
            char *str = NULL;

#if defined(NPY_PY3K)
            Py_XDECREF(str_key_obj);
            str_key_obj = PyUnicode_AsASCIIString(key);
            if (str_key_obj != NULL) {
                key = str_key_obj;
            }
#endif

            str = PyBytes_AsString(key);

            if (str == NULL) {
                PyErr_Clear();
                PyErr_SetString(PyExc_TypeError, "invalid keyword");
                goto finish;
            }

            if (strcmp(str,"out") == 0) {
                if (PyArray_Check(value)) {
                    out = (PyArrayObject *)value;
                }
                else {
                    PyErr_SetString(PyExc_TypeError,
                                "keyword parameter out must be an "
                                "array for einsum");
                    goto finish;
                }
            }
            else if (strcmp(str,"order") == 0) {
                if (!PyArray_OrderConverter(value, &order)) {
                    goto finish;
                }
            }
            else if (strcmp(str,"casting") == 0) {
                if (!PyArray_CastingConverter(value, &casting)) {
                    goto finish;
                }
            }
            else if (strcmp(str,"dtype") == 0) {
                if (!PyArray_DescrConverter2(value, &dtype)) {
                    goto finish;
                }
            }
            else {
                PyErr_Format(PyExc_TypeError,
                            "'%s' is an invalid keyword for einsum",
                            str);
                goto finish;
            }
        }
    }

    ret = (PyObject *)PyArray_EinsteinSum(subscripts, nop, op, dtype,
                                        order, casting, out);

    /* If no output was supplied, possibly convert to a scalar */
    if (ret != NULL && out == NULL) {
        ret = PyArray_Return((PyArrayObject *)ret);
    }

finish:
    for (i = 0; i < nop; ++i) {
        Py_XDECREF(op[i]);
    }
    Py_XDECREF(dtype);
    Py_XDECREF(str_obj);
    Py_XDECREF(str_key_obj);
    /* out is a borrowed reference */

    return ret;
}

static PyObject *
array_fastCopyAndTranspose(PyObject *NPY_UNUSED(dummy), PyObject *args)
{
    PyObject *a0;

    if (!PyArg_ParseTuple(args, "O", &a0)) {
        return NULL;
    }
    return PyArray_Return((PyArrayObject *)PyArray_CopyAndTranspose(a0));
}

static PyObject *
array_correlate(PyObject *NPY_UNUSED(dummy), PyObject *args, PyObject *kwds)
{
    PyObject *shape, *a0;
    int mode = 0;
    static char *kwlist[] = {"a", "v", "mode", NULL};

    if (!PyArg_ParseTupleAndKeywords(args, kwds, "OO|i", kwlist,
                &a0, &shape, &mode)) {
        return NULL;
    }
    return PyArray_Correlate(a0, shape, mode);
}

static PyObject*
array_correlate2(PyObject *NPY_UNUSED(dummy), PyObject *args, PyObject *kwds)
{
    PyObject *shape, *a0;
    int mode = 0;
    static char *kwlist[] = {"a", "v", "mode", NULL};

    if (!PyArg_ParseTupleAndKeywords(args, kwds, "OO|i", kwlist,
                &a0, &shape, &mode)) {
        return NULL;
    }
    return PyArray_Correlate2(a0, shape, mode);
}

static PyObject *
array_arange(PyObject *NPY_UNUSED(ignored), PyObject *args, PyObject *kws) {
    PyObject *o_start = NULL, *o_stop = NULL, *o_step = NULL, *range=NULL;
    static char *kwd[]= {"start", "stop", "step", "dtype", NULL};
    PyArray_Descr *typecode = NULL;

    if(!PyArg_ParseTupleAndKeywords(args, kws, "O|OOO&", kwd,
                &o_start,
                &o_stop,
                &o_step,
                PyArray_DescrConverter2, &typecode)) {
        Py_XDECREF(typecode);
        return NULL;
    }
    range = PyArray_ArangeObj(o_start, o_stop, o_step, typecode);
    Py_XDECREF(typecode);

    return range;
}

/*NUMPY_API
 *
 * Included at the very first so not auto-grabbed and thus not labeled.
 */
NPY_NO_EXPORT unsigned int
PyArray_GetNDArrayCVersion(void)
{
    return (unsigned int)NPY_ABI_VERSION;
}

/*NUMPY_API
 * Returns the built-in (at compilation time) C API version
 */
NPY_NO_EXPORT unsigned int
PyArray_GetNDArrayCFeatureVersion(void)
{
    return (unsigned int)NPY_API_VERSION;
}

static PyObject *
array__get_ndarray_c_version(PyObject *NPY_UNUSED(dummy), PyObject *args, PyObject *kwds)
{
    static char *kwlist[] = {NULL};

    if(!PyArg_ParseTupleAndKeywords(args, kwds, "", kwlist )) {
        return NULL;
    }
    return PyInt_FromLong( (long) PyArray_GetNDArrayCVersion() );
}

/*NUMPY_API
*/
NPY_NO_EXPORT int
PyArray_GetEndianness(void)
{
    const union {
        npy_uint32 i;
        char c[4];
    } bint = {0x01020304};

    if (bint.c[0] == 1) {
        return NPY_CPU_BIG;
    }
    else if (bint.c[0] == 4) {
        return NPY_CPU_LITTLE;
    }
    else {
        return NPY_CPU_UNKNOWN_ENDIAN;
    }
}

static PyObject *
array__reconstruct(PyObject *NPY_UNUSED(dummy), PyObject *args)
{

    PyObject *ret;
    PyTypeObject *subtype;
    PyArray_Dims shape = {NULL, 0};
    PyArray_Descr *dtype = NULL;

    evil_global_disable_warn_O4O8_flag = 1;

    if (!PyArg_ParseTuple(args, "O!O&O&",
                &PyType_Type, &subtype,
                PyArray_IntpConverter, &shape,
                PyArray_DescrConverter, &dtype)) {
        goto fail;
    }
    if (!PyType_IsSubtype(subtype, &PyArray_Type)) {
        PyErr_SetString(PyExc_TypeError,
                "_reconstruct: First argument must be a sub-type of ndarray");
        goto fail;
    }
    ret = PyArray_NewFromDescr(subtype, dtype,
            (int)shape.len, shape.ptr, NULL, NULL, 0, NULL);
    PyDimMem_FREE(shape.ptr);

    evil_global_disable_warn_O4O8_flag = 0;

    return ret;

 fail:
    evil_global_disable_warn_O4O8_flag = 0;

    Py_XDECREF(dtype);
    PyDimMem_FREE(shape.ptr);
    return NULL;
}

static PyObject *
array_set_string_function(PyObject *NPY_UNUSED(self), PyObject *args,
        PyObject *kwds)
{
    PyObject *op = NULL;
    int repr = 1;
    static char *kwlist[] = {"f", "repr", NULL};

    if(!PyArg_ParseTupleAndKeywords(args, kwds, "|Oi", kwlist, &op, &repr)) {
        return NULL;
    }
    /* reset the array_repr function to built-in */
    if (op == Py_None) {
        op = NULL;
    }
    if (op != NULL && !PyCallable_Check(op)) {
        PyErr_SetString(PyExc_TypeError,
                "Argument must be callable.");
        return NULL;
    }
    PyArray_SetStringFunction(op, repr);
    Py_INCREF(Py_None);
    return Py_None;
}

static PyObject *
array_set_ops_function(PyObject *NPY_UNUSED(self), PyObject *NPY_UNUSED(args),
        PyObject *kwds)
{
    PyObject *oldops = NULL;

    if ((oldops = PyArray_GetNumericOps()) == NULL) {
        return NULL;
    }
    /*
     * Should probably ensure that objects are at least callable
     *  Leave this to the caller for now --- error will be raised
     *  later when use is attempted
     */
    if (kwds && PyArray_SetNumericOps(kwds) == -1) {
        Py_DECREF(oldops);
        PyErr_SetString(PyExc_ValueError,
                "one or more objects not callable");
        return NULL;
    }
    return oldops;
}

static PyObject *
array_set_datetimeparse_function(PyObject *NPY_UNUSED(self),
        PyObject *NPY_UNUSED(args), PyObject *NPY_UNUSED(kwds))
{
    PyErr_SetString(PyExc_RuntimeError, "This function has been removed");
    return NULL;
}

/*
 * inner loop with constant size memcpy arguments
 * this allows the compiler to replace function calls while still handling the
 * alignment requirements of the platform.
 */
#define INNER_WHERE_LOOP(size) \
    do { \
        npy_intp i; \
        for (i = 0; i < n; i++) { \
            if (*csrc) { \
                memcpy(dst, xsrc, size); \
            } \
            else { \
                memcpy(dst, ysrc, size); \
            } \
            dst += size; \
            xsrc += xstride; \
            ysrc += ystride; \
            csrc += cstride; \
        } \
    } while(0)


/*NUMPY_API
 * Where
 */
NPY_NO_EXPORT PyObject *
PyArray_Where(PyObject *condition, PyObject *x, PyObject *y)
{
    PyArrayObject *arr, *ax, *ay;
    PyObject *ret = NULL;

    arr = (PyArrayObject *)PyArray_FromAny(condition, NULL, 0, 0, 0, NULL);
    if (arr == NULL) {
        return NULL;
    }
    if ((x == NULL) && (y == NULL)) {
        ret = PyArray_Nonzero(arr);
        Py_DECREF(arr);
        return ret;
    }
    if ((x == NULL) || (y == NULL)) {
        Py_DECREF(arr);
        PyErr_SetString(PyExc_ValueError,
                "either both or neither of x and y should be given");
        return NULL;
    }

    ax = (PyArrayObject*)PyArray_FromAny(x, NULL, 0, 0, 0 ,NULL);
    ay = (PyArrayObject*)PyArray_FromAny(y, NULL, 0, 0, 0 ,NULL);
    if (ax == NULL || ay == NULL) {
        goto fail;
    }
    else {
        npy_uint32 flags = NPY_ITER_EXTERNAL_LOOP | NPY_ITER_BUFFERED |
                           NPY_ITER_REFS_OK | NPY_ITER_ZEROSIZE_OK;
        PyArrayObject * op_in[4] = {
            NULL, arr, ax, ay
        };
        npy_uint32 op_flags[4] = {
            NPY_ITER_WRITEONLY | NPY_ITER_ALLOCATE | NPY_ITER_NO_SUBTYPE,
            NPY_ITER_READONLY, NPY_ITER_READONLY, NPY_ITER_READONLY
        };
        PyArray_Descr * common_dt = PyArray_ResultType(2, &op_in[0] + 2,
                                                       0, NULL);
        PyArray_Descr * op_dt[4] = {common_dt, PyArray_DescrFromType(NPY_BOOL),
                                    common_dt, common_dt};
        NpyIter * iter;
        int needs_api;
        NPY_BEGIN_THREADS_DEF;

        if (common_dt == NULL || op_dt[1] == NULL) {
            Py_XDECREF(op_dt[1]);
            Py_XDECREF(common_dt);
            goto fail;
        }
        iter =  NpyIter_MultiNew(4, op_in, flags,
                                 NPY_KEEPORDER, NPY_UNSAFE_CASTING,
                                 op_flags, op_dt);
        Py_DECREF(op_dt[1]);
        Py_DECREF(common_dt);
        if (iter == NULL) {
            goto fail;
        }

        needs_api = NpyIter_IterationNeedsAPI(iter);

        /* Get the result from the iterator object array */
        ret = (PyObject*)NpyIter_GetOperandArray(iter)[0];

        NPY_BEGIN_THREADS_NDITER(iter);

        if (NpyIter_GetIterSize(iter) != 0) {
            NpyIter_IterNextFunc *iternext = NpyIter_GetIterNext(iter, NULL);
            npy_intp * innersizeptr = NpyIter_GetInnerLoopSizePtr(iter);
            char **dataptrarray = NpyIter_GetDataPtrArray(iter);

            do {
                PyArray_Descr * dtx = NpyIter_GetDescrArray(iter)[2];
                PyArray_Descr * dty = NpyIter_GetDescrArray(iter)[3];
                int axswap = PyDataType_ISBYTESWAPPED(dtx);
                int ayswap = PyDataType_ISBYTESWAPPED(dty);
                PyArray_CopySwapFunc *copyswapx = dtx->f->copyswap;
                PyArray_CopySwapFunc *copyswapy = dty->f->copyswap;
                int native = (axswap == ayswap) && (axswap == 0) && !needs_api;
                npy_intp n = (*innersizeptr);
                npy_intp itemsize = NpyIter_GetDescrArray(iter)[0]->elsize;
                npy_intp cstride = NpyIter_GetInnerStrideArray(iter)[1];
                npy_intp xstride = NpyIter_GetInnerStrideArray(iter)[2];
                npy_intp ystride = NpyIter_GetInnerStrideArray(iter)[3];
                char * dst = dataptrarray[0];
                char * csrc = dataptrarray[1];
                char * xsrc = dataptrarray[2];
                char * ysrc = dataptrarray[3];

                /* constant sizes so compiler replaces memcpy */
                if (native && itemsize == 16) {
                    INNER_WHERE_LOOP(16);
                }
                else if (native && itemsize == 8) {
                    INNER_WHERE_LOOP(8);
                }
                else if (native && itemsize == 4) {
                    INNER_WHERE_LOOP(4);
                }
                else if (native && itemsize == 2) {
                    INNER_WHERE_LOOP(2);
                }
                else if (native && itemsize == 1) {
                    INNER_WHERE_LOOP(1);
                }
                else {
                    /* copyswap is faster than memcpy even if we are native */
                    npy_intp i;
                    for (i = 0; i < n; i++) {
                        if (*csrc) {
                            copyswapx(dst, xsrc, axswap, ret);
                        }
                        else {
                            copyswapy(dst, ysrc, ayswap, ret);
                        }
                        dst += itemsize;
                        xsrc += xstride;
                        ysrc += ystride;
                        csrc += cstride;
                    }
                }
            } while (iternext(iter));
        }

        NPY_END_THREADS;

        Py_INCREF(ret);
        Py_DECREF(arr);
        Py_DECREF(ax);
        Py_DECREF(ay);

        if (NpyIter_Deallocate(iter) != NPY_SUCCEED) {
            Py_DECREF(ret);
            return NULL;
        }

        return ret;
    }

 fail:
    Py_DECREF(arr);
    Py_XDECREF(ax);
    Py_XDECREF(ay);
    return NULL;
}

#undef INNER_WHERE_LOOP

static PyObject *
array_where(PyObject *NPY_UNUSED(ignored), PyObject *args)
{
    PyObject *obj = NULL, *x = NULL, *y = NULL;

    if (!PyArg_ParseTuple(args, "O|OO", &obj, &x, &y)) {
        return NULL;
    }
    return PyArray_Where(obj, x, y);
}

static PyObject *
array_lexsort(PyObject *NPY_UNUSED(ignored), PyObject *args, PyObject *kwds)
{
    int axis = -1;
    PyObject *obj;
    static char *kwlist[] = {"keys", "axis", NULL};

    if (!PyArg_ParseTupleAndKeywords(args, kwds, "O|i", kwlist, &obj, &axis)) {
        return NULL;
    }
    return PyArray_Return((PyArrayObject *)PyArray_LexSort(obj, axis));
}

static PyObject *
array_can_cast_safely(PyObject *NPY_UNUSED(self), PyObject *args,
        PyObject *kwds)
{
    PyObject *from_obj = NULL;
    PyArray_Descr *d1 = NULL;
    PyArray_Descr *d2 = NULL;
    npy_bool ret;
    PyObject *retobj = NULL;
    NPY_CASTING casting = NPY_SAFE_CASTING;
    static char *kwlist[] = {"from", "to", "casting", NULL};

    if(!PyArg_ParseTupleAndKeywords(args, kwds, "OO&|O&", kwlist,
                &from_obj,
                PyArray_DescrConverter2, &d2,
                PyArray_CastingConverter, &casting)) {
        goto finish;
    }
    if (d2 == NULL) {
        PyErr_SetString(PyExc_TypeError,
                "did not understand one of the types; 'None' not accepted");
        goto finish;
    }

    /* If the first parameter is an object or scalar, use CanCastArrayTo */
    if (PyArray_Check(from_obj)) {
        ret = PyArray_CanCastArrayTo((PyArrayObject *)from_obj, d2, casting);
    }
    else if (PyArray_IsScalar(from_obj, Generic) ||
                                PyArray_IsPythonNumber(from_obj)) {
        PyArrayObject *arr;
        arr = (PyArrayObject *)PyArray_FromAny(from_obj,
                                        NULL, 0, 0, 0, NULL);
        if (arr == NULL) {
            goto finish;
        }
        ret = PyArray_CanCastArrayTo(arr, d2, casting);
        Py_DECREF(arr);
    }
    /* Otherwise use CanCastTypeTo */
    else {
        if (!PyArray_DescrConverter2(from_obj, &d1) || d1 == NULL) {
            PyErr_SetString(PyExc_TypeError,
                    "did not understand one of the types; 'None' not accepted");
            goto finish;
        }
        ret = PyArray_CanCastTypeTo(d1, d2, casting);
    }

    retobj = ret ? Py_True : Py_False;
    Py_INCREF(retobj);

 finish:
    Py_XDECREF(d1);
    Py_XDECREF(d2);
    return retobj;
}

static PyObject *
array_promote_types(PyObject *NPY_UNUSED(dummy), PyObject *args)
{
    PyArray_Descr *d1 = NULL;
    PyArray_Descr *d2 = NULL;
    PyObject *ret = NULL;
    if(!PyArg_ParseTuple(args, "O&O&",
                PyArray_DescrConverter2, &d1, PyArray_DescrConverter2, &d2)) {
        goto finish;
    }

    if (d1 == NULL || d2 == NULL) {
        PyErr_SetString(PyExc_TypeError,
                "did not understand one of the types");
        goto finish;
    }

    ret = (PyObject *)PyArray_PromoteTypes(d1, d2);

 finish:
    Py_XDECREF(d1);
    Py_XDECREF(d2);
    return ret;
}

static PyObject *
array_min_scalar_type(PyObject *NPY_UNUSED(dummy), PyObject *args)
{
    PyObject *array_in = NULL;
    PyArrayObject *array;
    PyObject *ret = NULL;

    if(!PyArg_ParseTuple(args, "O", &array_in)) {
        return NULL;
    }

    array = (PyArrayObject *)PyArray_FromAny(array_in, NULL, 0, 0, 0, NULL);
    if (array == NULL) {
        return NULL;
    }

    ret = (PyObject *)PyArray_MinScalarType(array);
    Py_DECREF(array);
    return ret;
}

static PyObject *
array_result_type(PyObject *NPY_UNUSED(dummy), PyObject *args)
{
    npy_intp i, len, narr = 0, ndtypes = 0;
    PyArrayObject **arr = NULL;
    PyArray_Descr **dtypes = NULL;
    PyObject *ret = NULL;

    len = PyTuple_GET_SIZE(args);
    if (len == 0) {
        PyErr_SetString(PyExc_ValueError,
                        "at least one array or dtype is required");
        goto finish;
    }

    arr = PyArray_malloc(2 * len * sizeof(void *));
    if (arr == NULL) {
        return PyErr_NoMemory();
    }
    dtypes = (PyArray_Descr**)&arr[len];

    for (i = 0; i < len; ++i) {
        PyObject *obj = PyTuple_GET_ITEM(args, i);
        if (PyArray_Check(obj)) {
            Py_INCREF(obj);
            arr[narr] = (PyArrayObject *)obj;
            ++narr;
        }
        else if (PyArray_IsScalar(obj, Generic) ||
                                    PyArray_IsPythonNumber(obj)) {
            arr[narr] = (PyArrayObject *)PyArray_FromAny(obj,
                                        NULL, 0, 0, 0, NULL);
            if (arr[narr] == NULL) {
                goto finish;
            }
            ++narr;
        }
        else {
            if (!PyArray_DescrConverter(obj, &dtypes[ndtypes])) {
                goto finish;
            }
            ++ndtypes;
        }
    }

    ret = (PyObject *)PyArray_ResultType(narr, arr, ndtypes, dtypes);

finish:
    for (i = 0; i < narr; ++i) {
        Py_DECREF(arr[i]);
    }
    for (i = 0; i < ndtypes; ++i) {
        Py_DECREF(dtypes[i]);
    }
    PyArray_free(arr);
    return ret;
}

static PyObject *
array_datetime_data(PyObject *NPY_UNUSED(dummy), PyObject *args)
{
    PyArray_Descr *dtype;
    PyArray_DatetimeMetaData *meta;

    if(!PyArg_ParseTuple(args, "O&:datetime_data",
                PyArray_DescrConverter, &dtype)) {
        return NULL;
    }

    meta = get_datetime_metadata_from_dtype(dtype);
    if (meta == NULL) {
        return NULL;
    }

    return convert_datetime_metadata_to_tuple(meta);
}

#if !defined(NPY_PY3K)
static PyObject *
new_buffer(PyObject *NPY_UNUSED(dummy), PyObject *args)
{
    int size;

    if(!PyArg_ParseTuple(args, "i", &size)) {
        return NULL;
    }
    return PyBuffer_New(size);
}

static PyObject *
buffer_buffer(PyObject *NPY_UNUSED(dummy), PyObject *args, PyObject *kwds)
{
    PyObject *obj;
    Py_ssize_t offset = 0, n;
    Py_ssize_t size = Py_END_OF_BUFFER;
    void *unused;
    static char *kwlist[] = {"object", "offset", "size", NULL};

    if (!PyArg_ParseTupleAndKeywords(args, kwds,
                "O|" NPY_SSIZE_T_PYFMT NPY_SSIZE_T_PYFMT, kwlist,
                &obj, &offset, &size)) {
        return NULL;
    }
    if (PyObject_AsWriteBuffer(obj, &unused, &n) < 0) {
        PyErr_Clear();
        return PyBuffer_FromObject(obj, offset, size);
    }
    else {
        return PyBuffer_FromReadWriteObject(obj, offset, size);
    }
}
#endif

#ifndef _MSC_VER
#include <setjmp.h>
#include <signal.h>
jmp_buf _NPY_SIGSEGV_BUF;
static void
_SigSegv_Handler(int signum)
{
    longjmp(_NPY_SIGSEGV_BUF, signum);
}
#endif

#define _test_code() { \
        test = *((char*)memptr); \
        if (!ro) { \
            *((char *)memptr) = '\0'; \
            *((char *)memptr) = test; \
        } \
        test = *((char*)memptr+size-1); \
        if (!ro) { \
            *((char *)memptr+size-1) = '\0'; \
            *((char *)memptr+size-1) = test; \
        } \
    }

static PyObject *
as_buffer(PyObject *NPY_UNUSED(dummy), PyObject *args, PyObject *kwds)
{
    PyObject *mem;
    Py_ssize_t size;
    npy_bool ro = NPY_FALSE, check = NPY_TRUE;
    void *memptr;
    static char *kwlist[] = {"mem", "size", "readonly", "check", NULL};

    if (!PyArg_ParseTupleAndKeywords(args, kwds,
                "O" NPY_SSIZE_T_PYFMT "|O&O&", kwlist,
                &mem, &size, PyArray_BoolConverter, &ro,
                PyArray_BoolConverter, &check)) {
        return NULL;
    }
    memptr = PyLong_AsVoidPtr(mem);
    if (memptr == NULL) {
        return NULL;
    }
    if (check) {
        /*
         * Try to dereference the start and end of the memory region
         * Catch segfault and report error if it occurs
         */
        char test;
        int err = 0;

#ifdef _MSC_VER
        __try {
            _test_code();
        }
        __except(1) {
            err = 1;
        }
#else
        PyOS_sighandler_t _npy_sig_save;
        _npy_sig_save = PyOS_setsig(SIGSEGV, _SigSegv_Handler);
        if (setjmp(_NPY_SIGSEGV_BUF) == 0) {
            _test_code();
        }
        else {
            err = 1;
        }
        PyOS_setsig(SIGSEGV, _npy_sig_save);
#endif
        if (err) {
            PyErr_SetString(PyExc_ValueError,
                    "cannot use memory location as a buffer.");
            return NULL;
        }
    }


#if defined(NPY_PY3K)
    PyErr_SetString(PyExc_RuntimeError,
            "XXX -- not implemented!");
    return NULL;
#else
    if (ro) {
        return PyBuffer_FromMemory(memptr, size);
    }
    return PyBuffer_FromReadWriteMemory(memptr, size);
#endif
}

#undef _test_code

static PyObject *
format_longfloat(PyObject *NPY_UNUSED(dummy), PyObject *args, PyObject *kwds)
{
    PyObject *obj;
    unsigned int precision;
    npy_longdouble x;
    static char *kwlist[] = {"x", "precision", NULL};
    static char repr[100];

    if (!PyArg_ParseTupleAndKeywords(args, kwds, "OI", kwlist,
                &obj, &precision)) {
        return NULL;
    }
    if (!PyArray_IsScalar(obj, LongDouble)) {
        PyErr_SetString(PyExc_TypeError,
                "not a longfloat");
        return NULL;
    }
    x = ((PyLongDoubleScalarObject *)obj)->obval;
    if (precision > 70) {
        precision = 70;
    }
    format_longdouble(repr, 100, x, precision);
    return PyUString_FromString(repr);
}

static PyObject *
compare_chararrays(PyObject *NPY_UNUSED(dummy), PyObject *args, PyObject *kwds)
{
    PyObject *array;
    PyObject *other;
    PyArrayObject *newarr, *newoth;
    int cmp_op;
    npy_bool rstrip;
    char *cmp_str;
    Py_ssize_t strlength;
    PyObject *res = NULL;
    static char msg[] = "comparision must be '==', '!=', '<', '>', '<=', '>='";
    static char *kwlist[] = {"a1", "a2", "cmp", "rstrip", NULL};

    if (!PyArg_ParseTupleAndKeywords(args, kwds, "OOs#O&", kwlist,
                &array, &other, &cmp_str, &strlength,
                PyArray_BoolConverter, &rstrip)) {
        return NULL;
    }
    if (strlength < 1 || strlength > 2) {
        goto err;
    }
    if (strlength > 1) {
        if (cmp_str[1] != '=') {
            goto err;
        }
        if (cmp_str[0] == '=') {
            cmp_op = Py_EQ;
        }
        else if (cmp_str[0] == '!') {
            cmp_op = Py_NE;
        }
        else if (cmp_str[0] == '<') {
            cmp_op = Py_LE;
        }
        else if (cmp_str[0] == '>') {
            cmp_op = Py_GE;
        }
        else {
            goto err;
        }
    }
    else {
        if (cmp_str[0] == '<') {
            cmp_op = Py_LT;
        }
        else if (cmp_str[0] == '>') {
            cmp_op = Py_GT;
        }
        else {
            goto err;
        }
    }

    newarr = (PyArrayObject *)PyArray_FROM_O(array);
    if (newarr == NULL) {
        return NULL;
    }
    newoth = (PyArrayObject *)PyArray_FROM_O(other);
    if (newoth == NULL) {
        Py_DECREF(newarr);
        return NULL;
    }
    if (PyArray_ISSTRING(newarr) && PyArray_ISSTRING(newoth)) {
        res = _strings_richcompare(newarr, newoth, cmp_op, rstrip != 0);
    }
    else {
        PyErr_SetString(PyExc_TypeError,
                "comparison of non-string arrays");
    }
    Py_DECREF(newarr);
    Py_DECREF(newoth);
    return res;

 err:
    PyErr_SetString(PyExc_ValueError, msg);
    return NULL;
}

static PyObject *
_vec_string_with_args(PyArrayObject* char_array, PyArray_Descr* type,
                      PyObject* method, PyObject* args)
{
    PyObject* broadcast_args[NPY_MAXARGS];
    PyArrayMultiIterObject* in_iter = NULL;
    PyArrayObject* result = NULL;
    PyArrayIterObject* out_iter = NULL;
    PyObject* args_tuple = NULL;
    Py_ssize_t i, n, nargs;

    nargs = PySequence_Size(args) + 1;
    if (nargs == -1 || nargs > NPY_MAXARGS) {
        PyErr_Format(PyExc_ValueError,
                "len(args) must be < %d", NPY_MAXARGS - 1);
        goto err;
    }

    broadcast_args[0] = (PyObject*)char_array;
    for (i = 1; i < nargs; i++) {
        PyObject* item = PySequence_GetItem(args, i-1);
        if (item == NULL) {
            goto err;
        }
        broadcast_args[i] = item;
        Py_DECREF(item);
    }
    in_iter = (PyArrayMultiIterObject*)PyArray_MultiIterFromObjects
        (broadcast_args, nargs, 0);
    if (in_iter == NULL) {
        goto err;
    }
    n = in_iter->numiter;

    result = (PyArrayObject*)PyArray_SimpleNewFromDescr(in_iter->nd,
            in_iter->dimensions, type);
    if (result == NULL) {
        goto err;
    }

    out_iter = (PyArrayIterObject*)PyArray_IterNew((PyObject*)result);
    if (out_iter == NULL) {
        goto err;
    }

    args_tuple = PyTuple_New(n);
    if (args_tuple == NULL) {
        goto err;
    }

    while (PyArray_MultiIter_NOTDONE(in_iter)) {
        PyObject* item_result;

        for (i = 0; i < n; i++) {
            PyArrayIterObject* it = in_iter->iters[i];
            PyObject* arg = PyArray_ToScalar(PyArray_ITER_DATA(it), it->ao);
            if (arg == NULL) {
                goto err;
            }
            /* Steals ref to arg */
            PyTuple_SetItem(args_tuple, i, arg);
        }

        item_result = PyObject_CallObject(method, args_tuple);
        if (item_result == NULL) {
            goto err;
        }

        if (PyArray_SETITEM(result, PyArray_ITER_DATA(out_iter), item_result)) {
            Py_DECREF(item_result);
            PyErr_SetString( PyExc_TypeError,
                    "result array type does not match underlying function");
            goto err;
        }
        Py_DECREF(item_result);

        PyArray_MultiIter_NEXT(in_iter);
        PyArray_ITER_NEXT(out_iter);
    }

    Py_DECREF(in_iter);
    Py_DECREF(out_iter);
    Py_DECREF(args_tuple);

    return (PyObject*)result;

 err:
    Py_XDECREF(in_iter);
    Py_XDECREF(out_iter);
    Py_XDECREF(args_tuple);
    Py_XDECREF(result);

    return 0;
}

static PyObject *
_vec_string_no_args(PyArrayObject* char_array,
                                   PyArray_Descr* type, PyObject* method)
{
    /*
     * This is a faster version of _vec_string_args to use when there
     * are no additional arguments to the string method.  This doesn't
     * require a broadcast iterator (and broadcast iterators don't work
     * with 1 argument anyway).
     */
    PyArrayIterObject* in_iter = NULL;
    PyArrayObject* result = NULL;
    PyArrayIterObject* out_iter = NULL;

    in_iter = (PyArrayIterObject*)PyArray_IterNew((PyObject*)char_array);
    if (in_iter == NULL) {
        goto err;
    }

    result = (PyArrayObject*)PyArray_SimpleNewFromDescr(
            PyArray_NDIM(char_array), PyArray_DIMS(char_array), type);
    if (result == NULL) {
        goto err;
    }

    out_iter = (PyArrayIterObject*)PyArray_IterNew((PyObject*)result);
    if (out_iter == NULL) {
        goto err;
    }

    while (PyArray_ITER_NOTDONE(in_iter)) {
        PyObject* item_result;
        PyObject* item = PyArray_ToScalar(in_iter->dataptr, in_iter->ao);
        if (item == NULL) {
            goto err;
        }

        item_result = PyObject_CallFunctionObjArgs(method, item, NULL);
        Py_DECREF(item);
        if (item_result == NULL) {
            goto err;
        }

        if (PyArray_SETITEM(result, PyArray_ITER_DATA(out_iter), item_result)) {
            Py_DECREF(item_result);
            PyErr_SetString( PyExc_TypeError,
                "result array type does not match underlying function");
            goto err;
        }
        Py_DECREF(item_result);

        PyArray_ITER_NEXT(in_iter);
        PyArray_ITER_NEXT(out_iter);
    }

    Py_DECREF(in_iter);
    Py_DECREF(out_iter);

    return (PyObject*)result;

 err:
    Py_XDECREF(in_iter);
    Py_XDECREF(out_iter);
    Py_XDECREF(result);

    return 0;
}

static PyObject *
_vec_string(PyObject *NPY_UNUSED(dummy), PyObject *args, PyObject *kwds)
{
    PyArrayObject* char_array = NULL;
    PyArray_Descr *type = NULL;
    PyObject* method_name;
    PyObject* args_seq = NULL;

    PyObject* method = NULL;
    PyObject* result = NULL;

    if (!PyArg_ParseTuple(args, "O&O&O|O",
                PyArray_Converter, &char_array,
                PyArray_DescrConverter, &type,
                &method_name, &args_seq)) {
        goto err;
    }

    if (PyArray_TYPE(char_array) == NPY_STRING) {
        method = PyObject_GetAttr((PyObject *)&PyString_Type, method_name);
    }
    else if (PyArray_TYPE(char_array) == NPY_UNICODE) {
        method = PyObject_GetAttr((PyObject *)&PyUnicode_Type, method_name);
    }
    else {
        PyErr_SetString(PyExc_TypeError,
                "string operation on non-string array");
        goto err;
    }
    if (method == NULL) {
        goto err;
    }

    if (args_seq == NULL
            || (PySequence_Check(args_seq) && PySequence_Size(args_seq) == 0)) {
        result = _vec_string_no_args(char_array, type, method);
    }
    else if (PySequence_Check(args_seq)) {
        result = _vec_string_with_args(char_array, type, method, args_seq);
    }
    else {
        PyErr_SetString(PyExc_TypeError,
                "'args' must be a sequence of arguments");
        goto err;
    }
    if (result == NULL) {
        goto err;
    }

    Py_DECREF(char_array);
    Py_DECREF(method);

    return (PyObject*)result;

 err:
    Py_XDECREF(char_array);
    Py_XDECREF(method);

    return 0;
}

#ifndef __NPY_PRIVATE_NO_SIGNAL

static NPY_TLS int sigint_buf_init = 0;
static NPY_TLS NPY_SIGJMP_BUF _NPY_SIGINT_BUF;

/*NUMPY_API
 */
NPY_NO_EXPORT void
_PyArray_SigintHandler(int signum)
{
    PyOS_setsig(signum, SIG_IGN);
    /*
     * jump buffer may be unitialized as SIGINT allowing functions are usually
     * run in other threads than the master thread that receives the signal
     */
    if (sigint_buf_init > 0) {
        NPY_SIGLONGJMP(_NPY_SIGINT_BUF, signum);
    }
    /*
     * sending SIGINT to the worker threads to cancel them is job of the
     * application
     */
}

/*NUMPY_API
 */
NPY_NO_EXPORT void*
_PyArray_GetSigintBuf(void)
{
    sigint_buf_init = 1;
    return (void *)&_NPY_SIGINT_BUF;
}

#else

NPY_NO_EXPORT void
_PyArray_SigintHandler(int signum)
{
    return;
}

NPY_NO_EXPORT void*
_PyArray_GetSigintBuf(void)
{
    return NULL;
}

#endif


static PyObject *
test_interrupt(PyObject *NPY_UNUSED(self), PyObject *args)
{
    int kind = 0;
    int a = 0;

    if (!PyArg_ParseTuple(args, "|i", &kind)) {
        return NULL;
    }
    if (kind) {
        Py_BEGIN_ALLOW_THREADS;
        while (a >= 0) {
            if ((a % 1000 == 0) && PyOS_InterruptOccurred()) {
                break;
            }
            a += 1;
        }
        Py_END_ALLOW_THREADS;
    }
    else {
        NPY_SIGINT_ON
        while(a >= 0) {
            a += 1;
        }
        NPY_SIGINT_OFF
    }
    return PyInt_FromLong(a);
}

static PyObject *
array_may_share_memory(PyObject *NPY_UNUSED(ignored), PyObject *args)
{
    PyArrayObject * self = NULL;
    PyArrayObject * other = NULL;
    int overlap;

    if (!PyArg_ParseTuple(args, "O&O&", PyArray_Converter, &self,
                          PyArray_Converter, &other)) {
        return NULL;
    }

    overlap = arrays_overlap(self, other);
    Py_XDECREF(self);
    Py_XDECREF(other);

    if (overlap) {
        Py_RETURN_TRUE;
    }
    else {
        Py_RETURN_FALSE;
    }
}

<<<<<<< HEAD
static PyObject *
get_alignment(PyObject *NPY_UNUSED(ignored), PyObject *NPY_UNUSED(args))
{
    return PyLong_FromSsize_t(npy_datamem_get_align());
}

static PyObject *
set_alignment(PyObject *NPY_UNUSED(ignored), PyObject *args)
{
    int align;
    if (!PyArg_ParseTuple(args, "i", &align)) {
        return NULL;
    }
    if (npy_datamem_set_align(align)) {
        PyErr_SetString(PyExc_ValueError, "invalid value for alignment");
        return NULL;
    }
    Py_RETURN_NONE;
}


=======
>>>>>>> a4cdc5b8
static struct PyMethodDef array_module_methods[] = {
    {"_get_ndarray_c_version",
        (PyCFunction)array__get_ndarray_c_version,
        METH_VARARGS|METH_KEYWORDS, NULL},
    {"_reconstruct",
        (PyCFunction)array__reconstruct,
        METH_VARARGS, NULL},
    {"set_string_function",
        (PyCFunction)array_set_string_function,
        METH_VARARGS|METH_KEYWORDS, NULL},
    {"set_numeric_ops",
        (PyCFunction)array_set_ops_function,
        METH_VARARGS|METH_KEYWORDS, NULL},
    {"set_datetimeparse_function",
        (PyCFunction)array_set_datetimeparse_function,
        METH_VARARGS|METH_KEYWORDS, NULL},
    {"set_typeDict",
        (PyCFunction)array_set_typeDict,
        METH_VARARGS, NULL},
    {"array",
        (PyCFunction)_array_fromobject,
        METH_VARARGS|METH_KEYWORDS, NULL},
    {"copyto",
        (PyCFunction)array_copyto,
        METH_VARARGS|METH_KEYWORDS, NULL},
    {"nested_iters",
        (PyCFunction)NpyIter_NestedIters,
        METH_VARARGS|METH_KEYWORDS, NULL},
    {"arange",
        (PyCFunction)array_arange,
        METH_VARARGS|METH_KEYWORDS, NULL},
    {"zeros",
        (PyCFunction)array_zeros,
        METH_VARARGS|METH_KEYWORDS, NULL},
    {"count_nonzero",
        (PyCFunction)array_count_nonzero,
        METH_VARARGS|METH_KEYWORDS, NULL},
    {"empty",
        (PyCFunction)array_empty,
        METH_VARARGS|METH_KEYWORDS, NULL},
    {"empty_like",
        (PyCFunction)array_empty_like,
        METH_VARARGS|METH_KEYWORDS, NULL},
    {"scalar",
        (PyCFunction)array_scalar,
        METH_VARARGS|METH_KEYWORDS, NULL},
    {"where",
        (PyCFunction)array_where,
        METH_VARARGS, NULL},
    {"lexsort",
        (PyCFunction)array_lexsort,
        METH_VARARGS | METH_KEYWORDS, NULL},
    {"putmask",
        (PyCFunction)array_putmask,
        METH_VARARGS | METH_KEYWORDS, NULL},
    {"fromstring",
        (PyCFunction)array_fromstring,
        METH_VARARGS|METH_KEYWORDS, NULL},
    {"fromiter",
        (PyCFunction)array_fromiter,
        METH_VARARGS|METH_KEYWORDS, NULL},
    {"concatenate",
        (PyCFunction)array_concatenate,
        METH_VARARGS|METH_KEYWORDS, NULL},
    {"inner",
        (PyCFunction)array_innerproduct,
        METH_VARARGS, NULL},
    {"dot",
        (PyCFunction)array_matrixproduct,
        METH_VARARGS | METH_KEYWORDS, NULL},
    {"vdot",
        (PyCFunction)array_vdot,
        METH_VARARGS | METH_KEYWORDS, NULL},
    {"einsum",
        (PyCFunction)array_einsum,
        METH_VARARGS|METH_KEYWORDS, NULL},
    {"_fastCopyAndTranspose",
        (PyCFunction)array_fastCopyAndTranspose,
        METH_VARARGS, NULL},
    {"correlate",
        (PyCFunction)array_correlate,
        METH_VARARGS | METH_KEYWORDS, NULL},
    {"correlate2",
        (PyCFunction)array_correlate2,
        METH_VARARGS | METH_KEYWORDS, NULL},
    {"frombuffer",
        (PyCFunction)array_frombuffer,
        METH_VARARGS | METH_KEYWORDS, NULL},
    {"fromfile",
        (PyCFunction)array_fromfile,
        METH_VARARGS | METH_KEYWORDS, NULL},
    {"can_cast",
        (PyCFunction)array_can_cast_safely,
        METH_VARARGS | METH_KEYWORDS, NULL},
    {"promote_types",
        (PyCFunction)array_promote_types,
        METH_VARARGS, NULL},
    {"min_scalar_type",
        (PyCFunction)array_min_scalar_type,
        METH_VARARGS, NULL},
    {"result_type",
        (PyCFunction)array_result_type,
        METH_VARARGS, NULL},
    {"may_share_memory",
        (PyCFunction)array_may_share_memory,
        METH_VARARGS, NULL},
    /* Datetime-related functions */
    {"datetime_data",
        (PyCFunction)array_datetime_data,
        METH_VARARGS, NULL},
    {"datetime_as_string",
        (PyCFunction)array_datetime_as_string,
        METH_VARARGS | METH_KEYWORDS, NULL},
    /* Datetime business-day API */
    {"busday_offset",
        (PyCFunction)array_busday_offset,
        METH_VARARGS | METH_KEYWORDS, NULL},
    {"busday_count",
        (PyCFunction)array_busday_count,
        METH_VARARGS | METH_KEYWORDS, NULL},
    {"is_busday",
        (PyCFunction)array_is_busday,
        METH_VARARGS | METH_KEYWORDS, NULL},
#if !defined(NPY_PY3K)
    {"newbuffer",
        (PyCFunction)new_buffer,
        METH_VARARGS, NULL},
    {"getbuffer",
        (PyCFunction)buffer_buffer,
        METH_VARARGS | METH_KEYWORDS, NULL},
#endif
    {"int_asbuffer",
        (PyCFunction)as_buffer,
        METH_VARARGS | METH_KEYWORDS, NULL},
    {"format_longfloat",
        (PyCFunction)format_longfloat,
        METH_VARARGS | METH_KEYWORDS, NULL},
    {"compare_chararrays",
        (PyCFunction)compare_chararrays,
        METH_VARARGS | METH_KEYWORDS, NULL},
    {"_vec_string",
        (PyCFunction)_vec_string,
        METH_VARARGS | METH_KEYWORDS, NULL},
    {"test_interrupt",
        (PyCFunction)test_interrupt,
        METH_VARARGS, NULL},
<<<<<<< HEAD
    {"_set_alignment",
        (PyCFunction)set_alignment,
        METH_VARARGS, NULL},
    {"_get_alignment",
        (PyCFunction)get_alignment,
        METH_NOARGS, NULL},
=======
    {"_insert", (PyCFunction)arr_insert,
        METH_VARARGS | METH_KEYWORDS,
        "Insert vals sequentially into equivalent 1-d positions "
        "indicated by mask."},
    {"bincount", (PyCFunction)arr_bincount,
        METH_VARARGS | METH_KEYWORDS, NULL},
    {"digitize", (PyCFunction)arr_digitize,
        METH_VARARGS | METH_KEYWORDS, NULL},
    {"interp", (PyCFunction)arr_interp,
        METH_VARARGS | METH_KEYWORDS, NULL},
    {"ravel_multi_index", (PyCFunction)arr_ravel_multi_index,
        METH_VARARGS | METH_KEYWORDS, NULL},
    {"unravel_index", (PyCFunction)arr_unravel_index,
        METH_VARARGS | METH_KEYWORDS, NULL},
    {"add_docstring", (PyCFunction)arr_add_docstring,
        METH_VARARGS, NULL},
    {"packbits", (PyCFunction)io_pack,
        METH_VARARGS | METH_KEYWORDS, NULL},
    {"unpackbits", (PyCFunction)io_unpack,
        METH_VARARGS | METH_KEYWORDS, NULL},
>>>>>>> a4cdc5b8
    {NULL, NULL, 0, NULL}                /* sentinel */
};

#include "__multiarray_api.c"

/* Establish scalar-type hierarchy
 *
 *  For dual inheritance we need to make sure that the objects being
 *  inherited from have the tp->mro object initialized.  This is
 *  not necessarily true for the basic type objects of Python (it is
 *  checked for single inheritance but not dual in PyType_Ready).
 *
 *  Thus, we call PyType_Ready on the standard Python Types, here.
 */
static int
setup_scalartypes(PyObject *NPY_UNUSED(dict))
{
    initialize_casting_tables();
    initialize_numeric_types();

    if (PyType_Ready(&PyBool_Type) < 0) {
        return -1;
    }
#if !defined(NPY_PY3K)
    if (PyType_Ready(&PyInt_Type) < 0) {
        return -1;
    }
#endif
    if (PyType_Ready(&PyFloat_Type) < 0) {
        return -1;
    }
    if (PyType_Ready(&PyComplex_Type) < 0) {
        return -1;
    }
    if (PyType_Ready(&PyString_Type) < 0) {
        return -1;
    }
    if (PyType_Ready(&PyUnicode_Type) < 0) {
        return -1;
    }

#define SINGLE_INHERIT(child, parent)                                   \
    Py##child##ArrType_Type.tp_base = &Py##parent##ArrType_Type;        \
    if (PyType_Ready(&Py##child##ArrType_Type) < 0) {                   \
        PyErr_Print();                                                  \
        PyErr_Format(PyExc_SystemError,                                 \
                     "could not initialize Py%sArrType_Type",           \
                     #child);                                           \
        return -1;                                                      \
    }

    if (PyType_Ready(&PyGenericArrType_Type) < 0) {
        return -1;
    }
    SINGLE_INHERIT(Number, Generic);
    SINGLE_INHERIT(Integer, Number);
    SINGLE_INHERIT(Inexact, Number);
    SINGLE_INHERIT(SignedInteger, Integer);
    SINGLE_INHERIT(UnsignedInteger, Integer);
    SINGLE_INHERIT(Floating, Inexact);
    SINGLE_INHERIT(ComplexFloating, Inexact);
    SINGLE_INHERIT(Flexible, Generic);
    SINGLE_INHERIT(Character, Flexible);

#define DUAL_INHERIT(child, parent1, parent2)                           \
    Py##child##ArrType_Type.tp_base = &Py##parent2##ArrType_Type;       \
    Py##child##ArrType_Type.tp_bases =                                  \
        Py_BuildValue("(OO)", &Py##parent2##ArrType_Type,               \
                      &Py##parent1##_Type);                             \
    if (PyType_Ready(&Py##child##ArrType_Type) < 0) {                   \
        PyErr_Print();                                                  \
        PyErr_Format(PyExc_SystemError,                                 \
                     "could not initialize Py%sArrType_Type",           \
                     #child);                                           \
        return -1;                                                      \
    }                                                                   \
    Py##child##ArrType_Type.tp_hash = Py##parent1##_Type.tp_hash;

/*
 * In Py3K, int is no longer a fixed-width integer type, so don't
 * inherit numpy.int_ from it.
 */
#if defined(NPY_PY3K)
#define INHERIT_INT(child, parent2)                                     \
    SINGLE_INHERIT(child, parent2);
#else
#define INHERIT_INT(child, parent2)                                     \
    Py##child##ArrType_Type.tp_flags |= Py_TPFLAGS_INT_SUBCLASS;        \
    DUAL_INHERIT(child, Int, parent2);
#endif

#if defined(NPY_PY3K)
#define DUAL_INHERIT_COMPARE(child, parent1, parent2)
#else
#define DUAL_INHERIT_COMPARE(child, parent1, parent2)                   \
    Py##child##ArrType_Type.tp_compare =                                \
        Py##parent1##_Type.tp_compare;
#endif

#define DUAL_INHERIT2(child, parent1, parent2)                          \
    Py##child##ArrType_Type.tp_base = &Py##parent1##_Type;              \
    Py##child##ArrType_Type.tp_bases =                                  \
        Py_BuildValue("(OO)", &Py##parent1##_Type,                      \
                      &Py##parent2##ArrType_Type);                      \
    Py##child##ArrType_Type.tp_richcompare =                            \
        Py##parent1##_Type.tp_richcompare;                              \
    DUAL_INHERIT_COMPARE(child, parent1, parent2)                       \
    Py##child##ArrType_Type.tp_hash = Py##parent1##_Type.tp_hash;       \
    if (PyType_Ready(&Py##child##ArrType_Type) < 0) {                   \
        PyErr_Print();                                                  \
        PyErr_Format(PyExc_SystemError,                                 \
                     "could not initialize Py%sArrType_Type",           \
                     #child);                                           \
        return -1;                                                      \
    }

    SINGLE_INHERIT(Bool, Generic);
    SINGLE_INHERIT(Byte, SignedInteger);
    SINGLE_INHERIT(Short, SignedInteger);

#if NPY_SIZEOF_INT == NPY_SIZEOF_LONG
    INHERIT_INT(Int, SignedInteger);
#else
    SINGLE_INHERIT(Int, SignedInteger);
#endif

    INHERIT_INT(Long, SignedInteger);

#if NPY_SIZEOF_LONGLONG == NPY_SIZEOF_LONG
    INHERIT_INT(LongLong, SignedInteger);
#else
    SINGLE_INHERIT(LongLong, SignedInteger);
#endif

    /* Datetime doesn't fit in any category */
    SINGLE_INHERIT(Datetime, Generic);
    /* Timedelta is an integer with an associated unit */
    SINGLE_INHERIT(Timedelta, SignedInteger);

    /*
       fprintf(stderr,
        "tp_free = %p, PyObject_Del = %p, int_tp_free = %p, base.tp_free = %p\n",
         PyIntArrType_Type.tp_free, PyObject_Del, PyInt_Type.tp_free,
         PySignedIntegerArrType_Type.tp_free);
     */
    SINGLE_INHERIT(UByte, UnsignedInteger);
    SINGLE_INHERIT(UShort, UnsignedInteger);
    SINGLE_INHERIT(UInt, UnsignedInteger);
    SINGLE_INHERIT(ULong, UnsignedInteger);
    SINGLE_INHERIT(ULongLong, UnsignedInteger);

    SINGLE_INHERIT(Half, Floating);
    SINGLE_INHERIT(Float, Floating);
    DUAL_INHERIT(Double, Float, Floating);
    SINGLE_INHERIT(LongDouble, Floating);

    SINGLE_INHERIT(CFloat, ComplexFloating);
    DUAL_INHERIT(CDouble, Complex, ComplexFloating);
    SINGLE_INHERIT(CLongDouble, ComplexFloating);

    DUAL_INHERIT2(String, String, Character);
    DUAL_INHERIT2(Unicode, Unicode, Character);

    SINGLE_INHERIT(Void, Flexible);

    SINGLE_INHERIT(Object, Generic);

    return 0;

#undef SINGLE_INHERIT
#undef DUAL_INHERIT
#undef INHERIT_INT
#undef DUAL_INHERIT2
#undef DUAL_INHERIT_COMPARE

    /*
     * Clean up string and unicode array types so they act more like
     * strings -- get their tables from the standard types.
     */
}

/* place a flag dictionary in d */

static void
set_flaginfo(PyObject *d)
{
    PyObject *s;
    PyObject *newd;

    newd = PyDict_New();

#define _addnew(key, val, one)                                       \
    PyDict_SetItemString(newd, #key, s=PyInt_FromLong(val));    \
    Py_DECREF(s);                                               \
    PyDict_SetItemString(newd, #one, s=PyInt_FromLong(val));    \
    Py_DECREF(s)

#define _addone(key, val)                                            \
    PyDict_SetItemString(newd, #key, s=PyInt_FromLong(val));    \
    Py_DECREF(s)

    _addnew(OWNDATA, NPY_ARRAY_OWNDATA, O);
    _addnew(FORTRAN, NPY_ARRAY_F_CONTIGUOUS, F);
    _addnew(CONTIGUOUS, NPY_ARRAY_C_CONTIGUOUS, C);
    _addnew(ALIGNED, NPY_ARRAY_ALIGNED, A);
    _addnew(UPDATEIFCOPY, NPY_ARRAY_UPDATEIFCOPY, U);
    _addnew(WRITEABLE, NPY_ARRAY_WRITEABLE, W);
    _addone(C_CONTIGUOUS, NPY_ARRAY_C_CONTIGUOUS);
    _addone(F_CONTIGUOUS, NPY_ARRAY_F_CONTIGUOUS);

#undef _addone
#undef _addnew

    PyDict_SetItemString(d, "_flagdict", newd);
    Py_DECREF(newd);
    return;
}

NPY_VISIBILITY_HIDDEN PyObject * npy_ma_str_array = NULL;
NPY_VISIBILITY_HIDDEN PyObject * npy_ma_str_array_prepare = NULL;
NPY_VISIBILITY_HIDDEN PyObject * npy_ma_str_array_wrap = NULL;
NPY_VISIBILITY_HIDDEN PyObject * npy_ma_str_array_finalize = NULL;
NPY_VISIBILITY_HIDDEN PyObject * npy_ma_str_buffer = NULL;
NPY_VISIBILITY_HIDDEN PyObject * npy_ma_str_ufunc = NULL;
NPY_VISIBILITY_HIDDEN PyObject * npy_ma_str_order = NULL;
NPY_VISIBILITY_HIDDEN PyObject * npy_ma_str_copy = NULL;
NPY_VISIBILITY_HIDDEN PyObject * npy_ma_str_dtype = NULL;
NPY_VISIBILITY_HIDDEN PyObject * npy_ma_str_ndmin = NULL;

static int
intern_strings(void)
{
    npy_ma_str_array = PyUString_InternFromString("__array__");
    npy_ma_str_array_prepare = PyUString_InternFromString("__array_prepare__");
    npy_ma_str_array_wrap = PyUString_InternFromString("__array_wrap__");
    npy_ma_str_array_finalize = PyUString_InternFromString("__array_finalize__");
    npy_ma_str_buffer = PyUString_InternFromString("__buffer__");
    npy_ma_str_ufunc = PyUString_InternFromString("__numpy_ufunc__");
    npy_ma_str_order = PyUString_InternFromString("order");
    npy_ma_str_copy = PyUString_InternFromString("copy");
    npy_ma_str_dtype = PyUString_InternFromString("dtype");
    npy_ma_str_ndmin = PyUString_InternFromString("ndmin");

    return npy_ma_str_array && npy_ma_str_array_prepare &&
           npy_ma_str_array_wrap && npy_ma_str_array_finalize &&
           npy_ma_str_array_finalize && npy_ma_str_ufunc &&
           npy_ma_str_order && npy_ma_str_copy && npy_ma_str_dtype &&
           npy_ma_str_ndmin;
}

#if defined(NPY_PY3K)
static struct PyModuleDef moduledef = {
        PyModuleDef_HEAD_INIT,
        "multiarray",
        NULL,
        -1,
        array_module_methods,
        NULL,
        NULL,
        NULL,
        NULL
};
#endif

/* Initialization function for the module */
#if defined(NPY_PY3K)
#define RETVAL m
PyMODINIT_FUNC PyInit_multiarray(void) {
#else
#define RETVAL
PyMODINIT_FUNC initmultiarray(void) {
#endif
    PyObject *m, *d, *s;
    PyObject *c_api;

    /* Create the module and add the functions */
#if defined(NPY_PY3K)
    m = PyModule_Create(&moduledef);
#else
    m = Py_InitModule("multiarray", array_module_methods);
#endif
    if (!m) {
        goto err;
    }

#if defined(MS_WIN64) && defined(__GNUC__)
  PyErr_WarnEx(PyExc_Warning,
        "Numpy built with MINGW-W64 on Windows 64 bits is experimental, " \
        "and only available for \n" \
        "testing. You are advised not to use it for production. \n\n" \
        "CRASHES ARE TO BE EXPECTED - PLEASE REPORT THEM TO NUMPY DEVELOPERS",
        1);
#endif

    /* Initialize access to the PyDateTime API */
    numpy_pydatetime_import();

    /* Add some symbolic constants to the module */
    d = PyModule_GetDict(m);
    if (!d) {
        goto err;
    }
    if (PyType_Ready(&PyArray_Type) < 0) {
        return RETVAL;
    }
    if (setup_scalartypes(d) < 0) {
        goto err;
    }
    PyArrayIter_Type.tp_iter = PyObject_SelfIter;
    NpyIter_Type.tp_iter = PyObject_SelfIter;
    PyArrayMultiIter_Type.tp_iter = PyObject_SelfIter;
    PyArrayMultiIter_Type.tp_free = PyArray_free;
    if (PyType_Ready(&PyArrayIter_Type) < 0) {
        return RETVAL;
    }
    if (PyType_Ready(&PyArrayMapIter_Type) < 0) {
        return RETVAL;
    }
    if (PyType_Ready(&PyArrayMultiIter_Type) < 0) {
        return RETVAL;
    }
    PyArrayNeighborhoodIter_Type.tp_new = PyType_GenericNew;
    if (PyType_Ready(&PyArrayNeighborhoodIter_Type) < 0) {
        return RETVAL;
    }
    if (PyType_Ready(&NpyIter_Type) < 0) {
        return RETVAL;
    }

    PyArrayDescr_Type.tp_hash = PyArray_DescrHash;
    if (PyType_Ready(&PyArrayDescr_Type) < 0) {
        return RETVAL;
    }
    if (PyType_Ready(&PyArrayFlags_Type) < 0) {
        return RETVAL;
    }
    NpyBusDayCalendar_Type.tp_new = PyType_GenericNew;
    if (PyType_Ready(&NpyBusDayCalendar_Type) < 0) {
        return RETVAL;
    }
/* FIXME
 * There is no error handling here
 */
    c_api = NpyCapsule_FromVoidPtr((void *)PyArray_API, NULL);
    PyDict_SetItemString(d, "_ARRAY_API", c_api);
    Py_DECREF(c_api);
    if (PyErr_Occurred()) {
        goto err;
    }

    /* Initialize types in numpymemoryview.c */
    if (_numpymemoryview_init(&s) < 0) {
        return RETVAL;
    }
    if (s != NULL) {
        PyDict_SetItemString(d, "memorysimpleview", s);
    }

    /*
     * PyExc_Exception should catch all the standard errors that are
     * now raised instead of the string exception "multiarray.error"

     * This is for backward compatibility with existing code.
     */
    PyDict_SetItemString (d, "error", PyExc_Exception);

    s = PyUString_FromString("3.1");
    PyDict_SetItemString(d, "__version__", s);
    Py_DECREF(s);

/* FIXME
 * There is no error handling here
 */
    s = NpyCapsule_FromVoidPtr((void *)_datetime_strings, NULL);
    PyDict_SetItemString(d, "DATETIMEUNITS", s);
    Py_DECREF(s);

#define ADDCONST(NAME)                          \
    s = PyInt_FromLong(NPY_##NAME);             \
    PyDict_SetItemString(d, #NAME, s);          \
    Py_DECREF(s)


    ADDCONST(ALLOW_THREADS);
    ADDCONST(BUFSIZE);
    ADDCONST(CLIP);

    ADDCONST(ITEM_HASOBJECT);
    ADDCONST(LIST_PICKLE);
    ADDCONST(ITEM_IS_POINTER);
    ADDCONST(NEEDS_INIT);
    ADDCONST(NEEDS_PYAPI);
    ADDCONST(USE_GETITEM);
    ADDCONST(USE_SETITEM);

    ADDCONST(RAISE);
    ADDCONST(WRAP);
    ADDCONST(MAXDIMS);
#undef ADDCONST

    Py_INCREF(&PyArray_Type);
    PyDict_SetItemString(d, "ndarray", (PyObject *)&PyArray_Type);
    Py_INCREF(&PyArrayIter_Type);
    PyDict_SetItemString(d, "flatiter", (PyObject *)&PyArrayIter_Type);
    Py_INCREF(&PyArrayMultiIter_Type);
    PyDict_SetItemString(d, "nditer", (PyObject *)&NpyIter_Type);
    Py_INCREF(&NpyIter_Type);
    PyDict_SetItemString(d, "broadcast",
                         (PyObject *)&PyArrayMultiIter_Type);
    Py_INCREF(&PyArrayDescr_Type);
    PyDict_SetItemString(d, "dtype", (PyObject *)&PyArrayDescr_Type);

    Py_INCREF(&PyArrayFlags_Type);
    PyDict_SetItemString(d, "flagsobj", (PyObject *)&PyArrayFlags_Type);

    /* Business day calendar object */
    Py_INCREF(&NpyBusDayCalendar_Type);
    PyDict_SetItemString(d, "busdaycalendar",
                            (PyObject *)&NpyBusDayCalendar_Type);
    set_flaginfo(d);

    if (!intern_strings()) {
        goto err;
    }

    if (set_typeinfo(d) != 0) {
        goto err;
    }
    return RETVAL;

 err:
    if (!PyErr_Occurred()) {
        PyErr_SetString(PyExc_RuntimeError,
                        "cannot load multiarray module.");
    }
    return RETVAL;
}<|MERGE_RESOLUTION|>--- conflicted
+++ resolved
@@ -3866,7 +3866,6 @@
     }
 }
 
-<<<<<<< HEAD
 static PyObject *
 get_alignment(PyObject *NPY_UNUSED(ignored), PyObject *NPY_UNUSED(args))
 {
@@ -3887,9 +3886,6 @@
     Py_RETURN_NONE;
 }
 
-
-=======
->>>>>>> a4cdc5b8
 static struct PyMethodDef array_module_methods[] = {
     {"_get_ndarray_c_version",
         (PyCFunction)array__get_ndarray_c_version,
@@ -4036,14 +4032,12 @@
     {"test_interrupt",
         (PyCFunction)test_interrupt,
         METH_VARARGS, NULL},
-<<<<<<< HEAD
     {"_set_alignment",
         (PyCFunction)set_alignment,
         METH_VARARGS, NULL},
     {"_get_alignment",
         (PyCFunction)get_alignment,
         METH_NOARGS, NULL},
-=======
     {"_insert", (PyCFunction)arr_insert,
         METH_VARARGS | METH_KEYWORDS,
         "Insert vals sequentially into equivalent 1-d positions "
@@ -4064,7 +4058,6 @@
         METH_VARARGS | METH_KEYWORDS, NULL},
     {"unpackbits", (PyCFunction)io_unpack,
         METH_VARARGS | METH_KEYWORDS, NULL},
->>>>>>> a4cdc5b8
     {NULL, NULL, 0, NULL}                /* sentinel */
 };
 
