--- conflicted
+++ resolved
@@ -380,21 +380,10 @@
     self_elsize = PyArray_ITEMSIZE(self);
     typed_elsize = typed->elsize;
 
-<<<<<<< HEAD
-    ret = PyArray_NewFromDescr_int(Py_TYPE(self),
-                                   typed,
-                                   PyArray_NDIM(self), PyArray_DIMS(self),
-                                   PyArray_STRIDES(self),
-                                   PyArray_BYTES(self) + offset,
-                                   PyArray_FLAGS(self)&(~NPY_ARRAY_F_CONTIGUOUS),
-                                   (PyObject *)self, 0);
-    if (ret == NULL) {
-=======
     /* check that values are valid */
     if (typed_elsize > self_elsize) {
         PyErr_SetString(PyExc_ValueError, "new type is larger than original type");
         Py_DECREF(typed);
->>>>>>> 4afd82d8
         return NULL;
     }
     if (offset < 0) {
@@ -414,7 +403,7 @@
             PyArray_BYTES(self) + offset,
             PyArray_FLAGS(self) & ~NPY_ARRAY_F_CONTIGUOUS,
             (PyObject *)self, (PyObject *)self,
-            0, 1);
+            0);
     return ret;
 }
 
