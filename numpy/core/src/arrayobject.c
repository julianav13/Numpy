--- conflicted
+++ resolved
@@ -4588,24 +4588,6 @@
 			str = PyString_InternFromString("__array_finalize__");
 		}
 		func = PyObject_GetAttr((PyObject *)self, str);
-<<<<<<< HEAD
-		if (func) {
-			args = PyTuple_New(1);
-			if (obj == NULL) obj=Py_None;
-			Py_INCREF(obj);
-			PyTuple_SET_ITEM(args, 0, obj);
-			res = PyObject_Call(func, args, NULL);
-			Py_DECREF(args);
-			Py_DECREF(func);
-			if (res == NULL) goto fail;
-			else Py_DECREF(res);
-		}
-                else {
-                    PyErr_Clear();
-                }
-	}
-
-=======
 		if (func && func != Py_None) {
                         if (strides != NULL) { /* did not allocate own data 
                                                   or funny strides */
@@ -4633,7 +4615,6 @@
                 else Py_XDECREF(func);
         }
         
->>>>>>> 9bd3b4ed
 	return (PyObject *)self;
 
  fail:
@@ -6221,8 +6202,7 @@
 	int itemsize = typecode->elsize;
 
 	stop_at_string = ((type == PyArray_OBJECT) ||	\
-			  (type == PyArray_STRING && \
-			   typecode->type == PyArray_STRINGLTR) ||	\
+			  (type == PyArray_STRING) ||	\
 			  (type == PyArray_UNICODE) ||  \
 			  (type == PyArray_VOID));
 
