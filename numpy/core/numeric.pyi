import sys
from typing import (
    Any,
    Optional,
    Union,
    Sequence,
    Tuple,
    Callable,
    List,
    overload,
    TypeVar,
    Iterable,
)

from numpy import ndarray, generic, dtype, bool_, signedinteger, _OrderKACF, _OrderCF, _Casting
from numpy.typing import ArrayLike, DTypeLike, _ShapeLike

if sys.version_info >= (3, 8):
    from typing import Literal
else:
    from typing_extensions import Literal

_T = TypeVar("_T")
_ArrayType = TypeVar("_ArrayType", bound=ndarray)

_CorrelateMode = Literal["valid", "same", "full"]

@overload
def zeros_like(
    a: _ArrayType,
    dtype: None = ...,
    order: _OrderKACF = ...,
    subok: Literal[True] = ...,
    shape: None = ...,
) -> _ArrayType: ...
@overload
def zeros_like(
    a: ArrayLike,
    dtype: DTypeLike = ...,
    order: _OrderKACF = ...,
    subok: bool = ...,
    shape: Optional[_ShapeLike] = ...,
) -> ndarray: ...

def ones(
    shape: _ShapeLike,
    dtype: DTypeLike = ...,
    order: _OrderCF = ...,
    *,
    like: ArrayLike = ...,
) -> ndarray: ...

@overload
def ones_like(
    a: _ArrayType,
    dtype: None = ...,
    order: _OrderKACF = ...,
    subok: Literal[True] = ...,
    shape: None = ...,
) -> _ArrayType: ...
@overload
def ones_like(
    a: ArrayLike,
    dtype: DTypeLike = ...,
    order: _OrderKACF = ...,
    subok: bool = ...,
    shape: Optional[_ShapeLike] = ...,
) -> ndarray: ...

def full(
    shape: _ShapeLike,
    fill_value: Any,
    dtype: DTypeLike = ...,
    order: _OrderCF = ...,
    *,
    like: ArrayLike = ...,
) -> ndarray: ...

@overload
def full_like(
    a: _ArrayType,
    fill_value: Any,
    dtype: None = ...,
    order: _OrderKACF = ...,
    subok: Literal[True] = ...,
    shape: None = ...,
) -> _ArrayType: ...
@overload
def full_like(
    a: ArrayLike,
    fill_value: Any,
    dtype: DTypeLike = ...,
    order: _OrderKACF = ...,
    subok: bool = ...,
    shape: Optional[_ShapeLike] = ...,
) -> ndarray: ...

@overload
def count_nonzero(
    a: ArrayLike,
    axis: None = ...,
    *,
    keepdims: Literal[False] = ...,
) -> int: ...
@overload
def count_nonzero(
    a: ArrayLike,
    axis: _ShapeLike = ...,
    *,
    keepdims: bool = ...,
) -> Any: ...  # TODO: np.intp or ndarray[np.intp]

def isfortran(a: Union[ndarray, generic]) -> bool: ...

def argwhere(a: ArrayLike) -> ndarray: ...

def flatnonzero(a: ArrayLike) -> ndarray: ...

def correlate(
    a: ArrayLike,
    v: ArrayLike,
    mode: _CorrelateMode = ...,
) -> ndarray: ...

def convolve(
    a: ArrayLike,
    v: ArrayLike,
    mode: _CorrelateMode = ...,
) -> ndarray: ...

@overload
def outer(
    a: ArrayLike,
    b: ArrayLike,
    out: None = ...,
) -> ndarray: ...
@overload
def outer(
    a: ArrayLike,
    b: ArrayLike,
    out: _ArrayType = ...,
) -> _ArrayType: ...

def tensordot(
    a: ArrayLike,
    b: ArrayLike,
    axes: Union[int, Tuple[_ShapeLike, _ShapeLike]] = ...,
) -> ndarray: ...

def roll(
    a: ArrayLike,
    shift: _ShapeLike,
    axis: Optional[_ShapeLike] = ...,
) -> ndarray: ...

def rollaxis(a: ndarray, axis: int, start: int = ...) -> ndarray: ...

def moveaxis(
    a: ndarray,
    source: _ShapeLike,
    destination: _ShapeLike,
) -> ndarray: ...

def cross(
    a: ArrayLike,
    b: ArrayLike,
    axisa: int = ...,
    axisb: int = ...,
    axisc: int = ...,
    axis: Optional[int] = ...,
) -> ndarray: ...

@overload
def indices(
    dimensions: Sequence[int],
    dtype: DTypeLike = ...,
    sparse: Literal[False] = ...,
) -> ndarray: ...
@overload
def indices(
    dimensions: Sequence[int],
    dtype: DTypeLike = ...,
    sparse: Literal[True] = ...,
) -> Tuple[ndarray, ...]: ...

def fromfunction(
    function: Callable[..., _T],
    shape: Sequence[int],
    *,
    dtype: DTypeLike = ...,
    like: ArrayLike = ...,
    **kwargs: Any,
) -> _T: ...

def isscalar(element: Any) -> bool: ...

def binary_repr(num: int, width: Optional[int] = ...) -> str: ...

def base_repr(number: int, base: int = ..., padding: int = ...) -> str: ...

def identity(
    n: int,
    dtype: DTypeLike = ...,
    *,
    like: ArrayLike = ...,
) -> ndarray: ...

def allclose(
    a: ArrayLike,
    b: ArrayLike,
    rtol: float = ...,
    atol: float = ...,
    equal_nan: bool = ...,
    casting: _Casting = ...,
) -> bool: ...

def isclose(
    a: ArrayLike,
    b: ArrayLike,
    rtol: float = ...,
    atol: float = ...,
    equal_nan: bool = ...,
    casting: _Casting = ...,
) -> Any: ...

<<<<<<< HEAD
def array_equal(
    a1: ArrayLike,
    a2: ArrayLike,
    casting: _Casting = ...
) -> bool: ...
=======
def array_equal(a1: ArrayLike, a2: ArrayLike, equal_nan: bool = ...) -> bool: ...
>>>>>>> 94de9f70

def array_equiv(
    a1: ArrayLike,
    a2: ArrayLike,
    casting: _Casting = ...
) -> bool: ...<|MERGE_RESOLUTION|>--- conflicted
+++ resolved
@@ -223,18 +223,15 @@
     casting: _Casting = ...,
 ) -> Any: ...
 
-<<<<<<< HEAD
 def array_equal(
     a1: ArrayLike,
     a2: ArrayLike,
-    casting: _Casting = ...
+    equal_nan: bool = ...,
+    casting: _Casting = ...,
 ) -> bool: ...
-=======
-def array_equal(a1: ArrayLike, a2: ArrayLike, equal_nan: bool = ...) -> bool: ...
->>>>>>> 94de9f70
 
 def array_equiv(
     a1: ArrayLike,
     a2: ArrayLike,
-    casting: _Casting = ...
+    casting: _Casting = ...,
 ) -> bool: ...