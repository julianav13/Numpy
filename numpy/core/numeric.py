<<<<<<< HEAD
import functools
import itertools
import operator
import sys
import warnings
import numbers
import builtins

import numpy as np
from . import multiarray
from .multiarray import (
    fastCopyAndTranspose, ALLOW_THREADS,
    BUFSIZE, CLIP, MAXDIMS, MAY_SHARE_BOUNDS, MAY_SHARE_EXACT, RAISE,
    WRAP, arange, array, asarray, asanyarray, ascontiguousarray,
    asfortranarray, broadcast, can_cast, compare_chararrays,
    concatenate, copyto, dot, dtype, empty,
    empty_like, flatiter, frombuffer, from_dlpack, fromfile, fromiter,
    fromstring, inner, lexsort, matmul, may_share_memory,
    min_scalar_type, ndarray, nditer, nested_iters, promote_types,
    putmask, result_type, set_numeric_ops, shares_memory, vdot, where,
    zeros, normalize_axis_index, _get_promotion_state, _set_promotion_state,
    _using_numpy2_behavior)

from . import overrides
from . import umath
from . import shape_base
from .overrides import set_array_function_like_doc, set_module
from .umath import (multiply, invert, sin, PINF, NAN)
from . import numerictypes
from .numerictypes import longlong, intc, int_, float_, complex_, bool_
from ..exceptions import ComplexWarning, TooHardError, AxisError
from ._ufunc_config import errstate, _no_nep50_warning

bitwise_not = invert
ufunc = type(sin)
newaxis = None

array_function_dispatch = functools.partial(
    overrides.array_function_dispatch, module='numpy')


__all__ = [
    'newaxis', 'ndarray', 'flatiter', 'nditer', 'nested_iters', 'ufunc',
    'arange', 'array', 'asarray', 'asanyarray', 'ascontiguousarray',
    'asfortranarray', 'zeros', 'count_nonzero', 'empty', 'broadcast', 'dtype',
    'fromstring', 'fromfile', 'frombuffer', 'from_dlpack', 'where',
    'argwhere', 'copyto', 'concatenate', 'fastCopyAndTranspose', 'lexsort',
    'set_numeric_ops', 'can_cast', 'promote_types', 'min_scalar_type',
    'result_type', 'isfortran', 'empty_like', 'zeros_like', 'ones_like',
    'correlate', 'convolve', 'inner', 'dot', 'outer', 'vdot', 'roll',
    'rollaxis', 'moveaxis', 'cross', 'tensordot', 'little_endian',
    'fromiter', 'array_equal', 'array_equiv', 'indices', 'fromfunction',
    'isclose', 'isscalar', 'binary_repr', 'base_repr', 'ones',
    'identity', 'allclose', 'compare_chararrays', 'putmask',
    'flatnonzero', 'Inf', 'inf', 'infty', 'Infinity', 'nan', 'NaN',
    'False_', 'True_', 'bitwise_not', 'CLIP', 'RAISE', 'WRAP', 'MAXDIMS',
    'BUFSIZE', 'ALLOW_THREADS', 'full', 'full_like',
    'matmul', 'shares_memory', 'may_share_memory', 'MAY_SHARE_BOUNDS',
    'MAY_SHARE_EXACT', '_get_promotion_state', '_set_promotion_state',
    '_using_numpy2_behavior']


def _zeros_like_dispatcher(a, dtype=None, order=None, subok=None, shape=None):
    return (a,)


@array_function_dispatch(_zeros_like_dispatcher)
def zeros_like(a, dtype=None, order='K', subok=True, shape=None):
    """
    Return an array of zeros with the same shape and type as a given array.

    Parameters
    ----------
    a : array_like
        The shape and data-type of `a` define these same attributes of
        the returned array.
    dtype : data-type, optional
        Overrides the data type of the result.

        .. versionadded:: 1.6.0
    order : {'C', 'F', 'A', or 'K'}, optional
        Overrides the memory layout of the result. 'C' means C-order,
        'F' means F-order, 'A' means 'F' if `a` is Fortran contiguous,
        'C' otherwise. 'K' means match the layout of `a` as closely
        as possible.

        .. versionadded:: 1.6.0
    subok : bool, optional.
        If True, then the newly created array will use the sub-class
        type of `a`, otherwise it will be a base-class array. Defaults
        to True.
    shape : int or sequence of ints, optional.
        Overrides the shape of the result. If order='K' and the number of
        dimensions is unchanged, will try to keep order, otherwise,
        order='C' is implied.

        .. versionadded:: 1.17.0

    Returns
    -------
    out : ndarray
        Array of zeros with the same shape and type as `a`.

    See Also
    --------
    empty_like : Return an empty array with shape and type of input.
    ones_like : Return an array of ones with shape and type of input.
    full_like : Return a new array with shape of input filled with value.
    zeros : Return a new array setting values to zero.

    Examples
    --------
    >>> x = np.arange(6)
    >>> x = x.reshape((2, 3))
    >>> x
    array([[0, 1, 2],
           [3, 4, 5]])
    >>> np.zeros_like(x)
    array([[0, 0, 0],
           [0, 0, 0]])

    >>> y = np.arange(3, dtype=float)
    >>> y
    array([0., 1., 2.])
    >>> np.zeros_like(y)
    array([0.,  0.,  0.])

    """
    res = empty_like(a, dtype=dtype, order=order, subok=subok, shape=shape)
    # needed instead of a 0 to get same result as zeros for string dtypes
    z = zeros(1, dtype=res.dtype)
    multiarray.copyto(res, z, casting='unsafe')
    return res


@set_array_function_like_doc
@set_module('numpy')
def ones(shape, dtype=None, order='C', *, like=None):
    """
    Return a new array of given shape and type, filled with ones.

    Parameters
    ----------
    shape : int or sequence of ints
        Shape of the new array, e.g., ``(2, 3)`` or ``2``.
    dtype : data-type, optional
        The desired data-type for the array, e.g., `numpy.int8`.  Default is
        `numpy.float64`.
    order : {'C', 'F'}, optional, default: C
        Whether to store multi-dimensional data in row-major
        (C-style) or column-major (Fortran-style) order in
        memory.
    ${ARRAY_FUNCTION_LIKE}

        .. versionadded:: 1.20.0

    Returns
    -------
    out : ndarray
        Array of ones with the given shape, dtype, and order.

    See Also
    --------
    ones_like : Return an array of ones with shape and type of input.
    empty : Return a new uninitialized array.
    zeros : Return a new array setting values to zero.
    full : Return a new array of given shape filled with value.


    Examples
    --------
    >>> np.ones(5)
    array([1., 1., 1., 1., 1.])

    >>> np.ones((5,), dtype=int)
    array([1, 1, 1, 1, 1])

    >>> np.ones((2, 1))
    array([[1.],
           [1.]])

    >>> s = (2,2)
    >>> np.ones(s)
    array([[1.,  1.],
           [1.,  1.]])

    """
    if like is not None:
        return _ones_with_like(like, shape, dtype=dtype, order=order)

    a = empty(shape, dtype, order)
    multiarray.copyto(a, 1, casting='unsafe')
    return a


_ones_with_like = array_function_dispatch()(ones)


def _ones_like_dispatcher(a, dtype=None, order=None, subok=None, shape=None):
    return (a,)


@array_function_dispatch(_ones_like_dispatcher)
def ones_like(a, dtype=None, order='K', subok=True, shape=None):
    """
    Return an array of ones with the same shape and type as a given array.

    Parameters
    ----------
    a : array_like
        The shape and data-type of `a` define these same attributes of
        the returned array.
    dtype : data-type, optional
        Overrides the data type of the result.

        .. versionadded:: 1.6.0
    order : {'C', 'F', 'A', or 'K'}, optional
        Overrides the memory layout of the result. 'C' means C-order,
        'F' means F-order, 'A' means 'F' if `a` is Fortran contiguous,
        'C' otherwise. 'K' means match the layout of `a` as closely
        as possible.

        .. versionadded:: 1.6.0
    subok : bool, optional.
        If True, then the newly created array will use the sub-class
        type of `a`, otherwise it will be a base-class array. Defaults
        to True.
    shape : int or sequence of ints, optional.
        Overrides the shape of the result. If order='K' and the number of
        dimensions is unchanged, will try to keep order, otherwise,
        order='C' is implied.

        .. versionadded:: 1.17.0

    Returns
    -------
    out : ndarray
        Array of ones with the same shape and type as `a`.

    See Also
    --------
    empty_like : Return an empty array with shape and type of input.
    zeros_like : Return an array of zeros with shape and type of input.
    full_like : Return a new array with shape of input filled with value.
    ones : Return a new array setting values to one.

    Examples
    --------
    >>> x = np.arange(6)
    >>> x = x.reshape((2, 3))
    >>> x
    array([[0, 1, 2],
           [3, 4, 5]])
    >>> np.ones_like(x)
    array([[1, 1, 1],
           [1, 1, 1]])

    >>> y = np.arange(3, dtype=float)
    >>> y
    array([0., 1., 2.])
    >>> np.ones_like(y)
    array([1.,  1.,  1.])

    """
    res = empty_like(a, dtype=dtype, order=order, subok=subok, shape=shape)
    multiarray.copyto(res, 1, casting='unsafe')
    return res


def _full_dispatcher(shape, fill_value, dtype=None, order=None, *, like=None):
    return(like,)


@set_array_function_like_doc
@set_module('numpy')
def full(shape, fill_value, dtype=None, order='C', *, like=None):
    """
    Return a new array of given shape and type, filled with `fill_value`.

    Parameters
    ----------
    shape : int or sequence of ints
        Shape of the new array, e.g., ``(2, 3)`` or ``2``.
    fill_value : scalar or array_like
        Fill value.
    dtype : data-type, optional
        The desired data-type for the array  The default, None, means
         ``np.array(fill_value).dtype``.
    order : {'C', 'F'}, optional
        Whether to store multidimensional data in C- or Fortran-contiguous
        (row- or column-wise) order in memory.
    ${ARRAY_FUNCTION_LIKE}

        .. versionadded:: 1.20.0

    Returns
    -------
    out : ndarray
        Array of `fill_value` with the given shape, dtype, and order.

    See Also
    --------
    full_like : Return a new array with shape of input filled with value.
    empty : Return a new uninitialized array.
    ones : Return a new array setting values to one.
    zeros : Return a new array setting values to zero.

    Examples
    --------
    >>> np.full((2, 2), np.inf)
    array([[inf, inf],
           [inf, inf]])
    >>> np.full((2, 2), 10)
    array([[10, 10],
           [10, 10]])

    >>> np.full((2, 2), [1, 2])
    array([[1, 2],
           [1, 2]])

    """
    if like is not None:
        return _full_with_like(
                like, shape, fill_value, dtype=dtype, order=order)

    if dtype is None:
        fill_value = asarray(fill_value)
        dtype = fill_value.dtype
    a = empty(shape, dtype, order)
    multiarray.copyto(a, fill_value, casting='unsafe')
    return a


_full_with_like = array_function_dispatch()(full)


def _full_like_dispatcher(a, fill_value, dtype=None, order=None, subok=None, shape=None):
    return (a,)


@array_function_dispatch(_full_like_dispatcher)
def full_like(a, fill_value, dtype=None, order='K', subok=True, shape=None):
    """
    Return a full array with the same shape and type as a given array.

    Parameters
    ----------
    a : array_like
        The shape and data-type of `a` define these same attributes of
        the returned array.
    fill_value : array_like
        Fill value.
    dtype : data-type, optional
        Overrides the data type of the result.
    order : {'C', 'F', 'A', or 'K'}, optional
        Overrides the memory layout of the result. 'C' means C-order,
        'F' means F-order, 'A' means 'F' if `a` is Fortran contiguous,
        'C' otherwise. 'K' means match the layout of `a` as closely
        as possible.
    subok : bool, optional.
        If True, then the newly created array will use the sub-class
        type of `a`, otherwise it will be a base-class array. Defaults
        to True.
    shape : int or sequence of ints, optional.
        Overrides the shape of the result. If order='K' and the number of
        dimensions is unchanged, will try to keep order, otherwise,
        order='C' is implied.

        .. versionadded:: 1.17.0

    Returns
    -------
    out : ndarray
        Array of `fill_value` with the same shape and type as `a`.

    See Also
    --------
    empty_like : Return an empty array with shape and type of input.
    ones_like : Return an array of ones with shape and type of input.
    zeros_like : Return an array of zeros with shape and type of input.
    full : Return a new array of given shape filled with value.

    Examples
    --------
    >>> x = np.arange(6, dtype=int)
    >>> np.full_like(x, 1)
    array([1, 1, 1, 1, 1, 1])
    >>> np.full_like(x, 0.1)
    array([0, 0, 0, 0, 0, 0])
    >>> np.full_like(x, 0.1, dtype=np.double)
    array([0.1, 0.1, 0.1, 0.1, 0.1, 0.1])
    >>> np.full_like(x, np.nan, dtype=np.double)
    array([nan, nan, nan, nan, nan, nan])

    >>> y = np.arange(6, dtype=np.double)
    >>> np.full_like(y, 0.1)
    array([0.1, 0.1, 0.1, 0.1, 0.1, 0.1])

    >>> y = np.zeros([2, 2, 3], dtype=int)
    >>> np.full_like(y, [0, 0, 255])
    array([[[  0,   0, 255],
            [  0,   0, 255]],
           [[  0,   0, 255],
            [  0,   0, 255]]])
    """
    res = empty_like(a, dtype=dtype, order=order, subok=subok, shape=shape)
    multiarray.copyto(res, fill_value, casting='unsafe')
    return res


def _count_nonzero_dispatcher(a, axis=None, *, keepdims=None):
    return (a,)


@array_function_dispatch(_count_nonzero_dispatcher)
def count_nonzero(a, axis=None, *, keepdims=False):
    """
    Counts the number of non-zero values in the array ``a``.

    The word "non-zero" is in reference to the Python 2.x
    built-in method ``__nonzero__()`` (renamed ``__bool__()``
    in Python 3.x) of Python objects that tests an object's
    "truthfulness". For example, any number is considered
    truthful if it is nonzero, whereas any string is considered
    truthful if it is not the empty string. Thus, this function
    (recursively) counts how many elements in ``a`` (and in
    sub-arrays thereof) have their ``__nonzero__()`` or ``__bool__()``
    method evaluated to ``True``.

    Parameters
    ----------
    a : array_like
        The array for which to count non-zeros.
    axis : int or tuple, optional
        Axis or tuple of axes along which to count non-zeros.
        Default is None, meaning that non-zeros will be counted
        along a flattened version of ``a``.

        .. versionadded:: 1.12.0

    keepdims : bool, optional
        If this is set to True, the axes that are counted are left
        in the result as dimensions with size one. With this option,
        the result will broadcast correctly against the input array.

        .. versionadded:: 1.19.0

    Returns
    -------
    count : int or array of int
        Number of non-zero values in the array along a given axis.
        Otherwise, the total number of non-zero values in the array
        is returned.

    See Also
    --------
    nonzero : Return the coordinates of all the non-zero values.

    Examples
    --------
    >>> np.count_nonzero(np.eye(4))
    4
    >>> a = np.array([[0, 1, 7, 0],
    ...               [3, 0, 2, 19]])
    >>> np.count_nonzero(a)
    5
    >>> np.count_nonzero(a, axis=0)
    array([1, 1, 2, 1])
    >>> np.count_nonzero(a, axis=1)
    array([2, 3])
    >>> np.count_nonzero(a, axis=1, keepdims=True)
    array([[2],
           [3]])
    """
    if axis is None and not keepdims:
        return multiarray.count_nonzero(a)

    a = asanyarray(a)

    # TODO: this works around .astype(bool) not working properly (gh-9847)
    if np.issubdtype(a.dtype, np.character):
        a_bool = a != a.dtype.type()
    else:
        a_bool = a.astype(np.bool_, copy=False)

    return a_bool.sum(axis=axis, dtype=np.intp, keepdims=keepdims)


@set_module('numpy')
def isfortran(a):
    """
    Check if the array is Fortran contiguous but *not* C contiguous.

    This function is obsolete and, because of changes due to relaxed stride
    checking, its return value for the same array may differ for versions
    of NumPy >= 1.10.0 and previous versions. If you only want to check if an
    array is Fortran contiguous use ``a.flags.f_contiguous`` instead.

    Parameters
    ----------
    a : ndarray
        Input array.

    Returns
    -------
    isfortran : bool
        Returns True if the array is Fortran contiguous but *not* C contiguous.


    Examples
    --------

    np.array allows to specify whether the array is written in C-contiguous
    order (last index varies the fastest), or FORTRAN-contiguous order in
    memory (first index varies the fastest).

    >>> a = np.array([[1, 2, 3], [4, 5, 6]], order='C')
    >>> a
    array([[1, 2, 3],
           [4, 5, 6]])
    >>> np.isfortran(a)
    False

    >>> b = np.array([[1, 2, 3], [4, 5, 6]], order='F')
    >>> b
    array([[1, 2, 3],
           [4, 5, 6]])
    >>> np.isfortran(b)
    True


    The transpose of a C-ordered array is a FORTRAN-ordered array.

    >>> a = np.array([[1, 2, 3], [4, 5, 6]], order='C')
    >>> a
    array([[1, 2, 3],
           [4, 5, 6]])
    >>> np.isfortran(a)
    False
    >>> b = a.T
    >>> b
    array([[1, 4],
           [2, 5],
           [3, 6]])
    >>> np.isfortran(b)
    True

    C-ordered arrays evaluate as False even if they are also FORTRAN-ordered.

    >>> np.isfortran(np.array([1, 2], order='F'))
    False

    """
    return a.flags.fnc


def _argwhere_dispatcher(a):
    return (a,)


@array_function_dispatch(_argwhere_dispatcher)
def argwhere(a):
    """
    Find the indices of array elements that are non-zero, grouped by element.

    Parameters
    ----------
    a : array_like
        Input data.

    Returns
    -------
    index_array : (N, a.ndim) ndarray
        Indices of elements that are non-zero. Indices are grouped by element.
        This array will have shape ``(N, a.ndim)`` where ``N`` is the number of
        non-zero items.

    See Also
    --------
    where, nonzero

    Notes
    -----
    ``np.argwhere(a)`` is almost the same as ``np.transpose(np.nonzero(a))``,
    but produces a result of the correct shape for a 0D array.

    The output of ``argwhere`` is not suitable for indexing arrays.
    For this purpose use ``nonzero(a)`` instead.

    Examples
    --------
    >>> x = np.arange(6).reshape(2,3)
    >>> x
    array([[0, 1, 2],
           [3, 4, 5]])
    >>> np.argwhere(x>1)
    array([[0, 2],
           [1, 0],
           [1, 1],
           [1, 2]])

    """
    # nonzero does not behave well on 0d, so promote to 1d
    if np.ndim(a) == 0:
        a = shape_base.atleast_1d(a)
        # then remove the added dimension
        return argwhere(a)[:,:0]
    return transpose(nonzero(a))


def _flatnonzero_dispatcher(a):
    return (a,)


@array_function_dispatch(_flatnonzero_dispatcher)
def flatnonzero(a):
    """
    Return indices that are non-zero in the flattened version of a.

    This is equivalent to ``np.nonzero(np.ravel(a))[0]``.

    Parameters
    ----------
    a : array_like
        Input data.

    Returns
    -------
    res : ndarray
        Output array, containing the indices of the elements of ``a.ravel()``
        that are non-zero.

    See Also
    --------
    nonzero : Return the indices of the non-zero elements of the input array.
    ravel : Return a 1-D array containing the elements of the input array.

    Examples
    --------
    >>> x = np.arange(-2, 3)
    >>> x
    array([-2, -1,  0,  1,  2])
    >>> np.flatnonzero(x)
    array([0, 1, 3, 4])

    Use the indices of the non-zero elements as an index array to extract
    these elements:

    >>> x.ravel()[np.flatnonzero(x)]
    array([-2, -1,  1,  2])

    """
    return np.nonzero(np.ravel(a))[0]


def _correlate_dispatcher(a, v, mode=None):
    return (a, v)


@array_function_dispatch(_correlate_dispatcher)
def correlate(a, v, mode='valid'):
    r"""
    Cross-correlation of two 1-dimensional sequences.

    This function computes the correlation as generally defined in signal
    processing texts:

    .. math:: c_k = \sum_n a_{n+k} \cdot \overline{v}_n

    with a and v sequences being zero-padded where necessary and
    :math:`\overline x` denoting complex conjugation.

    Parameters
    ----------
    a, v : array_like
        Input sequences.
    mode : {'valid', 'same', 'full'}, optional
        Refer to the `convolve` docstring.  Note that the default
        is 'valid', unlike `convolve`, which uses 'full'.
    old_behavior : bool
        `old_behavior` was removed in NumPy 1.10. If you need the old
        behavior, use `multiarray.correlate`.

    Returns
    -------
    out : ndarray
        Discrete cross-correlation of `a` and `v`.

    See Also
    --------
    convolve : Discrete, linear convolution of two one-dimensional sequences.
    multiarray.correlate : Old, no conjugate, version of correlate.
    scipy.signal.correlate : uses FFT which has superior performance on large arrays.

    Notes
    -----
    The definition of correlation above is not unique and sometimes correlation
    may be defined differently. Another common definition is:

    .. math:: c'_k = \sum_n a_{n} \cdot \overline{v_{n+k}}

    which is related to :math:`c_k` by :math:`c'_k = c_{-k}`.

    `numpy.correlate` may perform slowly in large arrays (i.e. n = 1e5) because it does
    not use the FFT to compute the convolution; in that case, `scipy.signal.correlate` might
    be preferable.


    Examples
    --------
    >>> np.correlate([1, 2, 3], [0, 1, 0.5])
    array([3.5])
    >>> np.correlate([1, 2, 3], [0, 1, 0.5], "same")
    array([2. ,  3.5,  3. ])
    >>> np.correlate([1, 2, 3], [0, 1, 0.5], "full")
    array([0.5,  2. ,  3.5,  3. ,  0. ])

    Using complex sequences:

    >>> np.correlate([1+1j, 2, 3-1j], [0, 1, 0.5j], 'full')
    array([ 0.5-0.5j,  1.0+0.j ,  1.5-1.5j,  3.0-1.j ,  0.0+0.j ])

    Note that you get the time reversed, complex conjugated result
    (:math:`\overline{c_{-k}}`) when the two input sequences a and v change
    places:

    >>> np.correlate([0, 1, 0.5j], [1+1j, 2, 3-1j], 'full')
    array([ 0.0+0.j ,  3.0+1.j ,  1.5+1.5j,  1.0+0.j ,  0.5+0.5j])

    """
    return multiarray.correlate2(a, v, mode)


def _convolve_dispatcher(a, v, mode=None):
    return (a, v)


@array_function_dispatch(_convolve_dispatcher)
def convolve(a, v, mode='full'):
    """
    Returns the discrete, linear convolution of two one-dimensional sequences.

    The convolution operator is often seen in signal processing, where it
    models the effect of a linear time-invariant system on a signal [1]_.  In
    probability theory, the sum of two independent random variables is
    distributed according to the convolution of their individual
    distributions.

    If `v` is longer than `a`, the arrays are swapped before computation.

    Parameters
    ----------
    a : (N,) array_like
        First one-dimensional input array.
    v : (M,) array_like
        Second one-dimensional input array.
    mode : {'full', 'valid', 'same'}, optional
        'full':
          By default, mode is 'full'.  This returns the convolution
          at each point of overlap, with an output shape of (N+M-1,). At
          the end-points of the convolution, the signals do not overlap
          completely, and boundary effects may be seen.

        'same':
          Mode 'same' returns output of length ``max(M, N)``.  Boundary
          effects are still visible.

        'valid':
          Mode 'valid' returns output of length
          ``max(M, N) - min(M, N) + 1``.  The convolution product is only given
          for points where the signals overlap completely.  Values outside
          the signal boundary have no effect.

    Returns
    -------
    out : ndarray
        Discrete, linear convolution of `a` and `v`.

    See Also
    --------
    scipy.signal.fftconvolve : Convolve two arrays using the Fast Fourier
                               Transform.
    scipy.linalg.toeplitz : Used to construct the convolution operator.
    polymul : Polynomial multiplication. Same output as convolve, but also
              accepts poly1d objects as input.

    Notes
    -----
    The discrete convolution operation is defined as

    .. math:: (a * v)_n = \\sum_{m = -\\infty}^{\\infty} a_m v_{n - m}

    It can be shown that a convolution :math:`x(t) * y(t)` in time/space
    is equivalent to the multiplication :math:`X(f) Y(f)` in the Fourier
    domain, after appropriate padding (padding is necessary to prevent
    circular convolution).  Since multiplication is more efficient (faster)
    than convolution, the function `scipy.signal.fftconvolve` exploits the
    FFT to calculate the convolution of large data-sets.

    References
    ----------
    .. [1] Wikipedia, "Convolution",
        https://en.wikipedia.org/wiki/Convolution

    Examples
    --------
    Note how the convolution operator flips the second array
    before "sliding" the two across one another:

    >>> np.convolve([1, 2, 3], [0, 1, 0.5])
    array([0. , 1. , 2.5, 4. , 1.5])

    Only return the middle values of the convolution.
    Contains boundary effects, where zeros are taken
    into account:

    >>> np.convolve([1,2,3],[0,1,0.5], 'same')
    array([1. ,  2.5,  4. ])

    The two arrays are of the same length, so there
    is only one position where they completely overlap:

    >>> np.convolve([1,2,3],[0,1,0.5], 'valid')
    array([2.5])

    """
    a, v = array(a, copy=False, ndmin=1), array(v, copy=False, ndmin=1)
    if (len(v) > len(a)):
        a, v = v, a
    if len(a) == 0:
        raise ValueError('a cannot be empty')
    if len(v) == 0:
        raise ValueError('v cannot be empty')
    return multiarray.correlate(a, v[::-1], mode)


def _outer_dispatcher(a, b, out=None):
    return (a, b, out)


@array_function_dispatch(_outer_dispatcher)
def outer(a, b, out=None):
    """
    Compute the outer product of two vectors.

    Given two vectors, ``a = [a0, a1, ..., aM]`` and
    ``b = [b0, b1, ..., bN]``,
    the outer product [1]_ is::

      [[a0*b0  a0*b1 ... a0*bN ]
       [a1*b0    .
       [ ...          .
       [aM*b0            aM*bN ]]

    Parameters
    ----------
    a : (M,) array_like
        First input vector.  Input is flattened if
        not already 1-dimensional.
    b : (N,) array_like
        Second input vector.  Input is flattened if
        not already 1-dimensional.
    out : (M, N) ndarray, optional
        A location where the result is stored

        .. versionadded:: 1.9.0

    Returns
    -------
    out : (M, N) ndarray
        ``out[i, j] = a[i] * b[j]``

    See also
    --------
    inner
    einsum : ``einsum('i,j->ij', a.ravel(), b.ravel())`` is the equivalent.
    ufunc.outer : A generalization to dimensions other than 1D and other
                  operations. ``np.multiply.outer(a.ravel(), b.ravel())``
                  is the equivalent.
    tensordot : ``np.tensordot(a.ravel(), b.ravel(), axes=((), ()))``
                is the equivalent.

    References
    ----------
    .. [1] : G. H. Golub and C. F. Van Loan, *Matrix Computations*, 3rd
             ed., Baltimore, MD, Johns Hopkins University Press, 1996,
             pg. 8.

    Examples
    --------
    Make a (*very* coarse) grid for computing a Mandelbrot set:

    >>> rl = np.outer(np.ones((5,)), np.linspace(-2, 2, 5))
    >>> rl
    array([[-2., -1.,  0.,  1.,  2.],
           [-2., -1.,  0.,  1.,  2.],
           [-2., -1.,  0.,  1.,  2.],
           [-2., -1.,  0.,  1.,  2.],
           [-2., -1.,  0.,  1.,  2.]])
    >>> im = np.outer(1j*np.linspace(2, -2, 5), np.ones((5,)))
    >>> im
    array([[0.+2.j, 0.+2.j, 0.+2.j, 0.+2.j, 0.+2.j],
           [0.+1.j, 0.+1.j, 0.+1.j, 0.+1.j, 0.+1.j],
           [0.+0.j, 0.+0.j, 0.+0.j, 0.+0.j, 0.+0.j],
           [0.-1.j, 0.-1.j, 0.-1.j, 0.-1.j, 0.-1.j],
           [0.-2.j, 0.-2.j, 0.-2.j, 0.-2.j, 0.-2.j]])
    >>> grid = rl + im
    >>> grid
    array([[-2.+2.j, -1.+2.j,  0.+2.j,  1.+2.j,  2.+2.j],
           [-2.+1.j, -1.+1.j,  0.+1.j,  1.+1.j,  2.+1.j],
           [-2.+0.j, -1.+0.j,  0.+0.j,  1.+0.j,  2.+0.j],
           [-2.-1.j, -1.-1.j,  0.-1.j,  1.-1.j,  2.-1.j],
           [-2.-2.j, -1.-2.j,  0.-2.j,  1.-2.j,  2.-2.j]])

    An example using a "vector" of letters:

    >>> x = np.array(['a', 'b', 'c'], dtype=object)
    >>> np.outer(x, [1, 2, 3])
    array([['a', 'aa', 'aaa'],
           ['b', 'bb', 'bbb'],
           ['c', 'cc', 'ccc']], dtype=object)

    """
    a = asarray(a)
    b = asarray(b)
    return multiply(a.ravel()[:, newaxis], b.ravel()[newaxis, :], out)


def _tensordot_dispatcher(a, b, axes=None):
    return (a, b)


@array_function_dispatch(_tensordot_dispatcher)
def tensordot(a, b, axes=2):
    """
    Compute tensor dot product along specified axes.

    Given two tensors, `a` and `b`, and an array_like object containing
    two array_like objects, ``(a_axes, b_axes)``, sum the products of
    `a`'s and `b`'s elements (components) over the axes specified by
    ``a_axes`` and ``b_axes``. The third argument can be a single non-negative
    integer_like scalar, ``N``; if it is such, then the last ``N`` dimensions
    of `a` and the first ``N`` dimensions of `b` are summed over.

    Parameters
    ----------
    a, b : array_like
        Tensors to "dot".

    axes : int or (2,) array_like
        * integer_like
          If an int N, sum over the last N axes of `a` and the first N axes
          of `b` in order. The sizes of the corresponding axes must match.
        * (2,) array_like
          Or, a list of axes to be summed over, first sequence applying to `a`,
          second to `b`. Both elements array_like must be of the same length.

    Returns
    -------
    output : ndarray
        The tensor dot product of the input.

    See Also
    --------
    dot, einsum

    Notes
    -----
    Three common use cases are:
        * ``axes = 0`` : tensor product :math:`a\\otimes b`
        * ``axes = 1`` : tensor dot product :math:`a\\cdot b`
        * ``axes = 2`` : (default) tensor double contraction :math:`a:b`

    When `axes` is integer_like, the sequence of axes for evaluation
    will be: from the -Nth axis to the -1th axis in `a`,
    and from the 0th axis to (N-1)th axis in `b`.
    For example, ``axes = 2`` is the equal to
    ``axes = [[-2, -1], [0, 1]]``.
    When N-1 is smaller than 0, or when -N is larger than -1,
    the element of `a` and `b` are defined as the `axes`.

    When there is more than one axis to sum over - and they are not the last
    (first) axes of `a` (`b`) - the argument `axes` should consist of
    two sequences of the same length, with the first axis to sum over given
    first in both sequences, the second axis second, and so forth.
    The calculation can be referred to ``numpy.einsum``.

    The shape of the result consists of the non-contracted axes of the
    first tensor, followed by the non-contracted axes of the second.

    Examples
    -------- 
    An example on integer_like:

    >>> a_0 = np.array([[1, 2], [3, 4]])
    >>> b_0 = np.array([[5, 6], [7, 8]])
    >>> c_0 = np.tensordot(a_0, b_0, axes=0)
    >>> c_0.shape
    (2, 2, 2, 2)
    >>> c_0
    array([[[[ 5,  6],
             [ 7,  8]],
            [[10, 12],
             [14, 16]]],
           [[[15, 18],
             [21, 24]],
            [[20, 24],
             [28, 32]]]])

    An example on array_like:

    >>> a = np.arange(60.).reshape(3,4,5)
    >>> b = np.arange(24.).reshape(4,3,2)
    >>> c = np.tensordot(a,b, axes=([1,0],[0,1]))
    >>> c.shape
    (5, 2)
    >>> c
    array([[4400., 4730.],
           [4532., 4874.],
           [4664., 5018.],
           [4796., 5162.],
           [4928., 5306.]])
    >>> # A slower but equivalent way of computing the same...
    >>> d = np.zeros((5,2))
    >>> for i in range(5):
    ...   for j in range(2):
    ...     for k in range(3):
    ...       for n in range(4):
    ...         d[i,j] += a[k,n,i] * b[n,k,j]
    >>> c == d
    array([[ True,  True],
           [ True,  True],
           [ True,  True],
           [ True,  True],
           [ True,  True]])

    An extended example taking advantage of the overloading of + and \\*:

    >>> a = np.array(range(1, 9))
    >>> a.shape = (2, 2, 2)
    >>> A = np.array(('a', 'b', 'c', 'd'), dtype=object)
    >>> A.shape = (2, 2)
    >>> a; A
    array([[[1, 2],
            [3, 4]],
           [[5, 6],
            [7, 8]]])
    array([['a', 'b'],
           ['c', 'd']], dtype=object)

    >>> np.tensordot(a, A) # third argument default is 2 for double-contraction
    array(['abbcccdddd', 'aaaaabbbbbbcccccccdddddddd'], dtype=object)

    >>> np.tensordot(a, A, 1)
    array([[['acc', 'bdd'],
            ['aaacccc', 'bbbdddd']],
           [['aaaaacccccc', 'bbbbbdddddd'],
            ['aaaaaaacccccccc', 'bbbbbbbdddddddd']]], dtype=object)

    >>> np.tensordot(a, A, 0) # tensor product (result too long to incl.)
    array([[[[['a', 'b'],
              ['c', 'd']],
              ...

    >>> np.tensordot(a, A, (0, 1))
    array([[['abbbbb', 'cddddd'],
            ['aabbbbbb', 'ccdddddd']],
           [['aaabbbbbbb', 'cccddddddd'],
            ['aaaabbbbbbbb', 'ccccdddddddd']]], dtype=object)

    >>> np.tensordot(a, A, (2, 1))
    array([[['abb', 'cdd'],
            ['aaabbbb', 'cccdddd']],
           [['aaaaabbbbbb', 'cccccdddddd'],
            ['aaaaaaabbbbbbbb', 'cccccccdddddddd']]], dtype=object)

    >>> np.tensordot(a, A, ((0, 1), (0, 1)))
    array(['abbbcccccddddddd', 'aabbbbccccccdddddddd'], dtype=object)

    >>> np.tensordot(a, A, ((2, 1), (1, 0)))
    array(['acccbbdddd', 'aaaaacccccccbbbbbbdddddddd'], dtype=object)

    """
    try:
        iter(axes)
    except Exception:
        axes_a = list(range(-axes, 0))
        axes_b = list(range(0, axes))
    else:
        axes_a, axes_b = axes
    try:
        na = len(axes_a)
        axes_a = list(axes_a)
    except TypeError:
        axes_a = [axes_a]
        na = 1
    try:
        nb = len(axes_b)
        axes_b = list(axes_b)
    except TypeError:
        axes_b = [axes_b]
        nb = 1

    a, b = asarray(a), asarray(b)
    as_ = a.shape
    nda = a.ndim
    bs = b.shape
    ndb = b.ndim
    equal = True
    if na != nb:
        equal = False
    else:
        for k in range(na):
            if as_[axes_a[k]] != bs[axes_b[k]]:
                equal = False
                break
            if axes_a[k] < 0:
                axes_a[k] += nda
            if axes_b[k] < 0:
                axes_b[k] += ndb
    if not equal:
        raise ValueError("shape-mismatch for sum")

    # Move the axes to sum over to the end of "a"
    # and to the front of "b"
    notin = [k for k in range(nda) if k not in axes_a]
    newaxes_a = notin + axes_a
    N2 = 1
    for axis in axes_a:
        N2 *= as_[axis]
    newshape_a = (int(multiply.reduce([as_[ax] for ax in notin])), N2)
    olda = [as_[axis] for axis in notin]

    notin = [k for k in range(ndb) if k not in axes_b]
    newaxes_b = axes_b + notin
    N2 = 1
    for axis in axes_b:
        N2 *= bs[axis]
    newshape_b = (N2, int(multiply.reduce([bs[ax] for ax in notin])))
    oldb = [bs[axis] for axis in notin]

    at = a.transpose(newaxes_a).reshape(newshape_a)
    bt = b.transpose(newaxes_b).reshape(newshape_b)
    res = dot(at, bt)
    return res.reshape(olda + oldb)


def _roll_dispatcher(a, shift, axis=None):
    return (a,)


@array_function_dispatch(_roll_dispatcher)
def roll(a, shift, axis=None):
    """
    Roll array elements along a given axis.

    Elements that roll beyond the last position are re-introduced at
    the first.

    Parameters
    ----------
    a : array_like
        Input array.
    shift : int or tuple of ints
        The number of places by which elements are shifted.  If a tuple,
        then `axis` must be a tuple of the same size, and each of the
        given axes is shifted by the corresponding number.  If an int
        while `axis` is a tuple of ints, then the same value is used for
        all given axes.
    axis : int or tuple of ints, optional
        Axis or axes along which elements are shifted.  By default, the
        array is flattened before shifting, after which the original
        shape is restored.

    Returns
    -------
    res : ndarray
        Output array, with the same shape as `a`.

    See Also
    --------
    rollaxis : Roll the specified axis backwards, until it lies in a
               given position.

    Notes
    -----
    .. versionadded:: 1.12.0

    Supports rolling over multiple dimensions simultaneously.

    Examples
    --------
    >>> x = np.arange(10)
    >>> np.roll(x, 2)
    array([8, 9, 0, 1, 2, 3, 4, 5, 6, 7])
    >>> np.roll(x, -2)
    array([2, 3, 4, 5, 6, 7, 8, 9, 0, 1])

    >>> x2 = np.reshape(x, (2, 5))
    >>> x2
    array([[0, 1, 2, 3, 4],
           [5, 6, 7, 8, 9]])
    >>> np.roll(x2, 1)
    array([[9, 0, 1, 2, 3],
           [4, 5, 6, 7, 8]])
    >>> np.roll(x2, -1)
    array([[1, 2, 3, 4, 5],
           [6, 7, 8, 9, 0]])
    >>> np.roll(x2, 1, axis=0)
    array([[5, 6, 7, 8, 9],
           [0, 1, 2, 3, 4]])
    >>> np.roll(x2, -1, axis=0)
    array([[5, 6, 7, 8, 9],
           [0, 1, 2, 3, 4]])
    >>> np.roll(x2, 1, axis=1)
    array([[4, 0, 1, 2, 3],
           [9, 5, 6, 7, 8]])
    >>> np.roll(x2, -1, axis=1)
    array([[1, 2, 3, 4, 0],
           [6, 7, 8, 9, 5]])
    >>> np.roll(x2, (1, 1), axis=(1, 0))
    array([[9, 5, 6, 7, 8],
           [4, 0, 1, 2, 3]])
    >>> np.roll(x2, (2, 1), axis=(1, 0))
    array([[8, 9, 5, 6, 7],
           [3, 4, 0, 1, 2]])

    """
    a = asanyarray(a)
    if axis is None:
        return roll(a.ravel(), shift, 0).reshape(a.shape)

    else:
        axis = normalize_axis_tuple(axis, a.ndim, allow_duplicate=True)
        broadcasted = broadcast(shift, axis)
        if broadcasted.ndim > 1:
            raise ValueError(
                "'shift' and 'axis' should be scalars or 1D sequences")
        shifts = {ax: 0 for ax in range(a.ndim)}
        for sh, ax in broadcasted:
            shifts[ax] += sh

        rolls = [((slice(None), slice(None)),)] * a.ndim
        for ax, offset in shifts.items():
            offset %= a.shape[ax] or 1  # If `a` is empty, nothing matters.
            if offset:
                # (original, result), (original, result)
                rolls[ax] = ((slice(None, -offset), slice(offset, None)),
                             (slice(-offset, None), slice(None, offset)))

        result = empty_like(a)
        for indices in itertools.product(*rolls):
            arr_index, res_index = zip(*indices)
            result[res_index] = a[arr_index]

        return result


def _rollaxis_dispatcher(a, axis, start=None):
    return (a,)


@array_function_dispatch(_rollaxis_dispatcher)
def rollaxis(a, axis, start=0):
    """
    Roll the specified axis backwards, until it lies in a given position.

    This function continues to be supported for backward compatibility, but you
    should prefer `moveaxis`. The `moveaxis` function was added in NumPy
    1.11.

    Parameters
    ----------
    a : ndarray
        Input array.
    axis : int
        The axis to be rolled. The positions of the other axes do not
        change relative to one another.
    start : int, optional
        When ``start <= axis``, the axis is rolled back until it lies in
        this position. When ``start > axis``, the axis is rolled until it
        lies before this position. The default, 0, results in a "complete"
        roll. The following table describes how negative values of ``start``
        are interpreted:

        .. table::
           :align: left

           +-------------------+----------------------+
           |     ``start``     | Normalized ``start`` |
           +===================+======================+
           | ``-(arr.ndim+1)`` | raise ``AxisError``  |
           +-------------------+----------------------+
           | ``-arr.ndim``     | 0                    |
           +-------------------+----------------------+
           | |vdots|           | |vdots|              |
           +-------------------+----------------------+
           | ``-1``            | ``arr.ndim-1``       |
           +-------------------+----------------------+
           | ``0``             | ``0``                |
           +-------------------+----------------------+
           | |vdots|           | |vdots|              |
           +-------------------+----------------------+
           | ``arr.ndim``      | ``arr.ndim``         |
           +-------------------+----------------------+
           | ``arr.ndim + 1``  | raise ``AxisError``  |
           +-------------------+----------------------+

        .. |vdots|   unicode:: U+22EE .. Vertical Ellipsis

    Returns
    -------
    res : ndarray
        For NumPy >= 1.10.0 a view of `a` is always returned. For earlier
        NumPy versions a view of `a` is returned only if the order of the
        axes is changed, otherwise the input array is returned.

    See Also
    --------
    moveaxis : Move array axes to new positions.
    roll : Roll the elements of an array by a number of positions along a
        given axis.

    Examples
    --------
    >>> a = np.ones((3,4,5,6))
    >>> np.rollaxis(a, 3, 1).shape
    (3, 6, 4, 5)
    >>> np.rollaxis(a, 2).shape
    (5, 3, 4, 6)
    >>> np.rollaxis(a, 1, 4).shape
    (3, 5, 6, 4)

    """
    n = a.ndim
    axis = normalize_axis_index(axis, n)
    if start < 0:
        start += n
    msg = "'%s' arg requires %d <= %s < %d, but %d was passed in"
    if not (0 <= start < n + 1):
        raise AxisError(msg % ('start', -n, 'start', n + 1, start))
    if axis < start:
        # it's been removed
        start -= 1
    if axis == start:
        return a[...]
    axes = list(range(0, n))
    axes.remove(axis)
    axes.insert(start, axis)
    return a.transpose(axes)


def normalize_axis_tuple(axis, ndim, argname=None, allow_duplicate=False):
    """
    Normalizes an axis argument into a tuple of non-negative integer axes.

    This handles shorthands such as ``1`` and converts them to ``(1,)``,
    as well as performing the handling of negative indices covered by
    `normalize_axis_index`.

    By default, this forbids axes from being specified multiple times.

    Used internally by multi-axis-checking logic.

    .. versionadded:: 1.13.0

    Parameters
    ----------
    axis : int, iterable of int
        The un-normalized index or indices of the axis.
    ndim : int
        The number of dimensions of the array that `axis` should be normalized
        against.
    argname : str, optional
        A prefix to put before the error message, typically the name of the
        argument.
    allow_duplicate : bool, optional
        If False, the default, disallow an axis from being specified twice.

    Returns
    -------
    normalized_axes : tuple of int
        The normalized axis index, such that `0 <= normalized_axis < ndim`

    Raises
    ------
    AxisError
        If any axis provided is out of range
    ValueError
        If an axis is repeated

    See also
    --------
    normalize_axis_index : normalizing a single scalar axis
    """
    # Optimization to speed-up the most common cases.
    if type(axis) not in (tuple, list):
        try:
            axis = [operator.index(axis)]
        except TypeError:
            pass
    # Going via an iterator directly is slower than via list comprehension.
    axis = tuple([normalize_axis_index(ax, ndim, argname) for ax in axis])
    if not allow_duplicate and len(set(axis)) != len(axis):
        if argname:
            raise ValueError('repeated axis in `{}` argument'.format(argname))
        else:
            raise ValueError('repeated axis')
    return axis


def _moveaxis_dispatcher(a, source, destination):
    return (a,)


@array_function_dispatch(_moveaxis_dispatcher)
def moveaxis(a, source, destination):
    """
    Move axes of an array to new positions.

    Other axes remain in their original order.

    .. versionadded:: 1.11.0

    Parameters
    ----------
    a : np.ndarray
        The array whose axes should be reordered.
    source : int or sequence of int
        Original positions of the axes to move. These must be unique.
    destination : int or sequence of int
        Destination positions for each of the original axes. These must also be
        unique.

    Returns
    -------
    result : np.ndarray
        Array with moved axes. This array is a view of the input array.

    See Also
    --------
    transpose : Permute the dimensions of an array.
    swapaxes : Interchange two axes of an array.

    Examples
    --------
    >>> x = np.zeros((3, 4, 5))
    >>> np.moveaxis(x, 0, -1).shape
    (4, 5, 3)
    >>> np.moveaxis(x, -1, 0).shape
    (5, 3, 4)

    These all achieve the same result:

    >>> np.transpose(x).shape
    (5, 4, 3)
    >>> np.swapaxes(x, 0, -1).shape
    (5, 4, 3)
    >>> np.moveaxis(x, [0, 1], [-1, -2]).shape
    (5, 4, 3)
    >>> np.moveaxis(x, [0, 1, 2], [-1, -2, -3]).shape
    (5, 4, 3)

    """
    try:
        # allow duck-array types if they define transpose
        transpose = a.transpose
    except AttributeError:
        a = asarray(a)
        transpose = a.transpose

    source = normalize_axis_tuple(source, a.ndim, 'source')
    destination = normalize_axis_tuple(destination, a.ndim, 'destination')
    if len(source) != len(destination):
        raise ValueError('`source` and `destination` arguments must have '
                         'the same number of elements')

    order = [n for n in range(a.ndim) if n not in source]

    for dest, src in sorted(zip(destination, source)):
        order.insert(dest, src)

    result = transpose(order)
    return result


def _cross_dispatcher(a, b, axisa=None, axisb=None, axisc=None, axis=None):
    return (a, b)


@array_function_dispatch(_cross_dispatcher)
def cross(a, b, axisa=-1, axisb=-1, axisc=-1, axis=None):
    """
    Return the cross product of two (arrays of) vectors.

    The cross product of `a` and `b` in :math:`R^3` is a vector perpendicular
    to both `a` and `b`.  If `a` and `b` are arrays of vectors, the vectors
    are defined by the last axis of `a` and `b` by default, and these axes
    can have dimensions 2 or 3.  Where the dimension of either `a` or `b` is
    2, the third component of the input vector is assumed to be zero and the
    cross product calculated accordingly.  In cases where both input vectors
    have dimension 2, the z-component of the cross product is returned.

    Parameters
    ----------
    a : array_like
        Components of the first vector(s).
    b : array_like
        Components of the second vector(s).
    axisa : int, optional
        Axis of `a` that defines the vector(s).  By default, the last axis.
    axisb : int, optional
        Axis of `b` that defines the vector(s).  By default, the last axis.
    axisc : int, optional
        Axis of `c` containing the cross product vector(s).  Ignored if
        both input vectors have dimension 2, as the return is scalar.
        By default, the last axis.
    axis : int, optional
        If defined, the axis of `a`, `b` and `c` that defines the vector(s)
        and cross product(s).  Overrides `axisa`, `axisb` and `axisc`.

    Returns
    -------
    c : ndarray
        Vector cross product(s).

    Raises
    ------
    ValueError
        When the dimension of the vector(s) in `a` and/or `b` does not
        equal 2 or 3.

    See Also
    --------
    inner : Inner product
    outer : Outer product.
    ix_ : Construct index arrays.

    Notes
    -----
    .. versionadded:: 1.9.0

    Supports full broadcasting of the inputs.

    Examples
    --------
    Vector cross-product.

    >>> x = [1, 2, 3]
    >>> y = [4, 5, 6]
    >>> np.cross(x, y)
    array([-3,  6, -3])

    One vector with dimension 2.

    >>> x = [1, 2]
    >>> y = [4, 5, 6]
    >>> np.cross(x, y)
    array([12, -6, -3])

    Equivalently:

    >>> x = [1, 2, 0]
    >>> y = [4, 5, 6]
    >>> np.cross(x, y)
    array([12, -6, -3])

    Both vectors with dimension 2.

    >>> x = [1,2]
    >>> y = [4,5]
    >>> np.cross(x, y)
    array(-3)

    Multiple vector cross-products. Note that the direction of the cross
    product vector is defined by the *right-hand rule*.

    >>> x = np.array([[1,2,3], [4,5,6]])
    >>> y = np.array([[4,5,6], [1,2,3]])
    >>> np.cross(x, y)
    array([[-3,  6, -3],
           [ 3, -6,  3]])

    The orientation of `c` can be changed using the `axisc` keyword.

    >>> np.cross(x, y, axisc=0)
    array([[-3,  3],
           [ 6, -6],
           [-3,  3]])

    Change the vector definition of `x` and `y` using `axisa` and `axisb`.

    >>> x = np.array([[1,2,3], [4,5,6], [7, 8, 9]])
    >>> y = np.array([[7, 8, 9], [4,5,6], [1,2,3]])
    >>> np.cross(x, y)
    array([[ -6,  12,  -6],
           [  0,   0,   0],
           [  6, -12,   6]])
    >>> np.cross(x, y, axisa=0, axisb=0)
    array([[-24,  48, -24],
           [-30,  60, -30],
           [-36,  72, -36]])

    """
    if axis is not None:
        axisa, axisb, axisc = (axis,) * 3
    a = asarray(a)
    b = asarray(b)
    # Check axisa and axisb are within bounds
    axisa = normalize_axis_index(axisa, a.ndim, msg_prefix='axisa')
    axisb = normalize_axis_index(axisb, b.ndim, msg_prefix='axisb')

    # Move working axis to the end of the shape
    a = moveaxis(a, axisa, -1)
    b = moveaxis(b, axisb, -1)
    msg = ("incompatible dimensions for cross product\n"
           "(dimension must be 2 or 3)")
    if a.shape[-1] not in (2, 3) or b.shape[-1] not in (2, 3):
        raise ValueError(msg)

    # Create the output array
    shape = broadcast(a[..., 0], b[..., 0]).shape
    if a.shape[-1] == 3 or b.shape[-1] == 3:
        shape += (3,)
        # Check axisc is within bounds
        axisc = normalize_axis_index(axisc, len(shape), msg_prefix='axisc')
    dtype = promote_types(a.dtype, b.dtype)
    cp = empty(shape, dtype)

    # recast arrays as dtype
    a = a.astype(dtype)
    b = b.astype(dtype)

    # create local aliases for readability
    a0 = a[..., 0]
    a1 = a[..., 1]
    if a.shape[-1] == 3:
        a2 = a[..., 2]
    b0 = b[..., 0]
    b1 = b[..., 1]
    if b.shape[-1] == 3:
        b2 = b[..., 2]
    if cp.ndim != 0 and cp.shape[-1] == 3:
        cp0 = cp[..., 0]
        cp1 = cp[..., 1]
        cp2 = cp[..., 2]

    if a.shape[-1] == 2:
        if b.shape[-1] == 2:
            # a0 * b1 - a1 * b0
            multiply(a0, b1, out=cp)
            cp -= a1 * b0
            return cp
        else:
            assert b.shape[-1] == 3
            # cp0 = a1 * b2 - 0  (a2 = 0)
            # cp1 = 0 - a0 * b2  (a2 = 0)
            # cp2 = a0 * b1 - a1 * b0
            multiply(a1, b2, out=cp0)
            multiply(a0, b2, out=cp1)
            negative(cp1, out=cp1)
            multiply(a0, b1, out=cp2)
            cp2 -= a1 * b0
    else:
        assert a.shape[-1] == 3
        if b.shape[-1] == 3:
            # cp0 = a1 * b2 - a2 * b1
            # cp1 = a2 * b0 - a0 * b2
            # cp2 = a0 * b1 - a1 * b0
            multiply(a1, b2, out=cp0)
            tmp = array(a2 * b1)
            cp0 -= tmp
            multiply(a2, b0, out=cp1)
            multiply(a0, b2, out=tmp)
            cp1 -= tmp
            multiply(a0, b1, out=cp2)
            multiply(a1, b0, out=tmp)
            cp2 -= tmp
        else:
            assert b.shape[-1] == 2
            # cp0 = 0 - a2 * b1  (b2 = 0)
            # cp1 = a2 * b0 - 0  (b2 = 0)
            # cp2 = a0 * b1 - a1 * b0
            multiply(a2, b1, out=cp0)
            negative(cp0, out=cp0)
            multiply(a2, b0, out=cp1)
            multiply(a0, b1, out=cp2)
            cp2 -= a1 * b0

    return moveaxis(cp, -1, axisc)


little_endian = (sys.byteorder == 'little')


@set_module('numpy')
def indices(dimensions, dtype=int, sparse=False):
    """
    Return an array representing the indices of a grid.

    Compute an array where the subarrays contain index values 0, 1, ...
    varying only along the corresponding axis.

    Parameters
    ----------
    dimensions : sequence of ints
        The shape of the grid.
    dtype : dtype, optional
        Data type of the result.
    sparse : boolean, optional
        Return a sparse representation of the grid instead of a dense
        representation. Default is False.

        .. versionadded:: 1.17

    Returns
    -------
    grid : one ndarray or tuple of ndarrays
        If sparse is False:
            Returns one array of grid indices,
            ``grid.shape = (len(dimensions),) + tuple(dimensions)``.
        If sparse is True:
            Returns a tuple of arrays, with
            ``grid[i].shape = (1, ..., 1, dimensions[i], 1, ..., 1)`` with
            dimensions[i] in the ith place

    See Also
    --------
    mgrid, ogrid, meshgrid

    Notes
    -----
    The output shape in the dense case is obtained by prepending the number
    of dimensions in front of the tuple of dimensions, i.e. if `dimensions`
    is a tuple ``(r0, ..., rN-1)`` of length ``N``, the output shape is
    ``(N, r0, ..., rN-1)``.

    The subarrays ``grid[k]`` contains the N-D array of indices along the
    ``k-th`` axis. Explicitly::

        grid[k, i0, i1, ..., iN-1] = ik

    Examples
    --------
    >>> grid = np.indices((2, 3))
    >>> grid.shape
    (2, 2, 3)
    >>> grid[0]        # row indices
    array([[0, 0, 0],
           [1, 1, 1]])
    >>> grid[1]        # column indices
    array([[0, 1, 2],
           [0, 1, 2]])

    The indices can be used as an index into an array.

    >>> x = np.arange(20).reshape(5, 4)
    >>> row, col = np.indices((2, 3))
    >>> x[row, col]
    array([[0, 1, 2],
           [4, 5, 6]])

    Note that it would be more straightforward in the above example to
    extract the required elements directly with ``x[:2, :3]``.

    If sparse is set to true, the grid will be returned in a sparse
    representation.

    >>> i, j = np.indices((2, 3), sparse=True)
    >>> i.shape
    (2, 1)
    >>> j.shape
    (1, 3)
    >>> i        # row indices
    array([[0],
           [1]])
    >>> j        # column indices
    array([[0, 1, 2]])

    """
    dimensions = tuple(dimensions)
    N = len(dimensions)
    shape = (1,)*N
    if sparse:
        res = tuple()
    else:
        res = empty((N,)+dimensions, dtype=dtype)
    for i, dim in enumerate(dimensions):
        idx = arange(dim, dtype=dtype).reshape(
            shape[:i] + (dim,) + shape[i+1:]
        )
        if sparse:
            res = res + (idx,)
        else:
            res[i] = idx
    return res


@set_array_function_like_doc
@set_module('numpy')
def fromfunction(function, shape, *, dtype=float, like=None, **kwargs):
    """
    Construct an array by executing a function over each coordinate.

    The resulting array therefore has a value ``fn(x, y, z)`` at
    coordinate ``(x, y, z)``.

    Parameters
    ----------
    function : callable
        The function is called with N parameters, where N is the rank of
        `shape`.  Each parameter represents the coordinates of the array
        varying along a specific axis.  For example, if `shape`
        were ``(2, 2)``, then the parameters would be
        ``array([[0, 0], [1, 1]])`` and ``array([[0, 1], [0, 1]])``
    shape : (N,) tuple of ints
        Shape of the output array, which also determines the shape of
        the coordinate arrays passed to `function`.
    dtype : data-type, optional
        Data-type of the coordinate arrays passed to `function`.
        By default, `dtype` is float.
    ${ARRAY_FUNCTION_LIKE}

        .. versionadded:: 1.20.0

    Returns
    -------
    fromfunction : any
        The result of the call to `function` is passed back directly.
        Therefore the shape of `fromfunction` is completely determined by
        `function`.  If `function` returns a scalar value, the shape of
        `fromfunction` would not match the `shape` parameter.

    See Also
    --------
    indices, meshgrid

    Notes
    -----
    Keywords other than `dtype` and `like` are passed to `function`.

    Examples
    --------
    >>> np.fromfunction(lambda i, j: i, (2, 2), dtype=float)
    array([[0., 0.],
           [1., 1.]])

    >>> np.fromfunction(lambda i, j: j, (2, 2), dtype=float)
    array([[0., 1.],
           [0., 1.]])

    >>> np.fromfunction(lambda i, j: i == j, (3, 3), dtype=int)
    array([[ True, False, False],
           [False,  True, False],
           [False, False,  True]])

    >>> np.fromfunction(lambda i, j: i + j, (3, 3), dtype=int)
    array([[0, 1, 2],
           [1, 2, 3],
           [2, 3, 4]])

    """
    if like is not None:
        return _fromfunction_with_like(
                like, function, shape, dtype=dtype, **kwargs)

    args = indices(shape, dtype=dtype)
    return function(*args, **kwargs)


_fromfunction_with_like = array_function_dispatch()(fromfunction)


def _frombuffer(buf, dtype, shape, order):
    return frombuffer(buf, dtype=dtype).reshape(shape, order=order)


@set_module('numpy')
def isscalar(element):
    """
    Returns True if the type of `element` is a scalar type.

    Parameters
    ----------
    element : any
        Input argument, can be of any type and shape.

    Returns
    -------
    val : bool
        True if `element` is a scalar type, False if it is not.

    See Also
    --------
    ndim : Get the number of dimensions of an array

    Notes
    -----
    If you need a stricter way to identify a *numerical* scalar, use
    ``isinstance(x, numbers.Number)``, as that returns ``False`` for most
    non-numerical elements such as strings.

    In most cases ``np.ndim(x) == 0`` should be used instead of this function,
    as that will also return true for 0d arrays. This is how numpy overloads
    functions in the style of the ``dx`` arguments to `gradient` and the ``bins``
    argument to `histogram`. Some key differences:

    +--------------------------------------+---------------+-------------------+
    | x                                    |``isscalar(x)``|``np.ndim(x) == 0``|
    +======================================+===============+===================+
    | PEP 3141 numeric objects (including  | ``True``      | ``True``          |
    | builtins)                            |               |                   |
    +--------------------------------------+---------------+-------------------+
    | builtin string and buffer objects    | ``True``      | ``True``          |
    +--------------------------------------+---------------+-------------------+
    | other builtin objects, like          | ``False``     | ``True``          |
    | `pathlib.Path`, `Exception`,         |               |                   |
    | the result of `re.compile`           |               |                   |
    +--------------------------------------+---------------+-------------------+
    | third-party objects like             | ``False``     | ``True``          |
    | `matplotlib.figure.Figure`           |               |                   |
    +--------------------------------------+---------------+-------------------+
    | zero-dimensional numpy arrays        | ``False``     | ``True``          |
    +--------------------------------------+---------------+-------------------+
    | other numpy arrays                   | ``False``     | ``False``         |
    +--------------------------------------+---------------+-------------------+
    | `list`, `tuple`, and other sequence  | ``False``     | ``False``         |
    | objects                              |               |                   |
    +--------------------------------------+---------------+-------------------+

    Examples
    --------
    >>> np.isscalar(3.1)
    True
    >>> np.isscalar(np.array(3.1))
    False
    >>> np.isscalar([3.1])
    False
    >>> np.isscalar(False)
    True
    >>> np.isscalar('numpy')
    True

    NumPy supports PEP 3141 numbers:

    >>> from fractions import Fraction
    >>> np.isscalar(Fraction(5, 17))
    True
    >>> from numbers import Number
    >>> np.isscalar(Number())
    True

    """
    return (isinstance(element, generic)
            or type(element) in ScalarType
            or isinstance(element, numbers.Number))


@set_module('numpy')
def binary_repr(num, width=None):
    """
    Return the binary representation of the input number as a string.

    For negative numbers, if width is not given, a minus sign is added to the
    front. If width is given, the two's complement of the number is
    returned, with respect to that width.

    In a two's-complement system negative numbers are represented by the two's
    complement of the absolute value. This is the most common method of
    representing signed integers on computers [1]_. A N-bit two's-complement
    system can represent every integer in the range
    :math:`-2^{N-1}` to :math:`+2^{N-1}-1`.

    Parameters
    ----------
    num : int
        Only an integer decimal number can be used.
    width : int, optional
        The length of the returned string if `num` is positive, or the length
        of the two's complement if `num` is negative, provided that `width` is
        at least a sufficient number of bits for `num` to be represented in the
        designated form.

        If the `width` value is insufficient, it will be ignored, and `num` will
        be returned in binary (`num` > 0) or two's complement (`num` < 0) form
        with its width equal to the minimum number of bits needed to represent
        the number in the designated form. This behavior is deprecated and will
        later raise an error.

        .. deprecated:: 1.12.0

    Returns
    -------
    bin : str
        Binary representation of `num` or two's complement of `num`.

    See Also
    --------
    base_repr: Return a string representation of a number in the given base
               system.
    bin: Python's built-in binary representation generator of an integer.

    Notes
    -----
    `binary_repr` is equivalent to using `base_repr` with base 2, but about 25x
    faster.

    References
    ----------
    .. [1] Wikipedia, "Two's complement",
        https://en.wikipedia.org/wiki/Two's_complement

    Examples
    --------
    >>> np.binary_repr(3)
    '11'
    >>> np.binary_repr(-3)
    '-11'
    >>> np.binary_repr(3, width=4)
    '0011'

    The two's complement is returned when the input number is negative and
    width is specified:

    >>> np.binary_repr(-3, width=3)
    '101'
    >>> np.binary_repr(-3, width=5)
    '11101'

    """
    def warn_if_insufficient(width, binwidth):
        if width is not None and width < binwidth:
            warnings.warn(
                "Insufficient bit width provided. This behavior "
                "will raise an error in the future.", DeprecationWarning,
                stacklevel=3)

    # Ensure that num is a Python integer to avoid overflow or unwanted
    # casts to floating point.
    num = operator.index(num)

    if num == 0:
        return '0' * (width or 1)

    elif num > 0:
        binary = bin(num)[2:]
        binwidth = len(binary)
        outwidth = (binwidth if width is None
                    else builtins.max(binwidth, width))
        warn_if_insufficient(width, binwidth)
        return binary.zfill(outwidth)

    else:
        if width is None:
            return '-' + bin(-num)[2:]

        else:
            poswidth = len(bin(-num)[2:])

            # See gh-8679: remove extra digit
            # for numbers at boundaries.
            if 2**(poswidth - 1) == -num:
                poswidth -= 1

            twocomp = 2**(poswidth + 1) + num
            binary = bin(twocomp)[2:]
            binwidth = len(binary)

            outwidth = builtins.max(binwidth, width)
            warn_if_insufficient(width, binwidth)
            return '1' * (outwidth - binwidth) + binary


@set_module('numpy')
def base_repr(number, base=2, padding=0):
    """
    Return a string representation of a number in the given base system.

    Parameters
    ----------
    number : int
        The value to convert. Positive and negative values are handled.
    base : int, optional
        Convert `number` to the `base` number system. The valid range is 2-36,
        the default value is 2.
    padding : int, optional
        Number of zeros padded on the left. Default is 0 (no padding).

    Returns
    -------
    out : str
        String representation of `number` in `base` system.

    See Also
    --------
    binary_repr : Faster version of `base_repr` for base 2.

    Examples
    --------
    >>> np.base_repr(5)
    '101'
    >>> np.base_repr(6, 5)
    '11'
    >>> np.base_repr(7, base=5, padding=3)
    '00012'

    >>> np.base_repr(10, base=16)
    'A'
    >>> np.base_repr(32, base=16)
    '20'

    """
    digits = '0123456789ABCDEFGHIJKLMNOPQRSTUVWXYZ'
    if base > len(digits):
        raise ValueError("Bases greater than 36 not handled in base_repr.")
    elif base < 2:
        raise ValueError("Bases less than 2 not handled in base_repr.")

    num = abs(number)
    res = []
    while num:
        res.append(digits[num % base])
        num //= base
    if padding:
        res.append('0' * padding)
    if number < 0:
        res.append('-')
    return ''.join(reversed(res or '0'))


# These are all essentially abbreviations
# These might wind up in a special abbreviations module


def _maketup(descr, val):
    dt = dtype(descr)
    # Place val in all scalar tuples:
    fields = dt.fields
    if fields is None:
        return val
    else:
        res = [_maketup(fields[name][0], val) for name in dt.names]
        return tuple(res)


@set_array_function_like_doc
@set_module('numpy')
def identity(n, dtype=None, *, like=None):
    """
    Return the identity array.

    The identity array is a square array with ones on
    the main diagonal.

    Parameters
    ----------
    n : int
        Number of rows (and columns) in `n` x `n` output.
    dtype : data-type, optional
        Data-type of the output.  Defaults to ``float``.
    ${ARRAY_FUNCTION_LIKE}

        .. versionadded:: 1.20.0

    Returns
    -------
    out : ndarray
        `n` x `n` array with its main diagonal set to one,
        and all other elements 0.

    Examples
    --------
    >>> np.identity(3)
    array([[1.,  0.,  0.],
           [0.,  1.,  0.],
           [0.,  0.,  1.]])

    """
    if like is not None:
        return _identity_with_like(like, n, dtype=dtype)

    from numpy import eye
    return eye(n, dtype=dtype, like=like)


_identity_with_like = array_function_dispatch()(identity)


def _allclose_dispatcher(a, b, rtol=None, atol=None, equal_nan=None):
    return (a, b)


@array_function_dispatch(_allclose_dispatcher)
def allclose(a, b, rtol=1.e-5, atol=1.e-8, equal_nan=False):
    """
    Returns True if two arrays are element-wise equal within a tolerance.

    The tolerance values are positive, typically very small numbers.  The
    relative difference (`rtol` * abs(`b`)) and the absolute difference
    `atol` are added together to compare against the absolute difference
    between `a` and `b`.

    NaNs are treated as equal if they are in the same place and if
    ``equal_nan=True``.  Infs are treated as equal if they are in the same
    place and of the same sign in both arrays.

    Parameters
    ----------
    a, b : array_like
        Input arrays to compare.
    rtol : float
        The relative tolerance parameter (see Notes).
    atol : float
        The absolute tolerance parameter (see Notes).
    equal_nan : bool
        Whether to compare NaN's as equal.  If True, NaN's in `a` will be
        considered equal to NaN's in `b` in the output array.

        .. versionadded:: 1.10.0

    Returns
    -------
    allclose : bool
        Returns True if the two arrays are equal within the given
        tolerance; False otherwise.

    See Also
    --------
    isclose, all, any, equal

    Notes
    -----
    If the following equation is element-wise True, then allclose returns
    True.

     absolute(`a` - `b`) <= (`atol` + `rtol` * absolute(`b`))

    The above equation is not symmetric in `a` and `b`, so that
    ``allclose(a, b)`` might be different from ``allclose(b, a)`` in
    some rare cases.

    The comparison of `a` and `b` uses standard broadcasting, which
    means that `a` and `b` need not have the same shape in order for
    ``allclose(a, b)`` to evaluate to True.  The same is true for
    `equal` but not `array_equal`.

    `allclose` is not defined for non-numeric data types.
    `bool` is considered a numeric data-type for this purpose.

    Examples
    --------
    >>> np.allclose([1e10,1e-7], [1.00001e10,1e-8])
    False
    >>> np.allclose([1e10,1e-8], [1.00001e10,1e-9])
    True
    >>> np.allclose([1e10,1e-8], [1.0001e10,1e-9])
    False
    >>> np.allclose([1.0, np.nan], [1.0, np.nan])
    False
    >>> np.allclose([1.0, np.nan], [1.0, np.nan], equal_nan=True)
    True

    """
    res = all(isclose(a, b, rtol=rtol, atol=atol, equal_nan=equal_nan))
    return bool(res)


def _isclose_dispatcher(a, b, rtol=None, atol=None, equal_nan=None):
    return (a, b)


@array_function_dispatch(_isclose_dispatcher)
def isclose(a, b, rtol=1.e-5, atol=1.e-8, equal_nan=False):
    """
    Returns a boolean array where two arrays are element-wise equal within a
    tolerance.

    The tolerance values are positive, typically very small numbers.  The
    relative difference (`rtol` * abs(`b`)) and the absolute difference
    `atol` are added together to compare against the absolute difference
    between `a` and `b`.

    .. warning:: The default `atol` is not appropriate for comparing numbers
                 that are much smaller than one (see Notes).

    Parameters
    ----------
    a, b : array_like
        Input arrays to compare.
    rtol : float
        The relative tolerance parameter (see Notes).
    atol : float
        The absolute tolerance parameter (see Notes).
    equal_nan : bool
        Whether to compare NaN's as equal.  If True, NaN's in `a` will be
        considered equal to NaN's in `b` in the output array.

    Returns
    -------
    y : array_like
        Returns a boolean array of where `a` and `b` are equal within the
        given tolerance. If both `a` and `b` are scalars, returns a single
        boolean value.

    See Also
    --------
    allclose
    math.isclose

    Notes
    -----
    .. versionadded:: 1.7.0

    For finite values, isclose uses the following equation to test whether
    two floating point values are equivalent.

     absolute(`a` - `b`) <= (`atol` + `rtol` * absolute(`b`))

    Unlike the built-in `math.isclose`, the above equation is not symmetric
    in `a` and `b` -- it assumes `b` is the reference value -- so that
    `isclose(a, b)` might be different from `isclose(b, a)`. Furthermore,
    the default value of atol is not zero, and is used to determine what
    small values should be considered close to zero. The default value is
    appropriate for expected values of order unity: if the expected values
    are significantly smaller than one, it can result in false positives.
    `atol` should be carefully selected for the use case at hand. A zero value
    for `atol` will result in `False` if either `a` or `b` is zero.

    `isclose` is not defined for non-numeric data types.
    `bool` is considered a numeric data-type for this purpose.

    Examples
    --------
    >>> np.isclose([1e10,1e-7], [1.00001e10,1e-8])
    array([ True, False])
    >>> np.isclose([1e10,1e-8], [1.00001e10,1e-9])
    array([ True, True])
    >>> np.isclose([1e10,1e-8], [1.0001e10,1e-9])
    array([False,  True])
    >>> np.isclose([1.0, np.nan], [1.0, np.nan])
    array([ True, False])
    >>> np.isclose([1.0, np.nan], [1.0, np.nan], equal_nan=True)
    array([ True, True])
    >>> np.isclose([1e-8, 1e-7], [0.0, 0.0])
    array([ True, False])
    >>> np.isclose([1e-100, 1e-7], [0.0, 0.0], atol=0.0)
    array([False, False])
    >>> np.isclose([1e-10, 1e-10], [1e-20, 0.0])
    array([ True,  True])
    >>> np.isclose([1e-10, 1e-10], [1e-20, 0.999999e-10], atol=0.0)
    array([False,  True])
    """
    def within_tol(x, y, atol, rtol):
        with errstate(invalid='ignore'), _no_nep50_warning():
            return less_equal(abs(x-y), atol + rtol * abs(y))

    x = asanyarray(a)
    y = asanyarray(b)

    # Make sure y is an inexact type to avoid bad behavior on abs(MIN_INT).
    # This will cause casting of x later. Also, make sure to allow subclasses
    # (e.g., for numpy.ma).
    # NOTE: We explicitly allow timedelta, which used to work. This could
    #       possibly be deprecated. See also gh-18286.
    #       timedelta works if `atol` is an integer or also a timedelta.
    #       Although, the default tolerances are unlikely to be useful
    if y.dtype.kind != "m":
        dt = multiarray.result_type(y, 1.)
        y = asanyarray(y, dtype=dt)

    xfin = isfinite(x)
    yfin = isfinite(y)
    if all(xfin) and all(yfin):
        return within_tol(x, y, atol, rtol)
    else:
        finite = xfin & yfin
        cond = zeros_like(finite, subok=True)
        # Because we're using boolean indexing, x & y must be the same shape.
        # Ideally, we'd just do x, y = broadcast_arrays(x, y). It's in
        # lib.stride_tricks, though, so we can't import it here.
        x = x * ones_like(cond)
        y = y * ones_like(cond)
        # Avoid subtraction with infinite/nan values...
        cond[finite] = within_tol(x[finite], y[finite], atol, rtol)
        # Check for equality of infinite values...
        cond[~finite] = (x[~finite] == y[~finite])
        if equal_nan:
            # Make NaN == NaN
            both_nan = isnan(x) & isnan(y)

            # Needed to treat masked arrays correctly. = True would not work.
            cond[both_nan] = both_nan[both_nan]

        return cond[()]  # Flatten 0d arrays to scalars


def _array_equal_dispatcher(a1, a2, equal_nan=None):
    return (a1, a2)


@array_function_dispatch(_array_equal_dispatcher)
def array_equal(a1, a2, equal_nan=False):
    """
    True if two arrays have the same shape and elements, False otherwise.

    Parameters
    ----------
    a1, a2 : array_like
        Input arrays.
    equal_nan : bool
        Whether to compare NaN's as equal. If the dtype of a1 and a2 is
        complex, values will be considered equal if either the real or the
        imaginary component of a given value is ``nan``.

        .. versionadded:: 1.19.0

    Returns
    -------
    b : bool
        Returns True if the arrays are equal.

    See Also
    --------
    allclose: Returns True if two arrays are element-wise equal within a
              tolerance.
    array_equiv: Returns True if input arrays are shape consistent and all
                 elements equal.

    Examples
    --------
    >>> np.array_equal([1, 2], [1, 2])
    True
    >>> np.array_equal(np.array([1, 2]), np.array([1, 2]))
    True
    >>> np.array_equal([1, 2], [1, 2, 3])
    False
    >>> np.array_equal([1, 2], [1, 4])
    False
    >>> a = np.array([1, np.nan])
    >>> np.array_equal(a, a)
    False
    >>> np.array_equal(a, a, equal_nan=True)
    True

    When ``equal_nan`` is True, complex values with nan components are
    considered equal if either the real *or* the imaginary components are nan.

    >>> a = np.array([1 + 1j])
    >>> b = a.copy()
    >>> a.real = np.nan
    >>> b.imag = np.nan
    >>> np.array_equal(a, b, equal_nan=True)
    True
    """
    try:
        a1, a2 = asarray(a1), asarray(a2)
    except Exception:
        return False
    if a1.shape != a2.shape:
        return False
    if not equal_nan:
        return bool(asarray(a1 == a2).all())
    # Handling NaN values if equal_nan is True
    a1nan, a2nan = isnan(a1), isnan(a2)
    # NaN's occur at different locations
    if not (a1nan == a2nan).all():
        return False
    # Shapes of a1, a2 and masks are guaranteed to be consistent by this point
    return bool(asarray(a1[~a1nan] == a2[~a1nan]).all())


def _array_equiv_dispatcher(a1, a2):
    return (a1, a2)


@array_function_dispatch(_array_equiv_dispatcher)
def array_equiv(a1, a2):
    """
    Returns True if input arrays are shape consistent and all elements equal.

    Shape consistent means they are either the same shape, or one input array
    can be broadcasted to create the same shape as the other one.

    Parameters
    ----------
    a1, a2 : array_like
        Input arrays.

    Returns
    -------
    out : bool
        True if equivalent, False otherwise.

    Examples
    --------
    >>> np.array_equiv([1, 2], [1, 2])
    True
    >>> np.array_equiv([1, 2], [1, 3])
    False

    Showing the shape equivalence:

    >>> np.array_equiv([1, 2], [[1, 2], [1, 2]])
    True
    >>> np.array_equiv([1, 2], [[1, 2, 1, 2], [1, 2, 1, 2]])
    False

    >>> np.array_equiv([1, 2], [[1, 2], [1, 3]])
    False

    """
    try:
        a1, a2 = asarray(a1), asarray(a2)
    except Exception:
        return False
    try:
        multiarray.broadcast(a1, a2)
    except Exception:
        return False

    return bool(asarray(a1 == a2).all())


Inf = inf = infty = Infinity = PINF
nan = NaN = NAN
False_ = bool_(False)
True_ = bool_(True)


def extend_all(module):
    existing = set(__all__)
    mall = getattr(module, '__all__')
    for a in mall:
        if a not in existing:
            __all__.append(a)


from .umath import *
from .numerictypes import *
from . import fromnumeric
from .fromnumeric import *
from . import arrayprint
from .arrayprint import *
from . import _asarray
from ._asarray import *
from . import _ufunc_config
from ._ufunc_config import *
extend_all(fromnumeric)
extend_all(umath)
extend_all(numerictypes)
extend_all(arrayprint)
extend_all(_asarray)
extend_all(_ufunc_config)
=======
def __getattr__(attr_name):
    from numpy._core import numeric
    from ._utils import _raise_warning

    sentinel = object()
    ret = getattr(numeric, attr_name, sentinel)
    if ret is sentinel:
        raise AttributeError(
            f"module 'numpy.core.numeric' has no attribute {attr_name}")
    _raise_warning(attr_name, "numeric")
    return ret
>>>>>>> bb443be3
<|MERGE_RESOLUTION|>--- conflicted
+++ resolved
@@ -1,2558 +1,3 @@
-<<<<<<< HEAD
-import functools
-import itertools
-import operator
-import sys
-import warnings
-import numbers
-import builtins
-
-import numpy as np
-from . import multiarray
-from .multiarray import (
-    fastCopyAndTranspose, ALLOW_THREADS,
-    BUFSIZE, CLIP, MAXDIMS, MAY_SHARE_BOUNDS, MAY_SHARE_EXACT, RAISE,
-    WRAP, arange, array, asarray, asanyarray, ascontiguousarray,
-    asfortranarray, broadcast, can_cast, compare_chararrays,
-    concatenate, copyto, dot, dtype, empty,
-    empty_like, flatiter, frombuffer, from_dlpack, fromfile, fromiter,
-    fromstring, inner, lexsort, matmul, may_share_memory,
-    min_scalar_type, ndarray, nditer, nested_iters, promote_types,
-    putmask, result_type, set_numeric_ops, shares_memory, vdot, where,
-    zeros, normalize_axis_index, _get_promotion_state, _set_promotion_state,
-    _using_numpy2_behavior)
-
-from . import overrides
-from . import umath
-from . import shape_base
-from .overrides import set_array_function_like_doc, set_module
-from .umath import (multiply, invert, sin, PINF, NAN)
-from . import numerictypes
-from .numerictypes import longlong, intc, int_, float_, complex_, bool_
-from ..exceptions import ComplexWarning, TooHardError, AxisError
-from ._ufunc_config import errstate, _no_nep50_warning
-
-bitwise_not = invert
-ufunc = type(sin)
-newaxis = None
-
-array_function_dispatch = functools.partial(
-    overrides.array_function_dispatch, module='numpy')
-
-
-__all__ = [
-    'newaxis', 'ndarray', 'flatiter', 'nditer', 'nested_iters', 'ufunc',
-    'arange', 'array', 'asarray', 'asanyarray', 'ascontiguousarray',
-    'asfortranarray', 'zeros', 'count_nonzero', 'empty', 'broadcast', 'dtype',
-    'fromstring', 'fromfile', 'frombuffer', 'from_dlpack', 'where',
-    'argwhere', 'copyto', 'concatenate', 'fastCopyAndTranspose', 'lexsort',
-    'set_numeric_ops', 'can_cast', 'promote_types', 'min_scalar_type',
-    'result_type', 'isfortran', 'empty_like', 'zeros_like', 'ones_like',
-    'correlate', 'convolve', 'inner', 'dot', 'outer', 'vdot', 'roll',
-    'rollaxis', 'moveaxis', 'cross', 'tensordot', 'little_endian',
-    'fromiter', 'array_equal', 'array_equiv', 'indices', 'fromfunction',
-    'isclose', 'isscalar', 'binary_repr', 'base_repr', 'ones',
-    'identity', 'allclose', 'compare_chararrays', 'putmask',
-    'flatnonzero', 'Inf', 'inf', 'infty', 'Infinity', 'nan', 'NaN',
-    'False_', 'True_', 'bitwise_not', 'CLIP', 'RAISE', 'WRAP', 'MAXDIMS',
-    'BUFSIZE', 'ALLOW_THREADS', 'full', 'full_like',
-    'matmul', 'shares_memory', 'may_share_memory', 'MAY_SHARE_BOUNDS',
-    'MAY_SHARE_EXACT', '_get_promotion_state', '_set_promotion_state',
-    '_using_numpy2_behavior']
-
-
-def _zeros_like_dispatcher(a, dtype=None, order=None, subok=None, shape=None):
-    return (a,)
-
-
-@array_function_dispatch(_zeros_like_dispatcher)
-def zeros_like(a, dtype=None, order='K', subok=True, shape=None):
-    """
-    Return an array of zeros with the same shape and type as a given array.
-
-    Parameters
-    ----------
-    a : array_like
-        The shape and data-type of `a` define these same attributes of
-        the returned array.
-    dtype : data-type, optional
-        Overrides the data type of the result.
-
-        .. versionadded:: 1.6.0
-    order : {'C', 'F', 'A', or 'K'}, optional
-        Overrides the memory layout of the result. 'C' means C-order,
-        'F' means F-order, 'A' means 'F' if `a` is Fortran contiguous,
-        'C' otherwise. 'K' means match the layout of `a` as closely
-        as possible.
-
-        .. versionadded:: 1.6.0
-    subok : bool, optional.
-        If True, then the newly created array will use the sub-class
-        type of `a`, otherwise it will be a base-class array. Defaults
-        to True.
-    shape : int or sequence of ints, optional.
-        Overrides the shape of the result. If order='K' and the number of
-        dimensions is unchanged, will try to keep order, otherwise,
-        order='C' is implied.
-
-        .. versionadded:: 1.17.0
-
-    Returns
-    -------
-    out : ndarray
-        Array of zeros with the same shape and type as `a`.
-
-    See Also
-    --------
-    empty_like : Return an empty array with shape and type of input.
-    ones_like : Return an array of ones with shape and type of input.
-    full_like : Return a new array with shape of input filled with value.
-    zeros : Return a new array setting values to zero.
-
-    Examples
-    --------
-    >>> x = np.arange(6)
-    >>> x = x.reshape((2, 3))
-    >>> x
-    array([[0, 1, 2],
-           [3, 4, 5]])
-    >>> np.zeros_like(x)
-    array([[0, 0, 0],
-           [0, 0, 0]])
-
-    >>> y = np.arange(3, dtype=float)
-    >>> y
-    array([0., 1., 2.])
-    >>> np.zeros_like(y)
-    array([0.,  0.,  0.])
-
-    """
-    res = empty_like(a, dtype=dtype, order=order, subok=subok, shape=shape)
-    # needed instead of a 0 to get same result as zeros for string dtypes
-    z = zeros(1, dtype=res.dtype)
-    multiarray.copyto(res, z, casting='unsafe')
-    return res
-
-
-@set_array_function_like_doc
-@set_module('numpy')
-def ones(shape, dtype=None, order='C', *, like=None):
-    """
-    Return a new array of given shape and type, filled with ones.
-
-    Parameters
-    ----------
-    shape : int or sequence of ints
-        Shape of the new array, e.g., ``(2, 3)`` or ``2``.
-    dtype : data-type, optional
-        The desired data-type for the array, e.g., `numpy.int8`.  Default is
-        `numpy.float64`.
-    order : {'C', 'F'}, optional, default: C
-        Whether to store multi-dimensional data in row-major
-        (C-style) or column-major (Fortran-style) order in
-        memory.
-    ${ARRAY_FUNCTION_LIKE}
-
-        .. versionadded:: 1.20.0
-
-    Returns
-    -------
-    out : ndarray
-        Array of ones with the given shape, dtype, and order.
-
-    See Also
-    --------
-    ones_like : Return an array of ones with shape and type of input.
-    empty : Return a new uninitialized array.
-    zeros : Return a new array setting values to zero.
-    full : Return a new array of given shape filled with value.
-
-
-    Examples
-    --------
-    >>> np.ones(5)
-    array([1., 1., 1., 1., 1.])
-
-    >>> np.ones((5,), dtype=int)
-    array([1, 1, 1, 1, 1])
-
-    >>> np.ones((2, 1))
-    array([[1.],
-           [1.]])
-
-    >>> s = (2,2)
-    >>> np.ones(s)
-    array([[1.,  1.],
-           [1.,  1.]])
-
-    """
-    if like is not None:
-        return _ones_with_like(like, shape, dtype=dtype, order=order)
-
-    a = empty(shape, dtype, order)
-    multiarray.copyto(a, 1, casting='unsafe')
-    return a
-
-
-_ones_with_like = array_function_dispatch()(ones)
-
-
-def _ones_like_dispatcher(a, dtype=None, order=None, subok=None, shape=None):
-    return (a,)
-
-
-@array_function_dispatch(_ones_like_dispatcher)
-def ones_like(a, dtype=None, order='K', subok=True, shape=None):
-    """
-    Return an array of ones with the same shape and type as a given array.
-
-    Parameters
-    ----------
-    a : array_like
-        The shape and data-type of `a` define these same attributes of
-        the returned array.
-    dtype : data-type, optional
-        Overrides the data type of the result.
-
-        .. versionadded:: 1.6.0
-    order : {'C', 'F', 'A', or 'K'}, optional
-        Overrides the memory layout of the result. 'C' means C-order,
-        'F' means F-order, 'A' means 'F' if `a` is Fortran contiguous,
-        'C' otherwise. 'K' means match the layout of `a` as closely
-        as possible.
-
-        .. versionadded:: 1.6.0
-    subok : bool, optional.
-        If True, then the newly created array will use the sub-class
-        type of `a`, otherwise it will be a base-class array. Defaults
-        to True.
-    shape : int or sequence of ints, optional.
-        Overrides the shape of the result. If order='K' and the number of
-        dimensions is unchanged, will try to keep order, otherwise,
-        order='C' is implied.
-
-        .. versionadded:: 1.17.0
-
-    Returns
-    -------
-    out : ndarray
-        Array of ones with the same shape and type as `a`.
-
-    See Also
-    --------
-    empty_like : Return an empty array with shape and type of input.
-    zeros_like : Return an array of zeros with shape and type of input.
-    full_like : Return a new array with shape of input filled with value.
-    ones : Return a new array setting values to one.
-
-    Examples
-    --------
-    >>> x = np.arange(6)
-    >>> x = x.reshape((2, 3))
-    >>> x
-    array([[0, 1, 2],
-           [3, 4, 5]])
-    >>> np.ones_like(x)
-    array([[1, 1, 1],
-           [1, 1, 1]])
-
-    >>> y = np.arange(3, dtype=float)
-    >>> y
-    array([0., 1., 2.])
-    >>> np.ones_like(y)
-    array([1.,  1.,  1.])
-
-    """
-    res = empty_like(a, dtype=dtype, order=order, subok=subok, shape=shape)
-    multiarray.copyto(res, 1, casting='unsafe')
-    return res
-
-
-def _full_dispatcher(shape, fill_value, dtype=None, order=None, *, like=None):
-    return(like,)
-
-
-@set_array_function_like_doc
-@set_module('numpy')
-def full(shape, fill_value, dtype=None, order='C', *, like=None):
-    """
-    Return a new array of given shape and type, filled with `fill_value`.
-
-    Parameters
-    ----------
-    shape : int or sequence of ints
-        Shape of the new array, e.g., ``(2, 3)`` or ``2``.
-    fill_value : scalar or array_like
-        Fill value.
-    dtype : data-type, optional
-        The desired data-type for the array  The default, None, means
-         ``np.array(fill_value).dtype``.
-    order : {'C', 'F'}, optional
-        Whether to store multidimensional data in C- or Fortran-contiguous
-        (row- or column-wise) order in memory.
-    ${ARRAY_FUNCTION_LIKE}
-
-        .. versionadded:: 1.20.0
-
-    Returns
-    -------
-    out : ndarray
-        Array of `fill_value` with the given shape, dtype, and order.
-
-    See Also
-    --------
-    full_like : Return a new array with shape of input filled with value.
-    empty : Return a new uninitialized array.
-    ones : Return a new array setting values to one.
-    zeros : Return a new array setting values to zero.
-
-    Examples
-    --------
-    >>> np.full((2, 2), np.inf)
-    array([[inf, inf],
-           [inf, inf]])
-    >>> np.full((2, 2), 10)
-    array([[10, 10],
-           [10, 10]])
-
-    >>> np.full((2, 2), [1, 2])
-    array([[1, 2],
-           [1, 2]])
-
-    """
-    if like is not None:
-        return _full_with_like(
-                like, shape, fill_value, dtype=dtype, order=order)
-
-    if dtype is None:
-        fill_value = asarray(fill_value)
-        dtype = fill_value.dtype
-    a = empty(shape, dtype, order)
-    multiarray.copyto(a, fill_value, casting='unsafe')
-    return a
-
-
-_full_with_like = array_function_dispatch()(full)
-
-
-def _full_like_dispatcher(a, fill_value, dtype=None, order=None, subok=None, shape=None):
-    return (a,)
-
-
-@array_function_dispatch(_full_like_dispatcher)
-def full_like(a, fill_value, dtype=None, order='K', subok=True, shape=None):
-    """
-    Return a full array with the same shape and type as a given array.
-
-    Parameters
-    ----------
-    a : array_like
-        The shape and data-type of `a` define these same attributes of
-        the returned array.
-    fill_value : array_like
-        Fill value.
-    dtype : data-type, optional
-        Overrides the data type of the result.
-    order : {'C', 'F', 'A', or 'K'}, optional
-        Overrides the memory layout of the result. 'C' means C-order,
-        'F' means F-order, 'A' means 'F' if `a` is Fortran contiguous,
-        'C' otherwise. 'K' means match the layout of `a` as closely
-        as possible.
-    subok : bool, optional.
-        If True, then the newly created array will use the sub-class
-        type of `a`, otherwise it will be a base-class array. Defaults
-        to True.
-    shape : int or sequence of ints, optional.
-        Overrides the shape of the result. If order='K' and the number of
-        dimensions is unchanged, will try to keep order, otherwise,
-        order='C' is implied.
-
-        .. versionadded:: 1.17.0
-
-    Returns
-    -------
-    out : ndarray
-        Array of `fill_value` with the same shape and type as `a`.
-
-    See Also
-    --------
-    empty_like : Return an empty array with shape and type of input.
-    ones_like : Return an array of ones with shape and type of input.
-    zeros_like : Return an array of zeros with shape and type of input.
-    full : Return a new array of given shape filled with value.
-
-    Examples
-    --------
-    >>> x = np.arange(6, dtype=int)
-    >>> np.full_like(x, 1)
-    array([1, 1, 1, 1, 1, 1])
-    >>> np.full_like(x, 0.1)
-    array([0, 0, 0, 0, 0, 0])
-    >>> np.full_like(x, 0.1, dtype=np.double)
-    array([0.1, 0.1, 0.1, 0.1, 0.1, 0.1])
-    >>> np.full_like(x, np.nan, dtype=np.double)
-    array([nan, nan, nan, nan, nan, nan])
-
-    >>> y = np.arange(6, dtype=np.double)
-    >>> np.full_like(y, 0.1)
-    array([0.1, 0.1, 0.1, 0.1, 0.1, 0.1])
-
-    >>> y = np.zeros([2, 2, 3], dtype=int)
-    >>> np.full_like(y, [0, 0, 255])
-    array([[[  0,   0, 255],
-            [  0,   0, 255]],
-           [[  0,   0, 255],
-            [  0,   0, 255]]])
-    """
-    res = empty_like(a, dtype=dtype, order=order, subok=subok, shape=shape)
-    multiarray.copyto(res, fill_value, casting='unsafe')
-    return res
-
-
-def _count_nonzero_dispatcher(a, axis=None, *, keepdims=None):
-    return (a,)
-
-
-@array_function_dispatch(_count_nonzero_dispatcher)
-def count_nonzero(a, axis=None, *, keepdims=False):
-    """
-    Counts the number of non-zero values in the array ``a``.
-
-    The word "non-zero" is in reference to the Python 2.x
-    built-in method ``__nonzero__()`` (renamed ``__bool__()``
-    in Python 3.x) of Python objects that tests an object's
-    "truthfulness". For example, any number is considered
-    truthful if it is nonzero, whereas any string is considered
-    truthful if it is not the empty string. Thus, this function
-    (recursively) counts how many elements in ``a`` (and in
-    sub-arrays thereof) have their ``__nonzero__()`` or ``__bool__()``
-    method evaluated to ``True``.
-
-    Parameters
-    ----------
-    a : array_like
-        The array for which to count non-zeros.
-    axis : int or tuple, optional
-        Axis or tuple of axes along which to count non-zeros.
-        Default is None, meaning that non-zeros will be counted
-        along a flattened version of ``a``.
-
-        .. versionadded:: 1.12.0
-
-    keepdims : bool, optional
-        If this is set to True, the axes that are counted are left
-        in the result as dimensions with size one. With this option,
-        the result will broadcast correctly against the input array.
-
-        .. versionadded:: 1.19.0
-
-    Returns
-    -------
-    count : int or array of int
-        Number of non-zero values in the array along a given axis.
-        Otherwise, the total number of non-zero values in the array
-        is returned.
-
-    See Also
-    --------
-    nonzero : Return the coordinates of all the non-zero values.
-
-    Examples
-    --------
-    >>> np.count_nonzero(np.eye(4))
-    4
-    >>> a = np.array([[0, 1, 7, 0],
-    ...               [3, 0, 2, 19]])
-    >>> np.count_nonzero(a)
-    5
-    >>> np.count_nonzero(a, axis=0)
-    array([1, 1, 2, 1])
-    >>> np.count_nonzero(a, axis=1)
-    array([2, 3])
-    >>> np.count_nonzero(a, axis=1, keepdims=True)
-    array([[2],
-           [3]])
-    """
-    if axis is None and not keepdims:
-        return multiarray.count_nonzero(a)
-
-    a = asanyarray(a)
-
-    # TODO: this works around .astype(bool) not working properly (gh-9847)
-    if np.issubdtype(a.dtype, np.character):
-        a_bool = a != a.dtype.type()
-    else:
-        a_bool = a.astype(np.bool_, copy=False)
-
-    return a_bool.sum(axis=axis, dtype=np.intp, keepdims=keepdims)
-
-
-@set_module('numpy')
-def isfortran(a):
-    """
-    Check if the array is Fortran contiguous but *not* C contiguous.
-
-    This function is obsolete and, because of changes due to relaxed stride
-    checking, its return value for the same array may differ for versions
-    of NumPy >= 1.10.0 and previous versions. If you only want to check if an
-    array is Fortran contiguous use ``a.flags.f_contiguous`` instead.
-
-    Parameters
-    ----------
-    a : ndarray
-        Input array.
-
-    Returns
-    -------
-    isfortran : bool
-        Returns True if the array is Fortran contiguous but *not* C contiguous.
-
-
-    Examples
-    --------
-
-    np.array allows to specify whether the array is written in C-contiguous
-    order (last index varies the fastest), or FORTRAN-contiguous order in
-    memory (first index varies the fastest).
-
-    >>> a = np.array([[1, 2, 3], [4, 5, 6]], order='C')
-    >>> a
-    array([[1, 2, 3],
-           [4, 5, 6]])
-    >>> np.isfortran(a)
-    False
-
-    >>> b = np.array([[1, 2, 3], [4, 5, 6]], order='F')
-    >>> b
-    array([[1, 2, 3],
-           [4, 5, 6]])
-    >>> np.isfortran(b)
-    True
-
-
-    The transpose of a C-ordered array is a FORTRAN-ordered array.
-
-    >>> a = np.array([[1, 2, 3], [4, 5, 6]], order='C')
-    >>> a
-    array([[1, 2, 3],
-           [4, 5, 6]])
-    >>> np.isfortran(a)
-    False
-    >>> b = a.T
-    >>> b
-    array([[1, 4],
-           [2, 5],
-           [3, 6]])
-    >>> np.isfortran(b)
-    True
-
-    C-ordered arrays evaluate as False even if they are also FORTRAN-ordered.
-
-    >>> np.isfortran(np.array([1, 2], order='F'))
-    False
-
-    """
-    return a.flags.fnc
-
-
-def _argwhere_dispatcher(a):
-    return (a,)
-
-
-@array_function_dispatch(_argwhere_dispatcher)
-def argwhere(a):
-    """
-    Find the indices of array elements that are non-zero, grouped by element.
-
-    Parameters
-    ----------
-    a : array_like
-        Input data.
-
-    Returns
-    -------
-    index_array : (N, a.ndim) ndarray
-        Indices of elements that are non-zero. Indices are grouped by element.
-        This array will have shape ``(N, a.ndim)`` where ``N`` is the number of
-        non-zero items.
-
-    See Also
-    --------
-    where, nonzero
-
-    Notes
-    -----
-    ``np.argwhere(a)`` is almost the same as ``np.transpose(np.nonzero(a))``,
-    but produces a result of the correct shape for a 0D array.
-
-    The output of ``argwhere`` is not suitable for indexing arrays.
-    For this purpose use ``nonzero(a)`` instead.
-
-    Examples
-    --------
-    >>> x = np.arange(6).reshape(2,3)
-    >>> x
-    array([[0, 1, 2],
-           [3, 4, 5]])
-    >>> np.argwhere(x>1)
-    array([[0, 2],
-           [1, 0],
-           [1, 1],
-           [1, 2]])
-
-    """
-    # nonzero does not behave well on 0d, so promote to 1d
-    if np.ndim(a) == 0:
-        a = shape_base.atleast_1d(a)
-        # then remove the added dimension
-        return argwhere(a)[:,:0]
-    return transpose(nonzero(a))
-
-
-def _flatnonzero_dispatcher(a):
-    return (a,)
-
-
-@array_function_dispatch(_flatnonzero_dispatcher)
-def flatnonzero(a):
-    """
-    Return indices that are non-zero in the flattened version of a.
-
-    This is equivalent to ``np.nonzero(np.ravel(a))[0]``.
-
-    Parameters
-    ----------
-    a : array_like
-        Input data.
-
-    Returns
-    -------
-    res : ndarray
-        Output array, containing the indices of the elements of ``a.ravel()``
-        that are non-zero.
-
-    See Also
-    --------
-    nonzero : Return the indices of the non-zero elements of the input array.
-    ravel : Return a 1-D array containing the elements of the input array.
-
-    Examples
-    --------
-    >>> x = np.arange(-2, 3)
-    >>> x
-    array([-2, -1,  0,  1,  2])
-    >>> np.flatnonzero(x)
-    array([0, 1, 3, 4])
-
-    Use the indices of the non-zero elements as an index array to extract
-    these elements:
-
-    >>> x.ravel()[np.flatnonzero(x)]
-    array([-2, -1,  1,  2])
-
-    """
-    return np.nonzero(np.ravel(a))[0]
-
-
-def _correlate_dispatcher(a, v, mode=None):
-    return (a, v)
-
-
-@array_function_dispatch(_correlate_dispatcher)
-def correlate(a, v, mode='valid'):
-    r"""
-    Cross-correlation of two 1-dimensional sequences.
-
-    This function computes the correlation as generally defined in signal
-    processing texts:
-
-    .. math:: c_k = \sum_n a_{n+k} \cdot \overline{v}_n
-
-    with a and v sequences being zero-padded where necessary and
-    :math:`\overline x` denoting complex conjugation.
-
-    Parameters
-    ----------
-    a, v : array_like
-        Input sequences.
-    mode : {'valid', 'same', 'full'}, optional
-        Refer to the `convolve` docstring.  Note that the default
-        is 'valid', unlike `convolve`, which uses 'full'.
-    old_behavior : bool
-        `old_behavior` was removed in NumPy 1.10. If you need the old
-        behavior, use `multiarray.correlate`.
-
-    Returns
-    -------
-    out : ndarray
-        Discrete cross-correlation of `a` and `v`.
-
-    See Also
-    --------
-    convolve : Discrete, linear convolution of two one-dimensional sequences.
-    multiarray.correlate : Old, no conjugate, version of correlate.
-    scipy.signal.correlate : uses FFT which has superior performance on large arrays.
-
-    Notes
-    -----
-    The definition of correlation above is not unique and sometimes correlation
-    may be defined differently. Another common definition is:
-
-    .. math:: c'_k = \sum_n a_{n} \cdot \overline{v_{n+k}}
-
-    which is related to :math:`c_k` by :math:`c'_k = c_{-k}`.
-
-    `numpy.correlate` may perform slowly in large arrays (i.e. n = 1e5) because it does
-    not use the FFT to compute the convolution; in that case, `scipy.signal.correlate` might
-    be preferable.
-
-
-    Examples
-    --------
-    >>> np.correlate([1, 2, 3], [0, 1, 0.5])
-    array([3.5])
-    >>> np.correlate([1, 2, 3], [0, 1, 0.5], "same")
-    array([2. ,  3.5,  3. ])
-    >>> np.correlate([1, 2, 3], [0, 1, 0.5], "full")
-    array([0.5,  2. ,  3.5,  3. ,  0. ])
-
-    Using complex sequences:
-
-    >>> np.correlate([1+1j, 2, 3-1j], [0, 1, 0.5j], 'full')
-    array([ 0.5-0.5j,  1.0+0.j ,  1.5-1.5j,  3.0-1.j ,  0.0+0.j ])
-
-    Note that you get the time reversed, complex conjugated result
-    (:math:`\overline{c_{-k}}`) when the two input sequences a and v change
-    places:
-
-    >>> np.correlate([0, 1, 0.5j], [1+1j, 2, 3-1j], 'full')
-    array([ 0.0+0.j ,  3.0+1.j ,  1.5+1.5j,  1.0+0.j ,  0.5+0.5j])
-
-    """
-    return multiarray.correlate2(a, v, mode)
-
-
-def _convolve_dispatcher(a, v, mode=None):
-    return (a, v)
-
-
-@array_function_dispatch(_convolve_dispatcher)
-def convolve(a, v, mode='full'):
-    """
-    Returns the discrete, linear convolution of two one-dimensional sequences.
-
-    The convolution operator is often seen in signal processing, where it
-    models the effect of a linear time-invariant system on a signal [1]_.  In
-    probability theory, the sum of two independent random variables is
-    distributed according to the convolution of their individual
-    distributions.
-
-    If `v` is longer than `a`, the arrays are swapped before computation.
-
-    Parameters
-    ----------
-    a : (N,) array_like
-        First one-dimensional input array.
-    v : (M,) array_like
-        Second one-dimensional input array.
-    mode : {'full', 'valid', 'same'}, optional
-        'full':
-          By default, mode is 'full'.  This returns the convolution
-          at each point of overlap, with an output shape of (N+M-1,). At
-          the end-points of the convolution, the signals do not overlap
-          completely, and boundary effects may be seen.
-
-        'same':
-          Mode 'same' returns output of length ``max(M, N)``.  Boundary
-          effects are still visible.
-
-        'valid':
-          Mode 'valid' returns output of length
-          ``max(M, N) - min(M, N) + 1``.  The convolution product is only given
-          for points where the signals overlap completely.  Values outside
-          the signal boundary have no effect.
-
-    Returns
-    -------
-    out : ndarray
-        Discrete, linear convolution of `a` and `v`.
-
-    See Also
-    --------
-    scipy.signal.fftconvolve : Convolve two arrays using the Fast Fourier
-                               Transform.
-    scipy.linalg.toeplitz : Used to construct the convolution operator.
-    polymul : Polynomial multiplication. Same output as convolve, but also
-              accepts poly1d objects as input.
-
-    Notes
-    -----
-    The discrete convolution operation is defined as
-
-    .. math:: (a * v)_n = \\sum_{m = -\\infty}^{\\infty} a_m v_{n - m}
-
-    It can be shown that a convolution :math:`x(t) * y(t)` in time/space
-    is equivalent to the multiplication :math:`X(f) Y(f)` in the Fourier
-    domain, after appropriate padding (padding is necessary to prevent
-    circular convolution).  Since multiplication is more efficient (faster)
-    than convolution, the function `scipy.signal.fftconvolve` exploits the
-    FFT to calculate the convolution of large data-sets.
-
-    References
-    ----------
-    .. [1] Wikipedia, "Convolution",
-        https://en.wikipedia.org/wiki/Convolution
-
-    Examples
-    --------
-    Note how the convolution operator flips the second array
-    before "sliding" the two across one another:
-
-    >>> np.convolve([1, 2, 3], [0, 1, 0.5])
-    array([0. , 1. , 2.5, 4. , 1.5])
-
-    Only return the middle values of the convolution.
-    Contains boundary effects, where zeros are taken
-    into account:
-
-    >>> np.convolve([1,2,3],[0,1,0.5], 'same')
-    array([1. ,  2.5,  4. ])
-
-    The two arrays are of the same length, so there
-    is only one position where they completely overlap:
-
-    >>> np.convolve([1,2,3],[0,1,0.5], 'valid')
-    array([2.5])
-
-    """
-    a, v = array(a, copy=False, ndmin=1), array(v, copy=False, ndmin=1)
-    if (len(v) > len(a)):
-        a, v = v, a
-    if len(a) == 0:
-        raise ValueError('a cannot be empty')
-    if len(v) == 0:
-        raise ValueError('v cannot be empty')
-    return multiarray.correlate(a, v[::-1], mode)
-
-
-def _outer_dispatcher(a, b, out=None):
-    return (a, b, out)
-
-
-@array_function_dispatch(_outer_dispatcher)
-def outer(a, b, out=None):
-    """
-    Compute the outer product of two vectors.
-
-    Given two vectors, ``a = [a0, a1, ..., aM]`` and
-    ``b = [b0, b1, ..., bN]``,
-    the outer product [1]_ is::
-
-      [[a0*b0  a0*b1 ... a0*bN ]
-       [a1*b0    .
-       [ ...          .
-       [aM*b0            aM*bN ]]
-
-    Parameters
-    ----------
-    a : (M,) array_like
-        First input vector.  Input is flattened if
-        not already 1-dimensional.
-    b : (N,) array_like
-        Second input vector.  Input is flattened if
-        not already 1-dimensional.
-    out : (M, N) ndarray, optional
-        A location where the result is stored
-
-        .. versionadded:: 1.9.0
-
-    Returns
-    -------
-    out : (M, N) ndarray
-        ``out[i, j] = a[i] * b[j]``
-
-    See also
-    --------
-    inner
-    einsum : ``einsum('i,j->ij', a.ravel(), b.ravel())`` is the equivalent.
-    ufunc.outer : A generalization to dimensions other than 1D and other
-                  operations. ``np.multiply.outer(a.ravel(), b.ravel())``
-                  is the equivalent.
-    tensordot : ``np.tensordot(a.ravel(), b.ravel(), axes=((), ()))``
-                is the equivalent.
-
-    References
-    ----------
-    .. [1] : G. H. Golub and C. F. Van Loan, *Matrix Computations*, 3rd
-             ed., Baltimore, MD, Johns Hopkins University Press, 1996,
-             pg. 8.
-
-    Examples
-    --------
-    Make a (*very* coarse) grid for computing a Mandelbrot set:
-
-    >>> rl = np.outer(np.ones((5,)), np.linspace(-2, 2, 5))
-    >>> rl
-    array([[-2., -1.,  0.,  1.,  2.],
-           [-2., -1.,  0.,  1.,  2.],
-           [-2., -1.,  0.,  1.,  2.],
-           [-2., -1.,  0.,  1.,  2.],
-           [-2., -1.,  0.,  1.,  2.]])
-    >>> im = np.outer(1j*np.linspace(2, -2, 5), np.ones((5,)))
-    >>> im
-    array([[0.+2.j, 0.+2.j, 0.+2.j, 0.+2.j, 0.+2.j],
-           [0.+1.j, 0.+1.j, 0.+1.j, 0.+1.j, 0.+1.j],
-           [0.+0.j, 0.+0.j, 0.+0.j, 0.+0.j, 0.+0.j],
-           [0.-1.j, 0.-1.j, 0.-1.j, 0.-1.j, 0.-1.j],
-           [0.-2.j, 0.-2.j, 0.-2.j, 0.-2.j, 0.-2.j]])
-    >>> grid = rl + im
-    >>> grid
-    array([[-2.+2.j, -1.+2.j,  0.+2.j,  1.+2.j,  2.+2.j],
-           [-2.+1.j, -1.+1.j,  0.+1.j,  1.+1.j,  2.+1.j],
-           [-2.+0.j, -1.+0.j,  0.+0.j,  1.+0.j,  2.+0.j],
-           [-2.-1.j, -1.-1.j,  0.-1.j,  1.-1.j,  2.-1.j],
-           [-2.-2.j, -1.-2.j,  0.-2.j,  1.-2.j,  2.-2.j]])
-
-    An example using a "vector" of letters:
-
-    >>> x = np.array(['a', 'b', 'c'], dtype=object)
-    >>> np.outer(x, [1, 2, 3])
-    array([['a', 'aa', 'aaa'],
-           ['b', 'bb', 'bbb'],
-           ['c', 'cc', 'ccc']], dtype=object)
-
-    """
-    a = asarray(a)
-    b = asarray(b)
-    return multiply(a.ravel()[:, newaxis], b.ravel()[newaxis, :], out)
-
-
-def _tensordot_dispatcher(a, b, axes=None):
-    return (a, b)
-
-
-@array_function_dispatch(_tensordot_dispatcher)
-def tensordot(a, b, axes=2):
-    """
-    Compute tensor dot product along specified axes.
-
-    Given two tensors, `a` and `b`, and an array_like object containing
-    two array_like objects, ``(a_axes, b_axes)``, sum the products of
-    `a`'s and `b`'s elements (components) over the axes specified by
-    ``a_axes`` and ``b_axes``. The third argument can be a single non-negative
-    integer_like scalar, ``N``; if it is such, then the last ``N`` dimensions
-    of `a` and the first ``N`` dimensions of `b` are summed over.
-
-    Parameters
-    ----------
-    a, b : array_like
-        Tensors to "dot".
-
-    axes : int or (2,) array_like
-        * integer_like
-          If an int N, sum over the last N axes of `a` and the first N axes
-          of `b` in order. The sizes of the corresponding axes must match.
-        * (2,) array_like
-          Or, a list of axes to be summed over, first sequence applying to `a`,
-          second to `b`. Both elements array_like must be of the same length.
-
-    Returns
-    -------
-    output : ndarray
-        The tensor dot product of the input.
-
-    See Also
-    --------
-    dot, einsum
-
-    Notes
-    -----
-    Three common use cases are:
-        * ``axes = 0`` : tensor product :math:`a\\otimes b`
-        * ``axes = 1`` : tensor dot product :math:`a\\cdot b`
-        * ``axes = 2`` : (default) tensor double contraction :math:`a:b`
-
-    When `axes` is integer_like, the sequence of axes for evaluation
-    will be: from the -Nth axis to the -1th axis in `a`,
-    and from the 0th axis to (N-1)th axis in `b`.
-    For example, ``axes = 2`` is the equal to
-    ``axes = [[-2, -1], [0, 1]]``.
-    When N-1 is smaller than 0, or when -N is larger than -1,
-    the element of `a` and `b` are defined as the `axes`.
-
-    When there is more than one axis to sum over - and they are not the last
-    (first) axes of `a` (`b`) - the argument `axes` should consist of
-    two sequences of the same length, with the first axis to sum over given
-    first in both sequences, the second axis second, and so forth.
-    The calculation can be referred to ``numpy.einsum``.
-
-    The shape of the result consists of the non-contracted axes of the
-    first tensor, followed by the non-contracted axes of the second.
-
-    Examples
-    -------- 
-    An example on integer_like:
-
-    >>> a_0 = np.array([[1, 2], [3, 4]])
-    >>> b_0 = np.array([[5, 6], [7, 8]])
-    >>> c_0 = np.tensordot(a_0, b_0, axes=0)
-    >>> c_0.shape
-    (2, 2, 2, 2)
-    >>> c_0
-    array([[[[ 5,  6],
-             [ 7,  8]],
-            [[10, 12],
-             [14, 16]]],
-           [[[15, 18],
-             [21, 24]],
-            [[20, 24],
-             [28, 32]]]])
-
-    An example on array_like:
-
-    >>> a = np.arange(60.).reshape(3,4,5)
-    >>> b = np.arange(24.).reshape(4,3,2)
-    >>> c = np.tensordot(a,b, axes=([1,0],[0,1]))
-    >>> c.shape
-    (5, 2)
-    >>> c
-    array([[4400., 4730.],
-           [4532., 4874.],
-           [4664., 5018.],
-           [4796., 5162.],
-           [4928., 5306.]])
-    >>> # A slower but equivalent way of computing the same...
-    >>> d = np.zeros((5,2))
-    >>> for i in range(5):
-    ...   for j in range(2):
-    ...     for k in range(3):
-    ...       for n in range(4):
-    ...         d[i,j] += a[k,n,i] * b[n,k,j]
-    >>> c == d
-    array([[ True,  True],
-           [ True,  True],
-           [ True,  True],
-           [ True,  True],
-           [ True,  True]])
-
-    An extended example taking advantage of the overloading of + and \\*:
-
-    >>> a = np.array(range(1, 9))
-    >>> a.shape = (2, 2, 2)
-    >>> A = np.array(('a', 'b', 'c', 'd'), dtype=object)
-    >>> A.shape = (2, 2)
-    >>> a; A
-    array([[[1, 2],
-            [3, 4]],
-           [[5, 6],
-            [7, 8]]])
-    array([['a', 'b'],
-           ['c', 'd']], dtype=object)
-
-    >>> np.tensordot(a, A) # third argument default is 2 for double-contraction
-    array(['abbcccdddd', 'aaaaabbbbbbcccccccdddddddd'], dtype=object)
-
-    >>> np.tensordot(a, A, 1)
-    array([[['acc', 'bdd'],
-            ['aaacccc', 'bbbdddd']],
-           [['aaaaacccccc', 'bbbbbdddddd'],
-            ['aaaaaaacccccccc', 'bbbbbbbdddddddd']]], dtype=object)
-
-    >>> np.tensordot(a, A, 0) # tensor product (result too long to incl.)
-    array([[[[['a', 'b'],
-              ['c', 'd']],
-              ...
-
-    >>> np.tensordot(a, A, (0, 1))
-    array([[['abbbbb', 'cddddd'],
-            ['aabbbbbb', 'ccdddddd']],
-           [['aaabbbbbbb', 'cccddddddd'],
-            ['aaaabbbbbbbb', 'ccccdddddddd']]], dtype=object)
-
-    >>> np.tensordot(a, A, (2, 1))
-    array([[['abb', 'cdd'],
-            ['aaabbbb', 'cccdddd']],
-           [['aaaaabbbbbb', 'cccccdddddd'],
-            ['aaaaaaabbbbbbbb', 'cccccccdddddddd']]], dtype=object)
-
-    >>> np.tensordot(a, A, ((0, 1), (0, 1)))
-    array(['abbbcccccddddddd', 'aabbbbccccccdddddddd'], dtype=object)
-
-    >>> np.tensordot(a, A, ((2, 1), (1, 0)))
-    array(['acccbbdddd', 'aaaaacccccccbbbbbbdddddddd'], dtype=object)
-
-    """
-    try:
-        iter(axes)
-    except Exception:
-        axes_a = list(range(-axes, 0))
-        axes_b = list(range(0, axes))
-    else:
-        axes_a, axes_b = axes
-    try:
-        na = len(axes_a)
-        axes_a = list(axes_a)
-    except TypeError:
-        axes_a = [axes_a]
-        na = 1
-    try:
-        nb = len(axes_b)
-        axes_b = list(axes_b)
-    except TypeError:
-        axes_b = [axes_b]
-        nb = 1
-
-    a, b = asarray(a), asarray(b)
-    as_ = a.shape
-    nda = a.ndim
-    bs = b.shape
-    ndb = b.ndim
-    equal = True
-    if na != nb:
-        equal = False
-    else:
-        for k in range(na):
-            if as_[axes_a[k]] != bs[axes_b[k]]:
-                equal = False
-                break
-            if axes_a[k] < 0:
-                axes_a[k] += nda
-            if axes_b[k] < 0:
-                axes_b[k] += ndb
-    if not equal:
-        raise ValueError("shape-mismatch for sum")
-
-    # Move the axes to sum over to the end of "a"
-    # and to the front of "b"
-    notin = [k for k in range(nda) if k not in axes_a]
-    newaxes_a = notin + axes_a
-    N2 = 1
-    for axis in axes_a:
-        N2 *= as_[axis]
-    newshape_a = (int(multiply.reduce([as_[ax] for ax in notin])), N2)
-    olda = [as_[axis] for axis in notin]
-
-    notin = [k for k in range(ndb) if k not in axes_b]
-    newaxes_b = axes_b + notin
-    N2 = 1
-    for axis in axes_b:
-        N2 *= bs[axis]
-    newshape_b = (N2, int(multiply.reduce([bs[ax] for ax in notin])))
-    oldb = [bs[axis] for axis in notin]
-
-    at = a.transpose(newaxes_a).reshape(newshape_a)
-    bt = b.transpose(newaxes_b).reshape(newshape_b)
-    res = dot(at, bt)
-    return res.reshape(olda + oldb)
-
-
-def _roll_dispatcher(a, shift, axis=None):
-    return (a,)
-
-
-@array_function_dispatch(_roll_dispatcher)
-def roll(a, shift, axis=None):
-    """
-    Roll array elements along a given axis.
-
-    Elements that roll beyond the last position are re-introduced at
-    the first.
-
-    Parameters
-    ----------
-    a : array_like
-        Input array.
-    shift : int or tuple of ints
-        The number of places by which elements are shifted.  If a tuple,
-        then `axis` must be a tuple of the same size, and each of the
-        given axes is shifted by the corresponding number.  If an int
-        while `axis` is a tuple of ints, then the same value is used for
-        all given axes.
-    axis : int or tuple of ints, optional
-        Axis or axes along which elements are shifted.  By default, the
-        array is flattened before shifting, after which the original
-        shape is restored.
-
-    Returns
-    -------
-    res : ndarray
-        Output array, with the same shape as `a`.
-
-    See Also
-    --------
-    rollaxis : Roll the specified axis backwards, until it lies in a
-               given position.
-
-    Notes
-    -----
-    .. versionadded:: 1.12.0
-
-    Supports rolling over multiple dimensions simultaneously.
-
-    Examples
-    --------
-    >>> x = np.arange(10)
-    >>> np.roll(x, 2)
-    array([8, 9, 0, 1, 2, 3, 4, 5, 6, 7])
-    >>> np.roll(x, -2)
-    array([2, 3, 4, 5, 6, 7, 8, 9, 0, 1])
-
-    >>> x2 = np.reshape(x, (2, 5))
-    >>> x2
-    array([[0, 1, 2, 3, 4],
-           [5, 6, 7, 8, 9]])
-    >>> np.roll(x2, 1)
-    array([[9, 0, 1, 2, 3],
-           [4, 5, 6, 7, 8]])
-    >>> np.roll(x2, -1)
-    array([[1, 2, 3, 4, 5],
-           [6, 7, 8, 9, 0]])
-    >>> np.roll(x2, 1, axis=0)
-    array([[5, 6, 7, 8, 9],
-           [0, 1, 2, 3, 4]])
-    >>> np.roll(x2, -1, axis=0)
-    array([[5, 6, 7, 8, 9],
-           [0, 1, 2, 3, 4]])
-    >>> np.roll(x2, 1, axis=1)
-    array([[4, 0, 1, 2, 3],
-           [9, 5, 6, 7, 8]])
-    >>> np.roll(x2, -1, axis=1)
-    array([[1, 2, 3, 4, 0],
-           [6, 7, 8, 9, 5]])
-    >>> np.roll(x2, (1, 1), axis=(1, 0))
-    array([[9, 5, 6, 7, 8],
-           [4, 0, 1, 2, 3]])
-    >>> np.roll(x2, (2, 1), axis=(1, 0))
-    array([[8, 9, 5, 6, 7],
-           [3, 4, 0, 1, 2]])
-
-    """
-    a = asanyarray(a)
-    if axis is None:
-        return roll(a.ravel(), shift, 0).reshape(a.shape)
-
-    else:
-        axis = normalize_axis_tuple(axis, a.ndim, allow_duplicate=True)
-        broadcasted = broadcast(shift, axis)
-        if broadcasted.ndim > 1:
-            raise ValueError(
-                "'shift' and 'axis' should be scalars or 1D sequences")
-        shifts = {ax: 0 for ax in range(a.ndim)}
-        for sh, ax in broadcasted:
-            shifts[ax] += sh
-
-        rolls = [((slice(None), slice(None)),)] * a.ndim
-        for ax, offset in shifts.items():
-            offset %= a.shape[ax] or 1  # If `a` is empty, nothing matters.
-            if offset:
-                # (original, result), (original, result)
-                rolls[ax] = ((slice(None, -offset), slice(offset, None)),
-                             (slice(-offset, None), slice(None, offset)))
-
-        result = empty_like(a)
-        for indices in itertools.product(*rolls):
-            arr_index, res_index = zip(*indices)
-            result[res_index] = a[arr_index]
-
-        return result
-
-
-def _rollaxis_dispatcher(a, axis, start=None):
-    return (a,)
-
-
-@array_function_dispatch(_rollaxis_dispatcher)
-def rollaxis(a, axis, start=0):
-    """
-    Roll the specified axis backwards, until it lies in a given position.
-
-    This function continues to be supported for backward compatibility, but you
-    should prefer `moveaxis`. The `moveaxis` function was added in NumPy
-    1.11.
-
-    Parameters
-    ----------
-    a : ndarray
-        Input array.
-    axis : int
-        The axis to be rolled. The positions of the other axes do not
-        change relative to one another.
-    start : int, optional
-        When ``start <= axis``, the axis is rolled back until it lies in
-        this position. When ``start > axis``, the axis is rolled until it
-        lies before this position. The default, 0, results in a "complete"
-        roll. The following table describes how negative values of ``start``
-        are interpreted:
-
-        .. table::
-           :align: left
-
-           +-------------------+----------------------+
-           |     ``start``     | Normalized ``start`` |
-           +===================+======================+
-           | ``-(arr.ndim+1)`` | raise ``AxisError``  |
-           +-------------------+----------------------+
-           | ``-arr.ndim``     | 0                    |
-           +-------------------+----------------------+
-           | |vdots|           | |vdots|              |
-           +-------------------+----------------------+
-           | ``-1``            | ``arr.ndim-1``       |
-           +-------------------+----------------------+
-           | ``0``             | ``0``                |
-           +-------------------+----------------------+
-           | |vdots|           | |vdots|              |
-           +-------------------+----------------------+
-           | ``arr.ndim``      | ``arr.ndim``         |
-           +-------------------+----------------------+
-           | ``arr.ndim + 1``  | raise ``AxisError``  |
-           +-------------------+----------------------+
-
-        .. |vdots|   unicode:: U+22EE .. Vertical Ellipsis
-
-    Returns
-    -------
-    res : ndarray
-        For NumPy >= 1.10.0 a view of `a` is always returned. For earlier
-        NumPy versions a view of `a` is returned only if the order of the
-        axes is changed, otherwise the input array is returned.
-
-    See Also
-    --------
-    moveaxis : Move array axes to new positions.
-    roll : Roll the elements of an array by a number of positions along a
-        given axis.
-
-    Examples
-    --------
-    >>> a = np.ones((3,4,5,6))
-    >>> np.rollaxis(a, 3, 1).shape
-    (3, 6, 4, 5)
-    >>> np.rollaxis(a, 2).shape
-    (5, 3, 4, 6)
-    >>> np.rollaxis(a, 1, 4).shape
-    (3, 5, 6, 4)
-
-    """
-    n = a.ndim
-    axis = normalize_axis_index(axis, n)
-    if start < 0:
-        start += n
-    msg = "'%s' arg requires %d <= %s < %d, but %d was passed in"
-    if not (0 <= start < n + 1):
-        raise AxisError(msg % ('start', -n, 'start', n + 1, start))
-    if axis < start:
-        # it's been removed
-        start -= 1
-    if axis == start:
-        return a[...]
-    axes = list(range(0, n))
-    axes.remove(axis)
-    axes.insert(start, axis)
-    return a.transpose(axes)
-
-
-def normalize_axis_tuple(axis, ndim, argname=None, allow_duplicate=False):
-    """
-    Normalizes an axis argument into a tuple of non-negative integer axes.
-
-    This handles shorthands such as ``1`` and converts them to ``(1,)``,
-    as well as performing the handling of negative indices covered by
-    `normalize_axis_index`.
-
-    By default, this forbids axes from being specified multiple times.
-
-    Used internally by multi-axis-checking logic.
-
-    .. versionadded:: 1.13.0
-
-    Parameters
-    ----------
-    axis : int, iterable of int
-        The un-normalized index or indices of the axis.
-    ndim : int
-        The number of dimensions of the array that `axis` should be normalized
-        against.
-    argname : str, optional
-        A prefix to put before the error message, typically the name of the
-        argument.
-    allow_duplicate : bool, optional
-        If False, the default, disallow an axis from being specified twice.
-
-    Returns
-    -------
-    normalized_axes : tuple of int
-        The normalized axis index, such that `0 <= normalized_axis < ndim`
-
-    Raises
-    ------
-    AxisError
-        If any axis provided is out of range
-    ValueError
-        If an axis is repeated
-
-    See also
-    --------
-    normalize_axis_index : normalizing a single scalar axis
-    """
-    # Optimization to speed-up the most common cases.
-    if type(axis) not in (tuple, list):
-        try:
-            axis = [operator.index(axis)]
-        except TypeError:
-            pass
-    # Going via an iterator directly is slower than via list comprehension.
-    axis = tuple([normalize_axis_index(ax, ndim, argname) for ax in axis])
-    if not allow_duplicate and len(set(axis)) != len(axis):
-        if argname:
-            raise ValueError('repeated axis in `{}` argument'.format(argname))
-        else:
-            raise ValueError('repeated axis')
-    return axis
-
-
-def _moveaxis_dispatcher(a, source, destination):
-    return (a,)
-
-
-@array_function_dispatch(_moveaxis_dispatcher)
-def moveaxis(a, source, destination):
-    """
-    Move axes of an array to new positions.
-
-    Other axes remain in their original order.
-
-    .. versionadded:: 1.11.0
-
-    Parameters
-    ----------
-    a : np.ndarray
-        The array whose axes should be reordered.
-    source : int or sequence of int
-        Original positions of the axes to move. These must be unique.
-    destination : int or sequence of int
-        Destination positions for each of the original axes. These must also be
-        unique.
-
-    Returns
-    -------
-    result : np.ndarray
-        Array with moved axes. This array is a view of the input array.
-
-    See Also
-    --------
-    transpose : Permute the dimensions of an array.
-    swapaxes : Interchange two axes of an array.
-
-    Examples
-    --------
-    >>> x = np.zeros((3, 4, 5))
-    >>> np.moveaxis(x, 0, -1).shape
-    (4, 5, 3)
-    >>> np.moveaxis(x, -1, 0).shape
-    (5, 3, 4)
-
-    These all achieve the same result:
-
-    >>> np.transpose(x).shape
-    (5, 4, 3)
-    >>> np.swapaxes(x, 0, -1).shape
-    (5, 4, 3)
-    >>> np.moveaxis(x, [0, 1], [-1, -2]).shape
-    (5, 4, 3)
-    >>> np.moveaxis(x, [0, 1, 2], [-1, -2, -3]).shape
-    (5, 4, 3)
-
-    """
-    try:
-        # allow duck-array types if they define transpose
-        transpose = a.transpose
-    except AttributeError:
-        a = asarray(a)
-        transpose = a.transpose
-
-    source = normalize_axis_tuple(source, a.ndim, 'source')
-    destination = normalize_axis_tuple(destination, a.ndim, 'destination')
-    if len(source) != len(destination):
-        raise ValueError('`source` and `destination` arguments must have '
-                         'the same number of elements')
-
-    order = [n for n in range(a.ndim) if n not in source]
-
-    for dest, src in sorted(zip(destination, source)):
-        order.insert(dest, src)
-
-    result = transpose(order)
-    return result
-
-
-def _cross_dispatcher(a, b, axisa=None, axisb=None, axisc=None, axis=None):
-    return (a, b)
-
-
-@array_function_dispatch(_cross_dispatcher)
-def cross(a, b, axisa=-1, axisb=-1, axisc=-1, axis=None):
-    """
-    Return the cross product of two (arrays of) vectors.
-
-    The cross product of `a` and `b` in :math:`R^3` is a vector perpendicular
-    to both `a` and `b`.  If `a` and `b` are arrays of vectors, the vectors
-    are defined by the last axis of `a` and `b` by default, and these axes
-    can have dimensions 2 or 3.  Where the dimension of either `a` or `b` is
-    2, the third component of the input vector is assumed to be zero and the
-    cross product calculated accordingly.  In cases where both input vectors
-    have dimension 2, the z-component of the cross product is returned.
-
-    Parameters
-    ----------
-    a : array_like
-        Components of the first vector(s).
-    b : array_like
-        Components of the second vector(s).
-    axisa : int, optional
-        Axis of `a` that defines the vector(s).  By default, the last axis.
-    axisb : int, optional
-        Axis of `b` that defines the vector(s).  By default, the last axis.
-    axisc : int, optional
-        Axis of `c` containing the cross product vector(s).  Ignored if
-        both input vectors have dimension 2, as the return is scalar.
-        By default, the last axis.
-    axis : int, optional
-        If defined, the axis of `a`, `b` and `c` that defines the vector(s)
-        and cross product(s).  Overrides `axisa`, `axisb` and `axisc`.
-
-    Returns
-    -------
-    c : ndarray
-        Vector cross product(s).
-
-    Raises
-    ------
-    ValueError
-        When the dimension of the vector(s) in `a` and/or `b` does not
-        equal 2 or 3.
-
-    See Also
-    --------
-    inner : Inner product
-    outer : Outer product.
-    ix_ : Construct index arrays.
-
-    Notes
-    -----
-    .. versionadded:: 1.9.0
-
-    Supports full broadcasting of the inputs.
-
-    Examples
-    --------
-    Vector cross-product.
-
-    >>> x = [1, 2, 3]
-    >>> y = [4, 5, 6]
-    >>> np.cross(x, y)
-    array([-3,  6, -3])
-
-    One vector with dimension 2.
-
-    >>> x = [1, 2]
-    >>> y = [4, 5, 6]
-    >>> np.cross(x, y)
-    array([12, -6, -3])
-
-    Equivalently:
-
-    >>> x = [1, 2, 0]
-    >>> y = [4, 5, 6]
-    >>> np.cross(x, y)
-    array([12, -6, -3])
-
-    Both vectors with dimension 2.
-
-    >>> x = [1,2]
-    >>> y = [4,5]
-    >>> np.cross(x, y)
-    array(-3)
-
-    Multiple vector cross-products. Note that the direction of the cross
-    product vector is defined by the *right-hand rule*.
-
-    >>> x = np.array([[1,2,3], [4,5,6]])
-    >>> y = np.array([[4,5,6], [1,2,3]])
-    >>> np.cross(x, y)
-    array([[-3,  6, -3],
-           [ 3, -6,  3]])
-
-    The orientation of `c` can be changed using the `axisc` keyword.
-
-    >>> np.cross(x, y, axisc=0)
-    array([[-3,  3],
-           [ 6, -6],
-           [-3,  3]])
-
-    Change the vector definition of `x` and `y` using `axisa` and `axisb`.
-
-    >>> x = np.array([[1,2,3], [4,5,6], [7, 8, 9]])
-    >>> y = np.array([[7, 8, 9], [4,5,6], [1,2,3]])
-    >>> np.cross(x, y)
-    array([[ -6,  12,  -6],
-           [  0,   0,   0],
-           [  6, -12,   6]])
-    >>> np.cross(x, y, axisa=0, axisb=0)
-    array([[-24,  48, -24],
-           [-30,  60, -30],
-           [-36,  72, -36]])
-
-    """
-    if axis is not None:
-        axisa, axisb, axisc = (axis,) * 3
-    a = asarray(a)
-    b = asarray(b)
-    # Check axisa and axisb are within bounds
-    axisa = normalize_axis_index(axisa, a.ndim, msg_prefix='axisa')
-    axisb = normalize_axis_index(axisb, b.ndim, msg_prefix='axisb')
-
-    # Move working axis to the end of the shape
-    a = moveaxis(a, axisa, -1)
-    b = moveaxis(b, axisb, -1)
-    msg = ("incompatible dimensions for cross product\n"
-           "(dimension must be 2 or 3)")
-    if a.shape[-1] not in (2, 3) or b.shape[-1] not in (2, 3):
-        raise ValueError(msg)
-
-    # Create the output array
-    shape = broadcast(a[..., 0], b[..., 0]).shape
-    if a.shape[-1] == 3 or b.shape[-1] == 3:
-        shape += (3,)
-        # Check axisc is within bounds
-        axisc = normalize_axis_index(axisc, len(shape), msg_prefix='axisc')
-    dtype = promote_types(a.dtype, b.dtype)
-    cp = empty(shape, dtype)
-
-    # recast arrays as dtype
-    a = a.astype(dtype)
-    b = b.astype(dtype)
-
-    # create local aliases for readability
-    a0 = a[..., 0]
-    a1 = a[..., 1]
-    if a.shape[-1] == 3:
-        a2 = a[..., 2]
-    b0 = b[..., 0]
-    b1 = b[..., 1]
-    if b.shape[-1] == 3:
-        b2 = b[..., 2]
-    if cp.ndim != 0 and cp.shape[-1] == 3:
-        cp0 = cp[..., 0]
-        cp1 = cp[..., 1]
-        cp2 = cp[..., 2]
-
-    if a.shape[-1] == 2:
-        if b.shape[-1] == 2:
-            # a0 * b1 - a1 * b0
-            multiply(a0, b1, out=cp)
-            cp -= a1 * b0
-            return cp
-        else:
-            assert b.shape[-1] == 3
-            # cp0 = a1 * b2 - 0  (a2 = 0)
-            # cp1 = 0 - a0 * b2  (a2 = 0)
-            # cp2 = a0 * b1 - a1 * b0
-            multiply(a1, b2, out=cp0)
-            multiply(a0, b2, out=cp1)
-            negative(cp1, out=cp1)
-            multiply(a0, b1, out=cp2)
-            cp2 -= a1 * b0
-    else:
-        assert a.shape[-1] == 3
-        if b.shape[-1] == 3:
-            # cp0 = a1 * b2 - a2 * b1
-            # cp1 = a2 * b0 - a0 * b2
-            # cp2 = a0 * b1 - a1 * b0
-            multiply(a1, b2, out=cp0)
-            tmp = array(a2 * b1)
-            cp0 -= tmp
-            multiply(a2, b0, out=cp1)
-            multiply(a0, b2, out=tmp)
-            cp1 -= tmp
-            multiply(a0, b1, out=cp2)
-            multiply(a1, b0, out=tmp)
-            cp2 -= tmp
-        else:
-            assert b.shape[-1] == 2
-            # cp0 = 0 - a2 * b1  (b2 = 0)
-            # cp1 = a2 * b0 - 0  (b2 = 0)
-            # cp2 = a0 * b1 - a1 * b0
-            multiply(a2, b1, out=cp0)
-            negative(cp0, out=cp0)
-            multiply(a2, b0, out=cp1)
-            multiply(a0, b1, out=cp2)
-            cp2 -= a1 * b0
-
-    return moveaxis(cp, -1, axisc)
-
-
-little_endian = (sys.byteorder == 'little')
-
-
-@set_module('numpy')
-def indices(dimensions, dtype=int, sparse=False):
-    """
-    Return an array representing the indices of a grid.
-
-    Compute an array where the subarrays contain index values 0, 1, ...
-    varying only along the corresponding axis.
-
-    Parameters
-    ----------
-    dimensions : sequence of ints
-        The shape of the grid.
-    dtype : dtype, optional
-        Data type of the result.
-    sparse : boolean, optional
-        Return a sparse representation of the grid instead of a dense
-        representation. Default is False.
-
-        .. versionadded:: 1.17
-
-    Returns
-    -------
-    grid : one ndarray or tuple of ndarrays
-        If sparse is False:
-            Returns one array of grid indices,
-            ``grid.shape = (len(dimensions),) + tuple(dimensions)``.
-        If sparse is True:
-            Returns a tuple of arrays, with
-            ``grid[i].shape = (1, ..., 1, dimensions[i], 1, ..., 1)`` with
-            dimensions[i] in the ith place
-
-    See Also
-    --------
-    mgrid, ogrid, meshgrid
-
-    Notes
-    -----
-    The output shape in the dense case is obtained by prepending the number
-    of dimensions in front of the tuple of dimensions, i.e. if `dimensions`
-    is a tuple ``(r0, ..., rN-1)`` of length ``N``, the output shape is
-    ``(N, r0, ..., rN-1)``.
-
-    The subarrays ``grid[k]`` contains the N-D array of indices along the
-    ``k-th`` axis. Explicitly::
-
-        grid[k, i0, i1, ..., iN-1] = ik
-
-    Examples
-    --------
-    >>> grid = np.indices((2, 3))
-    >>> grid.shape
-    (2, 2, 3)
-    >>> grid[0]        # row indices
-    array([[0, 0, 0],
-           [1, 1, 1]])
-    >>> grid[1]        # column indices
-    array([[0, 1, 2],
-           [0, 1, 2]])
-
-    The indices can be used as an index into an array.
-
-    >>> x = np.arange(20).reshape(5, 4)
-    >>> row, col = np.indices((2, 3))
-    >>> x[row, col]
-    array([[0, 1, 2],
-           [4, 5, 6]])
-
-    Note that it would be more straightforward in the above example to
-    extract the required elements directly with ``x[:2, :3]``.
-
-    If sparse is set to true, the grid will be returned in a sparse
-    representation.
-
-    >>> i, j = np.indices((2, 3), sparse=True)
-    >>> i.shape
-    (2, 1)
-    >>> j.shape
-    (1, 3)
-    >>> i        # row indices
-    array([[0],
-           [1]])
-    >>> j        # column indices
-    array([[0, 1, 2]])
-
-    """
-    dimensions = tuple(dimensions)
-    N = len(dimensions)
-    shape = (1,)*N
-    if sparse:
-        res = tuple()
-    else:
-        res = empty((N,)+dimensions, dtype=dtype)
-    for i, dim in enumerate(dimensions):
-        idx = arange(dim, dtype=dtype).reshape(
-            shape[:i] + (dim,) + shape[i+1:]
-        )
-        if sparse:
-            res = res + (idx,)
-        else:
-            res[i] = idx
-    return res
-
-
-@set_array_function_like_doc
-@set_module('numpy')
-def fromfunction(function, shape, *, dtype=float, like=None, **kwargs):
-    """
-    Construct an array by executing a function over each coordinate.
-
-    The resulting array therefore has a value ``fn(x, y, z)`` at
-    coordinate ``(x, y, z)``.
-
-    Parameters
-    ----------
-    function : callable
-        The function is called with N parameters, where N is the rank of
-        `shape`.  Each parameter represents the coordinates of the array
-        varying along a specific axis.  For example, if `shape`
-        were ``(2, 2)``, then the parameters would be
-        ``array([[0, 0], [1, 1]])`` and ``array([[0, 1], [0, 1]])``
-    shape : (N,) tuple of ints
-        Shape of the output array, which also determines the shape of
-        the coordinate arrays passed to `function`.
-    dtype : data-type, optional
-        Data-type of the coordinate arrays passed to `function`.
-        By default, `dtype` is float.
-    ${ARRAY_FUNCTION_LIKE}
-
-        .. versionadded:: 1.20.0
-
-    Returns
-    -------
-    fromfunction : any
-        The result of the call to `function` is passed back directly.
-        Therefore the shape of `fromfunction` is completely determined by
-        `function`.  If `function` returns a scalar value, the shape of
-        `fromfunction` would not match the `shape` parameter.
-
-    See Also
-    --------
-    indices, meshgrid
-
-    Notes
-    -----
-    Keywords other than `dtype` and `like` are passed to `function`.
-
-    Examples
-    --------
-    >>> np.fromfunction(lambda i, j: i, (2, 2), dtype=float)
-    array([[0., 0.],
-           [1., 1.]])
-
-    >>> np.fromfunction(lambda i, j: j, (2, 2), dtype=float)
-    array([[0., 1.],
-           [0., 1.]])
-
-    >>> np.fromfunction(lambda i, j: i == j, (3, 3), dtype=int)
-    array([[ True, False, False],
-           [False,  True, False],
-           [False, False,  True]])
-
-    >>> np.fromfunction(lambda i, j: i + j, (3, 3), dtype=int)
-    array([[0, 1, 2],
-           [1, 2, 3],
-           [2, 3, 4]])
-
-    """
-    if like is not None:
-        return _fromfunction_with_like(
-                like, function, shape, dtype=dtype, **kwargs)
-
-    args = indices(shape, dtype=dtype)
-    return function(*args, **kwargs)
-
-
-_fromfunction_with_like = array_function_dispatch()(fromfunction)
-
-
-def _frombuffer(buf, dtype, shape, order):
-    return frombuffer(buf, dtype=dtype).reshape(shape, order=order)
-
-
-@set_module('numpy')
-def isscalar(element):
-    """
-    Returns True if the type of `element` is a scalar type.
-
-    Parameters
-    ----------
-    element : any
-        Input argument, can be of any type and shape.
-
-    Returns
-    -------
-    val : bool
-        True if `element` is a scalar type, False if it is not.
-
-    See Also
-    --------
-    ndim : Get the number of dimensions of an array
-
-    Notes
-    -----
-    If you need a stricter way to identify a *numerical* scalar, use
-    ``isinstance(x, numbers.Number)``, as that returns ``False`` for most
-    non-numerical elements such as strings.
-
-    In most cases ``np.ndim(x) == 0`` should be used instead of this function,
-    as that will also return true for 0d arrays. This is how numpy overloads
-    functions in the style of the ``dx`` arguments to `gradient` and the ``bins``
-    argument to `histogram`. Some key differences:
-
-    +--------------------------------------+---------------+-------------------+
-    | x                                    |``isscalar(x)``|``np.ndim(x) == 0``|
-    +======================================+===============+===================+
-    | PEP 3141 numeric objects (including  | ``True``      | ``True``          |
-    | builtins)                            |               |                   |
-    +--------------------------------------+---------------+-------------------+
-    | builtin string and buffer objects    | ``True``      | ``True``          |
-    +--------------------------------------+---------------+-------------------+
-    | other builtin objects, like          | ``False``     | ``True``          |
-    | `pathlib.Path`, `Exception`,         |               |                   |
-    | the result of `re.compile`           |               |                   |
-    +--------------------------------------+---------------+-------------------+
-    | third-party objects like             | ``False``     | ``True``          |
-    | `matplotlib.figure.Figure`           |               |                   |
-    +--------------------------------------+---------------+-------------------+
-    | zero-dimensional numpy arrays        | ``False``     | ``True``          |
-    +--------------------------------------+---------------+-------------------+
-    | other numpy arrays                   | ``False``     | ``False``         |
-    +--------------------------------------+---------------+-------------------+
-    | `list`, `tuple`, and other sequence  | ``False``     | ``False``         |
-    | objects                              |               |                   |
-    +--------------------------------------+---------------+-------------------+
-
-    Examples
-    --------
-    >>> np.isscalar(3.1)
-    True
-    >>> np.isscalar(np.array(3.1))
-    False
-    >>> np.isscalar([3.1])
-    False
-    >>> np.isscalar(False)
-    True
-    >>> np.isscalar('numpy')
-    True
-
-    NumPy supports PEP 3141 numbers:
-
-    >>> from fractions import Fraction
-    >>> np.isscalar(Fraction(5, 17))
-    True
-    >>> from numbers import Number
-    >>> np.isscalar(Number())
-    True
-
-    """
-    return (isinstance(element, generic)
-            or type(element) in ScalarType
-            or isinstance(element, numbers.Number))
-
-
-@set_module('numpy')
-def binary_repr(num, width=None):
-    """
-    Return the binary representation of the input number as a string.
-
-    For negative numbers, if width is not given, a minus sign is added to the
-    front. If width is given, the two's complement of the number is
-    returned, with respect to that width.
-
-    In a two's-complement system negative numbers are represented by the two's
-    complement of the absolute value. This is the most common method of
-    representing signed integers on computers [1]_. A N-bit two's-complement
-    system can represent every integer in the range
-    :math:`-2^{N-1}` to :math:`+2^{N-1}-1`.
-
-    Parameters
-    ----------
-    num : int
-        Only an integer decimal number can be used.
-    width : int, optional
-        The length of the returned string if `num` is positive, or the length
-        of the two's complement if `num` is negative, provided that `width` is
-        at least a sufficient number of bits for `num` to be represented in the
-        designated form.
-
-        If the `width` value is insufficient, it will be ignored, and `num` will
-        be returned in binary (`num` > 0) or two's complement (`num` < 0) form
-        with its width equal to the minimum number of bits needed to represent
-        the number in the designated form. This behavior is deprecated and will
-        later raise an error.
-
-        .. deprecated:: 1.12.0
-
-    Returns
-    -------
-    bin : str
-        Binary representation of `num` or two's complement of `num`.
-
-    See Also
-    --------
-    base_repr: Return a string representation of a number in the given base
-               system.
-    bin: Python's built-in binary representation generator of an integer.
-
-    Notes
-    -----
-    `binary_repr` is equivalent to using `base_repr` with base 2, but about 25x
-    faster.
-
-    References
-    ----------
-    .. [1] Wikipedia, "Two's complement",
-        https://en.wikipedia.org/wiki/Two's_complement
-
-    Examples
-    --------
-    >>> np.binary_repr(3)
-    '11'
-    >>> np.binary_repr(-3)
-    '-11'
-    >>> np.binary_repr(3, width=4)
-    '0011'
-
-    The two's complement is returned when the input number is negative and
-    width is specified:
-
-    >>> np.binary_repr(-3, width=3)
-    '101'
-    >>> np.binary_repr(-3, width=5)
-    '11101'
-
-    """
-    def warn_if_insufficient(width, binwidth):
-        if width is not None and width < binwidth:
-            warnings.warn(
-                "Insufficient bit width provided. This behavior "
-                "will raise an error in the future.", DeprecationWarning,
-                stacklevel=3)
-
-    # Ensure that num is a Python integer to avoid overflow or unwanted
-    # casts to floating point.
-    num = operator.index(num)
-
-    if num == 0:
-        return '0' * (width or 1)
-
-    elif num > 0:
-        binary = bin(num)[2:]
-        binwidth = len(binary)
-        outwidth = (binwidth if width is None
-                    else builtins.max(binwidth, width))
-        warn_if_insufficient(width, binwidth)
-        return binary.zfill(outwidth)
-
-    else:
-        if width is None:
-            return '-' + bin(-num)[2:]
-
-        else:
-            poswidth = len(bin(-num)[2:])
-
-            # See gh-8679: remove extra digit
-            # for numbers at boundaries.
-            if 2**(poswidth - 1) == -num:
-                poswidth -= 1
-
-            twocomp = 2**(poswidth + 1) + num
-            binary = bin(twocomp)[2:]
-            binwidth = len(binary)
-
-            outwidth = builtins.max(binwidth, width)
-            warn_if_insufficient(width, binwidth)
-            return '1' * (outwidth - binwidth) + binary
-
-
-@set_module('numpy')
-def base_repr(number, base=2, padding=0):
-    """
-    Return a string representation of a number in the given base system.
-
-    Parameters
-    ----------
-    number : int
-        The value to convert. Positive and negative values are handled.
-    base : int, optional
-        Convert `number` to the `base` number system. The valid range is 2-36,
-        the default value is 2.
-    padding : int, optional
-        Number of zeros padded on the left. Default is 0 (no padding).
-
-    Returns
-    -------
-    out : str
-        String representation of `number` in `base` system.
-
-    See Also
-    --------
-    binary_repr : Faster version of `base_repr` for base 2.
-
-    Examples
-    --------
-    >>> np.base_repr(5)
-    '101'
-    >>> np.base_repr(6, 5)
-    '11'
-    >>> np.base_repr(7, base=5, padding=3)
-    '00012'
-
-    >>> np.base_repr(10, base=16)
-    'A'
-    >>> np.base_repr(32, base=16)
-    '20'
-
-    """
-    digits = '0123456789ABCDEFGHIJKLMNOPQRSTUVWXYZ'
-    if base > len(digits):
-        raise ValueError("Bases greater than 36 not handled in base_repr.")
-    elif base < 2:
-        raise ValueError("Bases less than 2 not handled in base_repr.")
-
-    num = abs(number)
-    res = []
-    while num:
-        res.append(digits[num % base])
-        num //= base
-    if padding:
-        res.append('0' * padding)
-    if number < 0:
-        res.append('-')
-    return ''.join(reversed(res or '0'))
-
-
-# These are all essentially abbreviations
-# These might wind up in a special abbreviations module
-
-
-def _maketup(descr, val):
-    dt = dtype(descr)
-    # Place val in all scalar tuples:
-    fields = dt.fields
-    if fields is None:
-        return val
-    else:
-        res = [_maketup(fields[name][0], val) for name in dt.names]
-        return tuple(res)
-
-
-@set_array_function_like_doc
-@set_module('numpy')
-def identity(n, dtype=None, *, like=None):
-    """
-    Return the identity array.
-
-    The identity array is a square array with ones on
-    the main diagonal.
-
-    Parameters
-    ----------
-    n : int
-        Number of rows (and columns) in `n` x `n` output.
-    dtype : data-type, optional
-        Data-type of the output.  Defaults to ``float``.
-    ${ARRAY_FUNCTION_LIKE}
-
-        .. versionadded:: 1.20.0
-
-    Returns
-    -------
-    out : ndarray
-        `n` x `n` array with its main diagonal set to one,
-        and all other elements 0.
-
-    Examples
-    --------
-    >>> np.identity(3)
-    array([[1.,  0.,  0.],
-           [0.,  1.,  0.],
-           [0.,  0.,  1.]])
-
-    """
-    if like is not None:
-        return _identity_with_like(like, n, dtype=dtype)
-
-    from numpy import eye
-    return eye(n, dtype=dtype, like=like)
-
-
-_identity_with_like = array_function_dispatch()(identity)
-
-
-def _allclose_dispatcher(a, b, rtol=None, atol=None, equal_nan=None):
-    return (a, b)
-
-
-@array_function_dispatch(_allclose_dispatcher)
-def allclose(a, b, rtol=1.e-5, atol=1.e-8, equal_nan=False):
-    """
-    Returns True if two arrays are element-wise equal within a tolerance.
-
-    The tolerance values are positive, typically very small numbers.  The
-    relative difference (`rtol` * abs(`b`)) and the absolute difference
-    `atol` are added together to compare against the absolute difference
-    between `a` and `b`.
-
-    NaNs are treated as equal if they are in the same place and if
-    ``equal_nan=True``.  Infs are treated as equal if they are in the same
-    place and of the same sign in both arrays.
-
-    Parameters
-    ----------
-    a, b : array_like
-        Input arrays to compare.
-    rtol : float
-        The relative tolerance parameter (see Notes).
-    atol : float
-        The absolute tolerance parameter (see Notes).
-    equal_nan : bool
-        Whether to compare NaN's as equal.  If True, NaN's in `a` will be
-        considered equal to NaN's in `b` in the output array.
-
-        .. versionadded:: 1.10.0
-
-    Returns
-    -------
-    allclose : bool
-        Returns True if the two arrays are equal within the given
-        tolerance; False otherwise.
-
-    See Also
-    --------
-    isclose, all, any, equal
-
-    Notes
-    -----
-    If the following equation is element-wise True, then allclose returns
-    True.
-
-     absolute(`a` - `b`) <= (`atol` + `rtol` * absolute(`b`))
-
-    The above equation is not symmetric in `a` and `b`, so that
-    ``allclose(a, b)`` might be different from ``allclose(b, a)`` in
-    some rare cases.
-
-    The comparison of `a` and `b` uses standard broadcasting, which
-    means that `a` and `b` need not have the same shape in order for
-    ``allclose(a, b)`` to evaluate to True.  The same is true for
-    `equal` but not `array_equal`.
-
-    `allclose` is not defined for non-numeric data types.
-    `bool` is considered a numeric data-type for this purpose.
-
-    Examples
-    --------
-    >>> np.allclose([1e10,1e-7], [1.00001e10,1e-8])
-    False
-    >>> np.allclose([1e10,1e-8], [1.00001e10,1e-9])
-    True
-    >>> np.allclose([1e10,1e-8], [1.0001e10,1e-9])
-    False
-    >>> np.allclose([1.0, np.nan], [1.0, np.nan])
-    False
-    >>> np.allclose([1.0, np.nan], [1.0, np.nan], equal_nan=True)
-    True
-
-    """
-    res = all(isclose(a, b, rtol=rtol, atol=atol, equal_nan=equal_nan))
-    return bool(res)
-
-
-def _isclose_dispatcher(a, b, rtol=None, atol=None, equal_nan=None):
-    return (a, b)
-
-
-@array_function_dispatch(_isclose_dispatcher)
-def isclose(a, b, rtol=1.e-5, atol=1.e-8, equal_nan=False):
-    """
-    Returns a boolean array where two arrays are element-wise equal within a
-    tolerance.
-
-    The tolerance values are positive, typically very small numbers.  The
-    relative difference (`rtol` * abs(`b`)) and the absolute difference
-    `atol` are added together to compare against the absolute difference
-    between `a` and `b`.
-
-    .. warning:: The default `atol` is not appropriate for comparing numbers
-                 that are much smaller than one (see Notes).
-
-    Parameters
-    ----------
-    a, b : array_like
-        Input arrays to compare.
-    rtol : float
-        The relative tolerance parameter (see Notes).
-    atol : float
-        The absolute tolerance parameter (see Notes).
-    equal_nan : bool
-        Whether to compare NaN's as equal.  If True, NaN's in `a` will be
-        considered equal to NaN's in `b` in the output array.
-
-    Returns
-    -------
-    y : array_like
-        Returns a boolean array of where `a` and `b` are equal within the
-        given tolerance. If both `a` and `b` are scalars, returns a single
-        boolean value.
-
-    See Also
-    --------
-    allclose
-    math.isclose
-
-    Notes
-    -----
-    .. versionadded:: 1.7.0
-
-    For finite values, isclose uses the following equation to test whether
-    two floating point values are equivalent.
-
-     absolute(`a` - `b`) <= (`atol` + `rtol` * absolute(`b`))
-
-    Unlike the built-in `math.isclose`, the above equation is not symmetric
-    in `a` and `b` -- it assumes `b` is the reference value -- so that
-    `isclose(a, b)` might be different from `isclose(b, a)`. Furthermore,
-    the default value of atol is not zero, and is used to determine what
-    small values should be considered close to zero. The default value is
-    appropriate for expected values of order unity: if the expected values
-    are significantly smaller than one, it can result in false positives.
-    `atol` should be carefully selected for the use case at hand. A zero value
-    for `atol` will result in `False` if either `a` or `b` is zero.
-
-    `isclose` is not defined for non-numeric data types.
-    `bool` is considered a numeric data-type for this purpose.
-
-    Examples
-    --------
-    >>> np.isclose([1e10,1e-7], [1.00001e10,1e-8])
-    array([ True, False])
-    >>> np.isclose([1e10,1e-8], [1.00001e10,1e-9])
-    array([ True, True])
-    >>> np.isclose([1e10,1e-8], [1.0001e10,1e-9])
-    array([False,  True])
-    >>> np.isclose([1.0, np.nan], [1.0, np.nan])
-    array([ True, False])
-    >>> np.isclose([1.0, np.nan], [1.0, np.nan], equal_nan=True)
-    array([ True, True])
-    >>> np.isclose([1e-8, 1e-7], [0.0, 0.0])
-    array([ True, False])
-    >>> np.isclose([1e-100, 1e-7], [0.0, 0.0], atol=0.0)
-    array([False, False])
-    >>> np.isclose([1e-10, 1e-10], [1e-20, 0.0])
-    array([ True,  True])
-    >>> np.isclose([1e-10, 1e-10], [1e-20, 0.999999e-10], atol=0.0)
-    array([False,  True])
-    """
-    def within_tol(x, y, atol, rtol):
-        with errstate(invalid='ignore'), _no_nep50_warning():
-            return less_equal(abs(x-y), atol + rtol * abs(y))
-
-    x = asanyarray(a)
-    y = asanyarray(b)
-
-    # Make sure y is an inexact type to avoid bad behavior on abs(MIN_INT).
-    # This will cause casting of x later. Also, make sure to allow subclasses
-    # (e.g., for numpy.ma).
-    # NOTE: We explicitly allow timedelta, which used to work. This could
-    #       possibly be deprecated. See also gh-18286.
-    #       timedelta works if `atol` is an integer or also a timedelta.
-    #       Although, the default tolerances are unlikely to be useful
-    if y.dtype.kind != "m":
-        dt = multiarray.result_type(y, 1.)
-        y = asanyarray(y, dtype=dt)
-
-    xfin = isfinite(x)
-    yfin = isfinite(y)
-    if all(xfin) and all(yfin):
-        return within_tol(x, y, atol, rtol)
-    else:
-        finite = xfin & yfin
-        cond = zeros_like(finite, subok=True)
-        # Because we're using boolean indexing, x & y must be the same shape.
-        # Ideally, we'd just do x, y = broadcast_arrays(x, y). It's in
-        # lib.stride_tricks, though, so we can't import it here.
-        x = x * ones_like(cond)
-        y = y * ones_like(cond)
-        # Avoid subtraction with infinite/nan values...
-        cond[finite] = within_tol(x[finite], y[finite], atol, rtol)
-        # Check for equality of infinite values...
-        cond[~finite] = (x[~finite] == y[~finite])
-        if equal_nan:
-            # Make NaN == NaN
-            both_nan = isnan(x) & isnan(y)
-
-            # Needed to treat masked arrays correctly. = True would not work.
-            cond[both_nan] = both_nan[both_nan]
-
-        return cond[()]  # Flatten 0d arrays to scalars
-
-
-def _array_equal_dispatcher(a1, a2, equal_nan=None):
-    return (a1, a2)
-
-
-@array_function_dispatch(_array_equal_dispatcher)
-def array_equal(a1, a2, equal_nan=False):
-    """
-    True if two arrays have the same shape and elements, False otherwise.
-
-    Parameters
-    ----------
-    a1, a2 : array_like
-        Input arrays.
-    equal_nan : bool
-        Whether to compare NaN's as equal. If the dtype of a1 and a2 is
-        complex, values will be considered equal if either the real or the
-        imaginary component of a given value is ``nan``.
-
-        .. versionadded:: 1.19.0
-
-    Returns
-    -------
-    b : bool
-        Returns True if the arrays are equal.
-
-    See Also
-    --------
-    allclose: Returns True if two arrays are element-wise equal within a
-              tolerance.
-    array_equiv: Returns True if input arrays are shape consistent and all
-                 elements equal.
-
-    Examples
-    --------
-    >>> np.array_equal([1, 2], [1, 2])
-    True
-    >>> np.array_equal(np.array([1, 2]), np.array([1, 2]))
-    True
-    >>> np.array_equal([1, 2], [1, 2, 3])
-    False
-    >>> np.array_equal([1, 2], [1, 4])
-    False
-    >>> a = np.array([1, np.nan])
-    >>> np.array_equal(a, a)
-    False
-    >>> np.array_equal(a, a, equal_nan=True)
-    True
-
-    When ``equal_nan`` is True, complex values with nan components are
-    considered equal if either the real *or* the imaginary components are nan.
-
-    >>> a = np.array([1 + 1j])
-    >>> b = a.copy()
-    >>> a.real = np.nan
-    >>> b.imag = np.nan
-    >>> np.array_equal(a, b, equal_nan=True)
-    True
-    """
-    try:
-        a1, a2 = asarray(a1), asarray(a2)
-    except Exception:
-        return False
-    if a1.shape != a2.shape:
-        return False
-    if not equal_nan:
-        return bool(asarray(a1 == a2).all())
-    # Handling NaN values if equal_nan is True
-    a1nan, a2nan = isnan(a1), isnan(a2)
-    # NaN's occur at different locations
-    if not (a1nan == a2nan).all():
-        return False
-    # Shapes of a1, a2 and masks are guaranteed to be consistent by this point
-    return bool(asarray(a1[~a1nan] == a2[~a1nan]).all())
-
-
-def _array_equiv_dispatcher(a1, a2):
-    return (a1, a2)
-
-
-@array_function_dispatch(_array_equiv_dispatcher)
-def array_equiv(a1, a2):
-    """
-    Returns True if input arrays are shape consistent and all elements equal.
-
-    Shape consistent means they are either the same shape, or one input array
-    can be broadcasted to create the same shape as the other one.
-
-    Parameters
-    ----------
-    a1, a2 : array_like
-        Input arrays.
-
-    Returns
-    -------
-    out : bool
-        True if equivalent, False otherwise.
-
-    Examples
-    --------
-    >>> np.array_equiv([1, 2], [1, 2])
-    True
-    >>> np.array_equiv([1, 2], [1, 3])
-    False
-
-    Showing the shape equivalence:
-
-    >>> np.array_equiv([1, 2], [[1, 2], [1, 2]])
-    True
-    >>> np.array_equiv([1, 2], [[1, 2, 1, 2], [1, 2, 1, 2]])
-    False
-
-    >>> np.array_equiv([1, 2], [[1, 2], [1, 3]])
-    False
-
-    """
-    try:
-        a1, a2 = asarray(a1), asarray(a2)
-    except Exception:
-        return False
-    try:
-        multiarray.broadcast(a1, a2)
-    except Exception:
-        return False
-
-    return bool(asarray(a1 == a2).all())
-
-
-Inf = inf = infty = Infinity = PINF
-nan = NaN = NAN
-False_ = bool_(False)
-True_ = bool_(True)
-
-
-def extend_all(module):
-    existing = set(__all__)
-    mall = getattr(module, '__all__')
-    for a in mall:
-        if a not in existing:
-            __all__.append(a)
-
-
-from .umath import *
-from .numerictypes import *
-from . import fromnumeric
-from .fromnumeric import *
-from . import arrayprint
-from .arrayprint import *
-from . import _asarray
-from ._asarray import *
-from . import _ufunc_config
-from ._ufunc_config import *
-extend_all(fromnumeric)
-extend_all(umath)
-extend_all(numerictypes)
-extend_all(arrayprint)
-extend_all(_asarray)
-extend_all(_ufunc_config)
-=======
 def __getattr__(attr_name):
     from numpy._core import numeric
     from ._utils import _raise_warning
@@ -2563,5 +8,4 @@
         raise AttributeError(
             f"module 'numpy.core.numeric' has no attribute {attr_name}")
     _raise_warning(attr_name, "numeric")
-    return ret
->>>>>>> bb443be3
+    return ret