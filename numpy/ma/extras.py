"""
Masked arrays add-ons.

A collection of utilities for `numpy.ma`.

:author: Pierre Gerard-Marchant
:contact: pierregm_at_uga_dot_edu
:version: $Id: extras.py 3473 2007-10-29 15:18:13Z jarrod.millman $

"""
__all__ = [
    'apply_along_axis', 'apply_over_axes', 'atleast_1d', 'atleast_2d',
    'atleast_3d', 'average', 'clump_masked', 'clump_unmasked', 'column_stack',
    'compress_cols', 'compress_nd', 'compress_rowcols', 'compress_rows',
    'count_masked', 'corrcoef', 'cov', 'diagflat', 'dot', 'dstack', 'ediff1d',
    'flatnotmasked_contiguous', 'flatnotmasked_edges', 'hsplit', 'hstack',
    'isin', 'in1d', 'intersect1d', 'mask_cols', 'mask_rowcols', 'mask_rows',
    'masked_all', 'masked_all_like', 'median', 'mr_', 'ndenumerate',
    'notmasked_contiguous', 'notmasked_edges', 'polyfit', 'row_stack',
    'setdiff1d', 'setxor1d', 'stack', 'unique', 'union1d', 'vander', 'vstack',
    ]

import itertools
import warnings

from . import core as ma
from .core import (
    MaskedArray, MAError, add, array, asarray, concatenate, filled, count,
    getmask, getmaskarray, make_mask_descr, masked, masked_array, mask_or,
    nomask, ones, sort, zeros, getdata, get_masked_subclass, dot,
    mask_rowcols
    )

import numpy as np
from numpy import ndarray, array as nxarray
from numpy.core.multiarray import normalize_axis_index
from numpy.core.numeric import normalize_axis_tuple
from numpy.lib.function_base import _ureduce
from numpy.lib.index_tricks import AxisConcatenator


def issequence(seq):
    """
    Is seq a sequence (ndarray, list or tuple)?

    """
    return isinstance(seq, (ndarray, tuple, list))


def count_masked(arr, axis=None):
    """
    Count the number of masked elements along the given axis.

    Parameters
    ----------
    arr : array_like
        An array with (possibly) masked elements.
    axis : int, optional
        Axis along which to count. If None (default), a flattened
        version of the array is used.

    Returns
    -------
    count : int, ndarray
        The total number of masked elements (axis=None) or the number
        of masked elements along each slice of the given axis.

    See Also
    --------
    MaskedArray.count : Count non-masked elements.

    Examples
    --------
    >>> import numpy.ma as ma
    >>> a = np.arange(9).reshape((3,3))
    >>> a = ma.array(a)
    >>> a[1, 0] = ma.masked
    >>> a[1, 2] = ma.masked
    >>> a[2, 1] = ma.masked
    >>> a
    masked_array(
      data=[[0, 1, 2],
            [--, 4, --],
            [6, --, 8]],
      mask=[[False, False, False],
            [ True, False,  True],
            [False,  True, False]],
      fill_value=999999)
    >>> ma.count_masked(a)
    3

    When the `axis` keyword is used an array is returned.

    >>> ma.count_masked(a, axis=0)
    array([1, 1, 1])
    >>> ma.count_masked(a, axis=1)
    array([0, 2, 1])

    """
    m = getmaskarray(arr)
    return m.sum(axis)


def masked_all(shape, dtype=float):
    """
    Empty masked array with all elements masked.

    Return an empty masked array of the given shape and dtype, where all the
    data are masked.

    Parameters
    ----------
    shape : int or tuple of ints
        Shape of the required MaskedArray, e.g., ``(2, 3)`` or ``2``.
    dtype : dtype, optional
        Data type of the output.

    Returns
    -------
    a : MaskedArray
        A masked array with all data masked.

    See Also
    --------
    masked_all_like : Empty masked array modelled on an existing array.

    Examples
    --------
    >>> import numpy.ma as ma
    >>> ma.masked_all((3, 3))
    masked_array(
      data=[[--, --, --],
            [--, --, --],
            [--, --, --]],
      mask=[[ True,  True,  True],
            [ True,  True,  True],
            [ True,  True,  True]],
      fill_value=1e+20,
      dtype=float64)

    The `dtype` parameter defines the underlying data type.

    >>> a = ma.masked_all((3, 3))
    >>> a.dtype
    dtype('float64')
    >>> a = ma.masked_all((3, 3), dtype=np.int32)
    >>> a.dtype
    dtype('int32')

    """
    a = masked_array(np.empty(shape, dtype),
                     mask=np.ones(shape, make_mask_descr(dtype)))
    return a


def masked_all_like(arr):
    """
    Empty masked array with the properties of an existing array.

    Return an empty masked array of the same shape and dtype as
    the array `arr`, where all the data are masked.

    Parameters
    ----------
    arr : ndarray
        An array describing the shape and dtype of the required MaskedArray.

    Returns
    -------
    a : MaskedArray
        A masked array with all data masked.

    Raises
    ------
    AttributeError
        If `arr` doesn't have a shape attribute (i.e. not an ndarray)

    See Also
    --------
    masked_all : Empty masked array with all elements masked.

    Examples
    --------
    >>> import numpy.ma as ma
    >>> arr = np.zeros((2, 3), dtype=np.float32)
    >>> arr
    array([[0., 0., 0.],
           [0., 0., 0.]], dtype=float32)
    >>> ma.masked_all_like(arr)
    masked_array(
      data=[[--, --, --],
            [--, --, --]],
      mask=[[ True,  True,  True],
            [ True,  True,  True]],
      fill_value=1e+20,
      dtype=float32)

    The dtype of the masked array matches the dtype of `arr`.

    >>> arr.dtype
    dtype('float32')
    >>> ma.masked_all_like(arr).dtype
    dtype('float32')

    """
    a = np.empty_like(arr).view(MaskedArray)
    a._mask = np.ones(a.shape, dtype=make_mask_descr(a.dtype))
    return a


#####--------------------------------------------------------------------------
#---- --- Standard functions ---
#####--------------------------------------------------------------------------
class _fromnxfunction:
    """
    Defines a wrapper to adapt NumPy functions to masked arrays.


    An instance of `_fromnxfunction` can be called with the same parameters
    as the wrapped NumPy function. The docstring of `newfunc` is adapted from
    the wrapped function as well, see `getdoc`.

    This class should not be used directly. Instead, one of its extensions that
    provides support for a specific type of input should be used.

    Parameters
    ----------
    funcname : str
        The name of the function to be adapted. The function should be
        in the NumPy namespace (i.e. ``np.funcname``).

    """

    def __init__(self, funcname):
        self.__name__ = funcname
        self.__doc__ = self.getdoc()

    def getdoc(self):
        """
        Retrieve the docstring and signature from the function.

        The ``__doc__`` attribute of the function is used as the docstring for
        the new masked array version of the function. A note on application
        of the function to the mask is appended.

        Parameters
        ----------
        None

        """
        npfunc = getattr(np, self.__name__, None)
        doc = getattr(npfunc, '__doc__', None)
        if doc:
            sig = self.__name__ + ma.get_object_signature(npfunc)
            doc = ma.doc_note(doc, "The function is applied to both the _data "
                                   "and the _mask, if any.")
            return '\n\n'.join((sig, doc))
        return

    def __call__(self, *args, **params):
        pass


class _fromnxfunction_single(_fromnxfunction):
    """
    A version of `_fromnxfunction` that is called with a single array
    argument followed by auxiliary args that are passed verbatim for
    both the data and mask calls.
    """
    def __call__(self, x, *args, **params):
        func = getattr(np, self.__name__)
        if isinstance(x, ndarray):
            _d = func(x.__array__(), *args, **params)
            _m = func(getmaskarray(x), *args, **params)
            return masked_array(_d, mask=_m)
        else:
            _d = func(np.asarray(x), *args, **params)
            _m = func(getmaskarray(x), *args, **params)
            return masked_array(_d, mask=_m)


class _fromnxfunction_seq(_fromnxfunction):
    """
    A version of `_fromnxfunction` that is called with a single sequence
    of arrays followed by auxiliary args that are passed verbatim for
    both the data and mask calls.
    """
    def __call__(self, x, *args, **params):
        func = getattr(np, self.__name__)
        _d = func(tuple([np.asarray(a) for a in x]), *args, **params)
        _m = func(tuple([getmaskarray(a) for a in x]), *args, **params)
        return masked_array(_d, mask=_m)


class _fromnxfunction_args(_fromnxfunction):
    """
    A version of `_fromnxfunction` that is called with multiple array
    arguments. The first non-array-like input marks the beginning of the
    arguments that are passed verbatim for both the data and mask calls.
    Array arguments are processed independently and the results are
    returned in a list. If only one array is found, the return value is
    just the processed array instead of a list.
    """
    def __call__(self, *args, **params):
        func = getattr(np, self.__name__)
        arrays = []
        args = list(args)
        while len(args) > 0 and issequence(args[0]):
            arrays.append(args.pop(0))
        res = []
        for x in arrays:
            _d = func(np.asarray(x), *args, **params)
            _m = func(getmaskarray(x), *args, **params)
            res.append(masked_array(_d, mask=_m))
        if len(arrays) == 1:
            return res[0]
        return res


class _fromnxfunction_allargs(_fromnxfunction):
    """
    A version of `_fromnxfunction` that is called with multiple array
    arguments. Similar to `_fromnxfunction_args` except that all args
    are converted to arrays even if they are not so already. This makes
    it possible to process scalars as 1-D arrays. Only keyword arguments
    are passed through verbatim for the data and mask calls. Arrays
    arguments are processed independently and the results are returned
    in a list. If only one arg is present, the return value is just the
    processed array instead of a list.
    """
    def __call__(self, *args, **params):
        func = getattr(np, self.__name__)
        res = []
        for x in args:
            _d = func(np.asarray(x), **params)
            _m = func(getmaskarray(x), **params)
            res.append(masked_array(_d, mask=_m))
        if len(args) == 1:
            return res[0]
        return res


atleast_1d = _fromnxfunction_allargs('atleast_1d')
atleast_2d = _fromnxfunction_allargs('atleast_2d')
atleast_3d = _fromnxfunction_allargs('atleast_3d')

vstack = row_stack = _fromnxfunction_seq('vstack')
hstack = _fromnxfunction_seq('hstack')
column_stack = _fromnxfunction_seq('column_stack')
dstack = _fromnxfunction_seq('dstack')
stack = _fromnxfunction_seq('stack')

hsplit = _fromnxfunction_single('hsplit')

diagflat = _fromnxfunction_single('diagflat')


#####--------------------------------------------------------------------------
#----
#####--------------------------------------------------------------------------
def flatten_inplace(seq):
    """Flatten a sequence in place."""
    k = 0
    while (k != len(seq)):
        while hasattr(seq[k], '__iter__'):
            seq[k:(k + 1)] = seq[k]
        k += 1
    return seq


def apply_along_axis(func1d, axis, arr, *args, **kwargs):
    """
    (This docstring should be overwritten)
    """
    arr = array(arr, copy=False, subok=True)
    nd = arr.ndim
    axis = normalize_axis_index(axis, nd)
    ind = [0] * (nd - 1)
    i = np.zeros(nd, 'O')
    indlist = list(range(nd))
    indlist.remove(axis)
    i[axis] = slice(None, None)
    outshape = np.asarray(arr.shape).take(indlist)
    i.put(indlist, ind)
    res = func1d(arr[tuple(i.tolist())], *args, **kwargs)
    #  if res is a number, then we have a smaller output array
    asscalar = np.isscalar(res)
    if not asscalar:
        try:
            len(res)
        except TypeError:
            asscalar = True
    # Note: we shouldn't set the dtype of the output from the first result
    # so we force the type to object, and build a list of dtypes.  We'll
    # just take the largest, to avoid some downcasting
    dtypes = []
    if asscalar:
        dtypes.append(np.asarray(res).dtype)
        outarr = zeros(outshape, object)
        outarr[tuple(ind)] = res
        Ntot = np.prod(outshape)
        k = 1
        while k < Ntot:
            # increment the index
            ind[-1] += 1
            n = -1
            while (ind[n] >= outshape[n]) and (n > (1 - nd)):
                ind[n - 1] += 1
                ind[n] = 0
                n -= 1
            i.put(indlist, ind)
            res = func1d(arr[tuple(i.tolist())], *args, **kwargs)
            outarr[tuple(ind)] = res
            dtypes.append(asarray(res).dtype)
            k += 1
    else:
        res = array(res, copy=False, subok=True)
        j = i.copy()
        j[axis] = ([slice(None, None)] * res.ndim)
        j.put(indlist, ind)
        Ntot = np.prod(outshape)
        holdshape = outshape
        outshape = list(arr.shape)
        outshape[axis] = res.shape
        dtypes.append(asarray(res).dtype)
        outshape = flatten_inplace(outshape)
        outarr = zeros(outshape, object)
        outarr[tuple(flatten_inplace(j.tolist()))] = res
        k = 1
        while k < Ntot:
            # increment the index
            ind[-1] += 1
            n = -1
            while (ind[n] >= holdshape[n]) and (n > (1 - nd)):
                ind[n - 1] += 1
                ind[n] = 0
                n -= 1
            i.put(indlist, ind)
            j.put(indlist, ind)
            res = func1d(arr[tuple(i.tolist())], *args, **kwargs)
            outarr[tuple(flatten_inplace(j.tolist()))] = res
            dtypes.append(asarray(res).dtype)
            k += 1
    max_dtypes = np.dtype(np.asarray(dtypes).max())
    if not hasattr(arr, '_mask'):
        result = np.asarray(outarr, dtype=max_dtypes)
    else:
        result = asarray(outarr, dtype=max_dtypes)
        result.fill_value = ma.default_fill_value(result)
    return result
apply_along_axis.__doc__ = np.apply_along_axis.__doc__


def apply_over_axes(func, a, axes):
    """
    (This docstring will be overwritten)
    """
    val = asarray(a)
    N = a.ndim
    if array(axes).ndim == 0:
        axes = (axes,)
    for axis in axes:
        if axis < 0:
            axis = N + axis
        args = (val, axis)
        res = func(*args)
        if res.ndim == val.ndim:
            val = res
        else:
            res = ma.expand_dims(res, axis)
            if res.ndim == val.ndim:
                val = res
            else:
                raise ValueError("function is not returning "
                        "an array of the correct shape")
    return val


if apply_over_axes.__doc__ is not None:
    apply_over_axes.__doc__ = np.apply_over_axes.__doc__[
        :np.apply_over_axes.__doc__.find('Notes')].rstrip() + \
    """

    Examples
    --------
    >>> a = np.ma.arange(24).reshape(2,3,4)
    >>> a[:,0,1] = np.ma.masked
    >>> a[:,1,:] = np.ma.masked
    >>> a
    masked_array(
      data=[[[0, --, 2, 3],
             [--, --, --, --],
             [8, 9, 10, 11]],
            [[12, --, 14, 15],
             [--, --, --, --],
             [20, 21, 22, 23]]],
      mask=[[[False,  True, False, False],
             [ True,  True,  True,  True],
             [False, False, False, False]],
            [[False,  True, False, False],
             [ True,  True,  True,  True],
             [False, False, False, False]]],
      fill_value=999999)
    >>> np.ma.apply_over_axes(np.ma.sum, a, [0,2])
    masked_array(
      data=[[[46],
             [--],
             [124]]],
      mask=[[[False],
             [ True],
             [False]]],
      fill_value=999999)

    Tuple axis arguments to ufuncs are equivalent:

    >>> np.ma.sum(a, axis=(0,2)).reshape((1,-1,1))
    masked_array(
      data=[[[46],
             [--],
             [124]]],
      mask=[[[False],
             [ True],
             [False]]],
      fill_value=999999)
    """


def average(a, axis=None, weights=None, returned=False, *,
            keepdims=np._NoValue):
    """
    Return the weighted average of array over the given axis.

    Parameters
    ----------
    a : array_like
        Data to be averaged.
        Masked entries are not taken into account in the computation.
    axis : int, optional
        Axis along which to average `a`. If None, averaging is done over
        the flattened array.
    weights : array_like, optional
        The importance that each element has in the computation of the average.
        The weights array can either be 1-D (in which case its length must be
        the size of `a` along the given axis) or of the same shape as `a`.
        If ``weights=None``, then all data in `a` are assumed to have a
        weight equal to one.  The 1-D calculation is::

            avg = sum(a * weights) / sum(weights)

        The only constraint on `weights` is that `sum(weights)` must not be 0.
    returned : bool, optional
        Flag indicating whether a tuple ``(result, sum of weights)``
        should be returned as output (True), or just the result (False).
        Default is False.
    keepdims : bool, optional
        If this is set to True, the axes which are reduced are left
        in the result as dimensions with size one. With this option,
        the result will broadcast correctly against the original `a`.
        *Note:* `keepdims` will not work with instances of `numpy.matrix`
        or other classes whose methods do not support `keepdims`.

        .. versionadded:: 1.23.0

    Returns
    -------
    average, [sum_of_weights] : (tuple of) scalar or MaskedArray
        The average along the specified axis. When returned is `True`,
        return a tuple with the average as the first element and the sum
        of the weights as the second element. The return type is `np.float64`
        if `a` is of integer type and floats smaller than `float64`, or the
        input data-type, otherwise. If returned, `sum_of_weights` is always
        `float64`.

    Examples
    --------
    >>> a = np.ma.array([1., 2., 3., 4.], mask=[False, False, True, True])
    >>> np.ma.average(a, weights=[3, 1, 0, 0])
    1.25

    >>> x = np.ma.arange(6.).reshape(3, 2)
    >>> x
    masked_array(
      data=[[0., 1.],
            [2., 3.],
            [4., 5.]],
      mask=False,
      fill_value=1e+20)
    >>> avg, sumweights = np.ma.average(x, axis=0, weights=[1, 2, 3],
    ...                                 returned=True)
    >>> avg
    masked_array(data=[2.6666666666666665, 3.6666666666666665],
                 mask=[False, False],
           fill_value=1e+20)

    With ``keepdims=True``, the following result has shape (3, 1).

    >>> np.ma.average(x, axis=1, keepdims=True)
    masked_array(
      data=[[0.5],
            [2.5],
            [4.5]],
      mask=False,
      fill_value=1e+20)
    """
    a = asarray(a)
    m = getmask(a)

    # inspired by 'average' in numpy/lib/function_base.py

    if keepdims is np._NoValue:
        # Don't pass on the keepdims argument if one wasn't given.
        keepdims_kw = {}
    else:
        keepdims_kw = {'keepdims': keepdims}

    if weights is None:
        avg = a.mean(axis, **keepdims_kw)
        scl = avg.dtype.type(a.count(axis))
    else:
        wgt = asarray(weights)

        if issubclass(a.dtype.type, (np.integer, np.bool_)):
            result_dtype = np.result_type(a.dtype, wgt.dtype, 'f8')
        else:
            result_dtype = np.result_type(a.dtype, wgt.dtype)

        # Sanity checks
        if a.shape != wgt.shape:
            if axis is None:
                raise TypeError(
                    "Axis must be specified when shapes of a and weights "
                    "differ.")
            if wgt.ndim != 1:
                raise TypeError(
                    "1D weights expected when shapes of a and weights differ.")
            if wgt.shape[0] != a.shape[axis]:
                raise ValueError(
                    "Length of weights not compatible with specified axis.")

            # setup wgt to broadcast along axis
            wgt = np.broadcast_to(wgt, (a.ndim-1)*(1,) + wgt.shape, subok=True)
            wgt = wgt.swapaxes(-1, axis)

        if m is not nomask:
            wgt = wgt*(~a.mask)
            wgt.mask |= a.mask

        scl = wgt.sum(axis=axis, dtype=result_dtype, **keepdims_kw)
        avg = np.multiply(a, wgt,
                          dtype=result_dtype).sum(axis, **keepdims_kw) / scl

    if returned:
        if scl.shape != avg.shape:
            scl = np.broadcast_to(scl, avg.shape).copy()
        return avg, scl
    else:
        return avg


def median(a, axis=None, out=None, overwrite_input=False, keepdims=False):
    """
    Compute the median along the specified axis.

    Returns the median of the array elements.

    Parameters
    ----------
    a : array_like
        Input array or object that can be converted to an array.
    axis : int, optional
        Axis along which the medians are computed. The default (None) is
        to compute the median along a flattened version of the array.
    out : ndarray, optional
        Alternative output array in which to place the result. It must
        have the same shape and buffer length as the expected output
        but the type will be cast if necessary.
    overwrite_input : bool, optional
        If True, then allow use of memory of input array (a) for
        calculations. The input array will be modified by the call to
        median. This will save memory when you do not need to preserve
        the contents of the input array. Treat the input as undefined,
        but it will probably be fully or partially sorted. Default is
        False. Note that, if `overwrite_input` is True, and the input
        is not already an `ndarray`, an error will be raised.
    keepdims : bool, optional
        If this is set to True, the axes which are reduced are left
        in the result as dimensions with size one. With this option,
        the result will broadcast correctly against the input array.

        .. versionadded:: 1.10.0

    Returns
    -------
    median : ndarray
        A new array holding the result is returned unless out is
        specified, in which case a reference to out is returned.
        Return data-type is `float64` for integers and floats smaller than
        `float64`, or the input data-type, otherwise.

    See Also
    --------
    mean

    Notes
    -----
    Given a vector ``V`` with ``N`` non masked values, the median of ``V``
    is the middle value of a sorted copy of ``V`` (``Vs``) - i.e.
    ``Vs[(N-1)/2]``, when ``N`` is odd, or ``{Vs[N/2 - 1] + Vs[N/2]}/2``
    when ``N`` is even.

    Examples
    --------
    >>> x = np.ma.array(np.arange(8), mask=[0]*4 + [1]*4)
    >>> np.ma.median(x)
    1.5

    >>> x = np.ma.array(np.arange(10).reshape(2, 5), mask=[0]*6 + [1]*4)
    >>> np.ma.median(x)
    2.5
    >>> np.ma.median(x, axis=-1, overwrite_input=True)
    masked_array(data=[2.0, 5.0],
                 mask=[False, False],
           fill_value=1e+20)

    """
    if not hasattr(a, 'mask'):
        m = np.median(getdata(a, subok=True), axis=axis,
                      out=out, overwrite_input=overwrite_input,
                      keepdims=keepdims)
        if isinstance(m, np.ndarray) and 1 <= m.ndim:
            return masked_array(m, copy=False)
        else:
            return m

    return _ureduce(a, func=_median, keepdims=keepdims, axis=axis, out=out,
                    overwrite_input=overwrite_input)


def _median(a, axis=None, out=None, overwrite_input=False):
    # when an unmasked NaN is present return it, so we need to sort the NaN
    # values behind the mask
    if np.issubdtype(a.dtype, np.inexact):
        fill_value = np.inf
    else:
        fill_value = None
    if overwrite_input:
        if axis is None:
            asorted = a.ravel()
            asorted.sort(fill_value=fill_value)
        else:
            a.sort(axis=axis, fill_value=fill_value)
            asorted = a
    else:
        asorted = sort(a, axis=axis, fill_value=fill_value)

    if axis is None:
        axis = 0
    else:
        axis = normalize_axis_index(axis, asorted.ndim)

    if asorted.shape[axis] == 0:
        # for empty axis integer indices fail so use slicing to get same result
        # as median (which is mean of empty slice = nan)
        indexer = [slice(None)] * asorted.ndim
        indexer[axis] = slice(0, 0)
        indexer = tuple(indexer)
        return np.ma.mean(asorted[indexer], axis=axis, out=out)

    if asorted.ndim == 1:
        idx, odd = divmod(count(asorted), 2)
        mid = asorted[idx + odd - 1:idx + 1]
        if np.issubdtype(asorted.dtype, np.inexact) and asorted.size > 0:
            # avoid inf / x = masked
            s = mid.sum(out=out)
            if not odd:
                s = np.true_divide(s, 2., casting='safe', out=out)
            s = np.lib.utils._median_nancheck(asorted, s, axis)
        else:
            s = mid.mean(out=out)

        # if result is masked either the input contained enough
        # minimum_fill_value so that it would be the median or all values
        # masked
        if np.ma.is_masked(s) and not np.all(asorted.mask):
            return np.ma.minimum_fill_value(asorted)
        return s

    counts = count(asorted, axis=axis, keepdims=True)
    h = counts // 2

    # duplicate high if odd number of elements so mean does nothing
    odd = counts % 2 == 1
    l = np.where(odd, h, h-1)

    lh = np.concatenate([l,h], axis=axis)

    # get low and high median
    low_high = np.take_along_axis(asorted, lh, axis=axis)

    def replace_masked(s):
        # Replace masked entries with minimum_full_value unless it all values
        # are masked. This is required as the sort order of values equal or
        # larger than the fill value is undefined and a valid value placed
        # elsewhere, e.g. [4, --, inf].
        if np.ma.is_masked(s):
            rep = (~np.all(asorted.mask, axis=axis, keepdims=True)) & s.mask
            s.data[rep] = np.ma.minimum_fill_value(asorted)
            s.mask[rep] = False

    replace_masked(low_high)

    if np.issubdtype(asorted.dtype, np.inexact):
        # avoid inf / x = masked
        s = np.ma.sum(low_high, axis=axis, out=out)
        np.true_divide(s.data, 2., casting='unsafe', out=s.data)

        s = np.lib.utils._median_nancheck(asorted, s, axis)
    else:
        s = np.ma.mean(low_high, axis=axis, out=out)

    return s


def compress_nd(x, axis=None):
    """Suppress slices from multiple dimensions which contain masked values.

    Parameters
    ----------
    x : array_like, MaskedArray
        The array to operate on. If not a MaskedArray instance (or if no array
        elements are masked), `x` is interpreted as a MaskedArray with `mask`
        set to `nomask`.
    axis : tuple of ints or int, optional
        Which dimensions to suppress slices from can be configured with this
        parameter.
        - If axis is a tuple of ints, those are the axes to suppress slices from.
        - If axis is an int, then that is the only axis to suppress slices from.
        - If axis is None, all axis are selected.

    Returns
    -------
    compress_array : ndarray
        The compressed array.

    Examples
    --------
    >>> x = np.ma.array(np.arange(9).reshape(3, 3), mask=[[1, 0, 0],
                                                         [1,0,0],
                                                         [0,0,0]])

    >>> np.ma.compress_nd(x)
    array([[7, 8]])

    """
    x = asarray(x)
    m = getmask(x)
    # Set axis to tuple of ints
    if axis is None:
        axis = tuple(range(x.ndim))
    else:
        axis = normalize_axis_tuple(axis, x.ndim)

    # Nothing is masked: return x
    if m is nomask or not m.any():
        return x._data
    # All is masked: return empty
    if m.all():
        return nxarray([])
    # Filter elements through boolean indexing
    data = x._data
    for ax in axis:
        axes = tuple(list(range(ax)) + list(range(ax + 1, x.ndim)))
        data = data[(slice(None),)*ax + (~m.any(axis=axes),)]
    return data


def compress_rowcols(x, axis=None):
    """
    Suppress the rows and/or columns of a 2-D array that contain
    masked values.

    The suppression behavior is selected with the `axis` parameter.

    - If axis is None, both rows and columns are suppressed.
    - If axis is 0, only rows are suppressed.
    - If axis is 1 or -1, only columns are suppressed.

    Parameters
    ----------
    x : array_like, MaskedArray
        The array to operate on.  If not a MaskedArray instance (or if no array
        elements are masked), `x` is interpreted as a MaskedArray with
        `mask` set to `nomask`. Must be a 2D array.
    axis : int, optional
        Axis along which to perform the operation. Default is None.

    Returns
    -------
    compressed_array : ndarray
        The compressed array.

    Examples
    --------
    >>> x = np.ma.array(np.arange(9).reshape(3, 3), mask=[[1, 0, 0],
    ...                                                   [1, 0, 0],
    ...                                                   [0, 0, 0]])
    >>> x
    masked_array(
      data=[[--, 1, 2],
            [--, 4, 5],
            [6, 7, 8]],
      mask=[[ True, False, False],
            [ True, False, False],
            [False, False, False]],
      fill_value=999999)

    >>> np.ma.compress_rowcols(x)
    array([[7, 8]])
    >>> np.ma.compress_rowcols(x, 0)
    array([[6, 7, 8]])
    >>> np.ma.compress_rowcols(x, 1)
    array([[1, 2],
           [4, 5],
           [7, 8]])

    """
    if asarray(x).ndim != 2:
        raise NotImplementedError("compress_rowcols works for 2D arrays only.")
    return compress_nd(x, axis=axis)


def compress_rows(a):
    """
    Suppress whole rows of a 2-D array that contain masked values.

    This is equivalent to ``np.ma.compress_rowcols(a, 0)``, see
    `compress_rowcols` for details.

    Parameters
    ----------
    x : array_like, MaskedArray
        The array to operate on.  If not a MaskedArray instance (or if no array
        elements are masked), `x` is interpreted as a MaskedArray with
        `mask` set to `nomask`. Must be a 2D array.
    

    Returns
    -------
    compressed_array : ndarray
        The compressed array.

    Examples
    --------
    >>> x = np.ma.array(np.arange(6).reshape(3, 2), mask=[[1, 0], 
                                                          [0, 0], 
                                                          [0, 0]])

    >>> np.ma.compress_rows(x)
    array([[2, 3],
       [4, 5]])

    """
    a = asarray(a)
    if a.ndim != 2:
        raise NotImplementedError("compress_rows works for 2D arrays only.")
    return compress_rowcols(a, 0)


def compress_cols(a):
    """
    Suppress whole columns of a 2-D array that contain masked values.

    This is equivalent to ``np.ma.compress_rowcols(a, 1)``, see
    `compress_rowcols` for details.


    Parameters
    ----------
    x : array_like, MaskedArray
        The array to operate on.  If not a MaskedArray instance (or if no array
        elements are masked), `x` is interpreted as a MaskedArray with
        `mask` set to `nomask`. Must be a 2D array.
    

    Returns
    -------
    compressed_array : ndarray
    The compressed array.

    Examples
    --------
    >>> x = np.ma.array(np.arange(6).reshape(3, 2), mask=[[1, 0], 
                                                          [0, 0], 
                                                          [0, 0]])

    >>> np.ma.compress_cols(x)
    array([[1],
       [3],
       [5]])

    """
    a = asarray(a)
    if a.ndim != 2:
        raise NotImplementedError("compress_cols works for 2D arrays only.")
    return compress_rowcols(a, 1)


def mask_rows(a, axis=np._NoValue):
    """
    Mask rows of a 2D array that contain masked values.

    This function is a shortcut to ``mask_rowcols`` with `axis` equal to 0.

    See Also
    --------
    mask_rowcols : Mask rows and/or columns of a 2D array.
    masked_where : Mask where a condition is met.

    Examples
    --------
    >>> import numpy.ma as ma
    >>> a = np.zeros((3, 3), dtype=int)
    >>> a[1, 1] = 1
    >>> a
    array([[0, 0, 0],
           [0, 1, 0],
           [0, 0, 0]])
    >>> a = ma.masked_equal(a, 1)
    >>> a
    masked_array(
      data=[[0, 0, 0],
            [0, --, 0],
            [0, 0, 0]],
      mask=[[False, False, False],
            [False,  True, False],
            [False, False, False]],
      fill_value=1)

    >>> ma.mask_rows(a)
    masked_array(
      data=[[0, 0, 0],
            [--, --, --],
            [0, 0, 0]],
      mask=[[False, False, False],
            [ True,  True,  True],
            [False, False, False]],
      fill_value=1)

    """
    if axis is not np._NoValue:
        # remove the axis argument when this deprecation expires
        # NumPy 1.18.0, 2019-11-28
        warnings.warn(
            "The axis argument has always been ignored, in future passing it "
            "will raise TypeError", DeprecationWarning, stacklevel=2)
    return mask_rowcols(a, 0)


def mask_cols(a, axis=np._NoValue):
    """
    Mask columns of a 2D array that contain masked values.

    This function is a shortcut to ``mask_rowcols`` with `axis` equal to 1.

    See Also
    --------
    mask_rowcols : Mask rows and/or columns of a 2D array.
    masked_where : Mask where a condition is met.

    Examples
    --------
    >>> import numpy.ma as ma
    >>> a = np.zeros((3, 3), dtype=int)
    >>> a[1, 1] = 1
    >>> a
    array([[0, 0, 0],
           [0, 1, 0],
           [0, 0, 0]])
    >>> a = ma.masked_equal(a, 1)
    >>> a
    masked_array(
      data=[[0, 0, 0],
            [0, --, 0],
            [0, 0, 0]],
      mask=[[False, False, False],
            [False,  True, False],
            [False, False, False]],
      fill_value=1)
    >>> ma.mask_cols(a)
    masked_array(
      data=[[0, --, 0],
            [0, --, 0],
            [0, --, 0]],
      mask=[[False,  True, False],
            [False,  True, False],
            [False,  True, False]],
      fill_value=1)

    """
    if axis is not np._NoValue:
        # remove the axis argument when this deprecation expires
        # NumPy 1.18.0, 2019-11-28
        warnings.warn(
            "The axis argument has always been ignored, in future passing it "
            "will raise TypeError", DeprecationWarning, stacklevel=2)
    return mask_rowcols(a, 1)


#####--------------------------------------------------------------------------
#---- --- arraysetops ---
#####--------------------------------------------------------------------------

def ediff1d(arr, to_end=None, to_begin=None):
    """
    Compute the differences between consecutive elements of an array.

    This function is the equivalent of `numpy.ediff1d` that takes masked
    values into account, see `numpy.ediff1d` for details.

    to_end : [array_like, optional] Number to append at the end of 
            the returned differences. 
    to_begin : [array_like, optional] Number to prepend at the beginning of 
            the returned differences. 

    See Also
    --------
    numpy.ediff1d : Equivalent function for ndarrays.

    Examples
    --------
    >>> x = np.array([3,5,8,4,12])
    >>> x=np.ma.ediff1d(x, to_begin=np.array([-23, 0]), to_end=25)
    >>> x
    masked_array(data=[-23, 0, 2, 3, -4, 8, 25],
            mask=[False, False, False, False, False, False, False],
            fill_value=999999)

    """
    arr = ma.asanyarray(arr).flat
    ed = arr[1:] - arr[:-1]
    arrays = [ed]
    #
    if to_begin is not None:
        arrays.insert(0, to_begin)
    if to_end is not None:
        arrays.append(to_end)
    #
    if len(arrays) != 1:
        # We'll save ourselves a copy of a potentially large array in the common
        # case where neither to_begin or to_end was given.
        ed = hstack(arrays)
    #
    return ed


def unique(ar1, return_index=False, return_inverse=False):
    """
    Finds the unique elements of an array.

    Masked values are considered the same element (masked). The output array
    is always a masked array. See `numpy.unique` for more details.

    See Also
    --------
    numpy.unique : Equivalent function for ndarrays.

<<<<<<< HEAD


=======
    Examples
    --------
    >>> import numpy.ma as ma
    >>> a = [1, 2, 1000, 2, 3]
    >>> mask = [0, 0, 1, 0, 0]
    >>> masked_a = ma.masked_array(a, mask)
    >>> masked_a
    masked_array(data=[1, 2, --, 2, 3],
                mask=[False, False,  True, False, False],
        fill_value=999999)
    >>> ma.unique(masked_a)
    masked_array(data=[1, 2, 3, --],
                mask=[False, False, False,  True],
        fill_value=999999)
    >>> ma.unique(masked_a, return_index=True)
    (masked_array(data=[1, 2, 3, --],
                mask=[False, False, False,  True],
        fill_value=999999), array([0, 1, 4, 2]))
    >>> ma.unique(masked_a, return_inverse=True)
    (masked_array(data=[1, 2, 3, --],
                mask=[False, False, False,  True],
        fill_value=999999), array([0, 1, 3, 1, 2]))
    >>> ma.unique(masked_a, return_index=True, return_inverse=True)
    (masked_array(data=[1, 2, 3, --],
                mask=[False, False, False,  True],
        fill_value=999999), array([0, 1, 4, 2]), array([0, 1, 3, 1, 2]))
>>>>>>> 99eaf340
    """
    output = np.unique(ar1,
                       return_index=return_index,
                       return_inverse=return_inverse)
    if isinstance(output, tuple):
        output = list(output)
        output[0] = output[0].view(MaskedArray)
        output = tuple(output)
    else:
        output = output.view(MaskedArray)
    return output


def intersect1d(ar1, ar2, assume_unique=False):
    """
    Returns the unique elements common to both arrays.

    Masked values are considered equal one to the other.
    The output is always a masked array.

    See `numpy.intersect1d` for more details.

    See Also
    --------
    numpy.intersect1d : Equivalent function for ndarrays.

    Examples
    --------
    >>> x = np.ma.array([1, 3, 3, 3], mask=[0, 0, 0, 1])
    >>> y = np.ma.array([3, 1, 1, 1], mask=[0, 0, 0, 1])
    >>> np.ma.intersect1d(x, y)
    masked_array(data=[1, 3, --],
                 mask=[False, False,  True],
           fill_value=999999)

    """
    if assume_unique:
        aux = ma.concatenate((ar1, ar2))
    else:
        # Might be faster than unique( intersect1d( ar1, ar2 ) )?
        aux = ma.concatenate((unique(ar1), unique(ar2)))
    aux.sort()
    return aux[:-1][aux[1:] == aux[:-1]]


def setxor1d(ar1, ar2, assume_unique=False):
    """
    Set exclusive-or of 1-D arrays with unique elements.

    The output is always a masked array. See `numpy.setxor1d` for more details.

    See Also
    --------
    numpy.setxor1d : Equivalent function for ndarrays.

    """
    if not assume_unique:
        ar1 = unique(ar1)
        ar2 = unique(ar2)

    aux = ma.concatenate((ar1, ar2))
    if aux.size == 0:
        return aux
    aux.sort()
    auxf = aux.filled()
#    flag = ediff1d( aux, to_end = 1, to_begin = 1 ) == 0
    flag = ma.concatenate(([True], (auxf[1:] != auxf[:-1]), [True]))
#    flag2 = ediff1d( flag ) == 0
    flag2 = (flag[1:] == flag[:-1])
    return aux[flag2]


def in1d(ar1, ar2, assume_unique=False, invert=False):
    """
    Test whether each element of an array is also present in a second
    array.

    The output is always a masked array. See `numpy.in1d` for more details.

    We recommend using :func:`isin` instead of `in1d` for new code.

    See Also
    --------
    isin       : Version of this function that preserves the shape of ar1.
    numpy.in1d : Equivalent function for ndarrays.

    Notes
    -----
    .. versionadded:: 1.4.0

    """
    if not assume_unique:
        ar1, rev_idx = unique(ar1, return_inverse=True)
        ar2 = unique(ar2)

    ar = ma.concatenate((ar1, ar2))
    # We need this to be a stable sort, so always use 'mergesort'
    # here. The values from the first array should always come before
    # the values from the second array.
    order = ar.argsort(kind='mergesort')
    sar = ar[order]
    if invert:
        bool_ar = (sar[1:] != sar[:-1])
    else:
        bool_ar = (sar[1:] == sar[:-1])
    flag = ma.concatenate((bool_ar, [invert]))
    indx = order.argsort(kind='mergesort')[:len(ar1)]

    if assume_unique:
        return flag[indx]
    else:
        return flag[indx][rev_idx]


def isin(element, test_elements, assume_unique=False, invert=False):
    """
    Calculates `element in test_elements`, broadcasting over
    `element` only.

    The output is always a masked array of the same shape as `element`.
    See `numpy.isin` for more details.

    See Also
    --------
    in1d       : Flattened version of this function.
    numpy.isin : Equivalent function for ndarrays.

    Notes
    -----
    .. versionadded:: 1.13.0

    """
    element = ma.asarray(element)
    return in1d(element, test_elements, assume_unique=assume_unique,
                invert=invert).reshape(element.shape)


def union1d(ar1, ar2):
    """
    Union of two arrays.

    The output is always a masked array. See `numpy.union1d` for more details.

    See Also
    --------
    numpy.union1d : Equivalent function for ndarrays.

    """
    return unique(ma.concatenate((ar1, ar2), axis=None))


def setdiff1d(ar1, ar2, assume_unique=False):
    """
    Set difference of 1D arrays with unique elements.

    The output is always a masked array. See `numpy.setdiff1d` for more
    details.

    See Also
    --------
    numpy.setdiff1d : Equivalent function for ndarrays.

    Examples
    --------
    >>> x = np.ma.array([1, 2, 3, 4], mask=[0, 1, 0, 1])
    >>> np.ma.setdiff1d(x, [1, 2])
    masked_array(data=[3, --],
                 mask=[False,  True],
           fill_value=999999)

    """
    if assume_unique:
        ar1 = ma.asarray(ar1).ravel()
    else:
        ar1 = unique(ar1)
        ar2 = unique(ar2)
    return ar1[in1d(ar1, ar2, assume_unique=True, invert=True)]


###############################################################################
#                                Covariance                                   #
###############################################################################


def _covhelper(x, y=None, rowvar=True, allow_masked=True):
    """
    Private function for the computation of covariance and correlation
    coefficients.

    """
    x = ma.array(x, ndmin=2, copy=True, dtype=float)
    xmask = ma.getmaskarray(x)
    # Quick exit if we can't process masked data
    if not allow_masked and xmask.any():
        raise ValueError("Cannot process masked data.")
    #
    if x.shape[0] == 1:
        rowvar = True
    # Make sure that rowvar is either 0 or 1
    rowvar = int(bool(rowvar))
    axis = 1 - rowvar
    if rowvar:
        tup = (slice(None), None)
    else:
        tup = (None, slice(None))
    #
    if y is None:
        xnotmask = np.logical_not(xmask).astype(int)
    else:
        y = array(y, copy=False, ndmin=2, dtype=float)
        ymask = ma.getmaskarray(y)
        if not allow_masked and ymask.any():
            raise ValueError("Cannot process masked data.")
        if xmask.any() or ymask.any():
            if y.shape == x.shape:
                # Define some common mask
                common_mask = np.logical_or(xmask, ymask)
                if common_mask is not nomask:
                    xmask = x._mask = y._mask = ymask = common_mask
                    x._sharedmask = False
                    y._sharedmask = False
        x = ma.concatenate((x, y), axis)
        xnotmask = np.logical_not(np.concatenate((xmask, ymask), axis)).astype(int)
    x -= x.mean(axis=rowvar)[tup]
    return (x, xnotmask, rowvar)


def cov(x, y=None, rowvar=True, bias=False, allow_masked=True, ddof=None):
    """
    Estimate the covariance matrix.

    Except for the handling of missing data this function does the same as
    `numpy.cov`. For more details and examples, see `numpy.cov`.

    By default, masked values are recognized as such. If `x` and `y` have the
    same shape, a common mask is allocated: if ``x[i,j]`` is masked, then
    ``y[i,j]`` will also be masked.
    Setting `allow_masked` to False will raise an exception if values are
    missing in either of the input arrays.

    Parameters
    ----------
    x : array_like
        A 1-D or 2-D array containing multiple variables and observations.
        Each row of `x` represents a variable, and each column a single
        observation of all those variables. Also see `rowvar` below.
    y : array_like, optional
        An additional set of variables and observations. `y` has the same
        shape as `x`.
    rowvar : bool, optional
        If `rowvar` is True (default), then each row represents a
        variable, with observations in the columns. Otherwise, the relationship
        is transposed: each column represents a variable, while the rows
        contain observations.
    bias : bool, optional
        Default normalization (False) is by ``(N-1)``, where ``N`` is the
        number of observations given (unbiased estimate). If `bias` is True,
        then normalization is by ``N``. This keyword can be overridden by
        the keyword ``ddof`` in numpy versions >= 1.5.
    allow_masked : bool, optional
        If True, masked values are propagated pair-wise: if a value is masked
        in `x`, the corresponding value is masked in `y`.
        If False, raises a `ValueError` exception when some values are missing.
    ddof : {None, int}, optional
        If not ``None`` normalization is by ``(N - ddof)``, where ``N`` is
        the number of observations; this overrides the value implied by
        ``bias``. The default value is ``None``.

        .. versionadded:: 1.5

    Raises
    ------
    ValueError
        Raised if some values are missing and `allow_masked` is False.

    See Also
    --------
    numpy.cov


    Examples
    --------
    >>> x = np.ma.array([1, 2, 3, 4], mask=[0, 1, 0, 1])
    >>> np.ma.cov(x,rowvar=False)
    masked_array(data=2.0,
             mask=False,
       fill_value=1e+20)

    """
    # Check inputs
    if ddof is not None and ddof != int(ddof):
        raise ValueError("ddof must be an integer")
    # Set up ddof
    if ddof is None:
        if bias:
            ddof = 0
        else:
            ddof = 1

    (x, xnotmask, rowvar) = _covhelper(x, y, rowvar, allow_masked)
    if not rowvar:
        fact = np.dot(xnotmask.T, xnotmask) * 1. - ddof
        result = (dot(x.T, x.conj(), strict=False) / fact).squeeze()
    else:
        fact = np.dot(xnotmask, xnotmask.T) * 1. - ddof
        result = (dot(x, x.T.conj(), strict=False) / fact).squeeze()
    return result


def corrcoef(x, y=None, rowvar=True, bias=np._NoValue, allow_masked=True,
             ddof=np._NoValue):
    """
    Return Pearson product-moment correlation coefficients.

    Except for the handling of missing data this function does the same as
    `numpy.corrcoef`. For more details and examples, see `numpy.corrcoef`.

    Parameters
    ----------
    x : array_like
        A 1-D or 2-D array containing multiple variables and observations.
        Each row of `x` represents a variable, and each column a single
        observation of all those variables. Also see `rowvar` below.
    y : array_like, optional
        An additional set of variables and observations. `y` has the same
        shape as `x`.
    rowvar : bool, optional
        If `rowvar` is True (default), then each row represents a
        variable, with observations in the columns. Otherwise, the relationship
        is transposed: each column represents a variable, while the rows
        contain observations.
    bias : _NoValue, optional
        Has no effect, do not use.

        .. deprecated:: 1.10.0
    allow_masked : bool, optional
        If True, masked values are propagated pair-wise: if a value is masked
        in `x`, the corresponding value is masked in `y`.
        If False, raises an exception.  Because `bias` is deprecated, this
        argument needs to be treated as keyword only to avoid a warning.
    ddof : _NoValue, optional
        Has no effect, do not use.

        .. deprecated:: 1.10.0

    See Also
    --------
    numpy.corrcoef : Equivalent function in top-level NumPy module.
    cov : Estimate the covariance matrix.

    Notes
    -----
    This function accepts but discards arguments `bias` and `ddof`.  This is
    for backwards compatibility with previous versions of this function.  These
    arguments had no effect on the return values of the function and can be
    safely ignored in this and previous versions of numpy.
    """
    msg = 'bias and ddof have no effect and are deprecated'
    if bias is not np._NoValue or ddof is not np._NoValue:
        # 2015-03-15, 1.10
        warnings.warn(msg, DeprecationWarning, stacklevel=2)
    # Get the data
    (x, xnotmask, rowvar) = _covhelper(x, y, rowvar, allow_masked)
    # Compute the covariance matrix
    if not rowvar:
        fact = np.dot(xnotmask.T, xnotmask) * 1.
        c = (dot(x.T, x.conj(), strict=False) / fact).squeeze()
    else:
        fact = np.dot(xnotmask, xnotmask.T) * 1.
        c = (dot(x, x.T.conj(), strict=False) / fact).squeeze()
    # Check whether we have a scalar
    try:
        diag = ma.diagonal(c)
    except ValueError:
        return 1
    #
    if xnotmask.all():
        _denom = ma.sqrt(ma.multiply.outer(diag, diag))
    else:
        _denom = diagflat(diag)
        _denom._sharedmask = False  # We know return is always a copy
        n = x.shape[1 - rowvar]
        if rowvar:
            for i in range(n - 1):
                for j in range(i + 1, n):
                    _x = mask_cols(vstack((x[i], x[j]))).var(axis=1)
                    _denom[i, j] = _denom[j, i] = ma.sqrt(ma.multiply.reduce(_x))
        else:
            for i in range(n - 1):
                for j in range(i + 1, n):
                    _x = mask_cols(
                            vstack((x[:, i], x[:, j]))).var(axis=1)
                    _denom[i, j] = _denom[j, i] = ma.sqrt(ma.multiply.reduce(_x))
    return c / _denom

#####--------------------------------------------------------------------------
#---- --- Concatenation helpers ---
#####--------------------------------------------------------------------------

class MAxisConcatenator(AxisConcatenator):
    """
    Translate slice objects to concatenation along an axis.

    For documentation on usage, see `mr_class`.

    See Also
    --------
    mr_class

    """
    concatenate = staticmethod(concatenate)

    @classmethod
    def makemat(cls, arr):
        # There used to be a view as np.matrix here, but we may eventually
        # deprecate that class. In preparation, we use the unmasked version
        # to construct the matrix (with copy=False for backwards compatibility
        # with the .view)
        data = super().makemat(arr.data, copy=False)
        return array(data, mask=arr.mask)

    def __getitem__(self, key):
        # matrix builder syntax, like 'a, b; c, d'
        if isinstance(key, str):
            raise MAError("Unavailable for masked array.")

        return super().__getitem__(key)


class mr_class(MAxisConcatenator):
    """
    Translate slice objects to concatenation along the first axis.

    This is the masked array version of `lib.index_tricks.RClass`.

    See Also
    --------
    lib.index_tricks.RClass

    Examples
    --------
    >>> np.ma.mr_[np.ma.array([1,2,3]), 0, 0, np.ma.array([4,5,6])]
    masked_array(data=[1, 2, 3, ..., 4, 5, 6],
                 mask=False,
           fill_value=999999)

    """
    def __init__(self):
        MAxisConcatenator.__init__(self, 0)

mr_ = mr_class()


#####--------------------------------------------------------------------------
#---- Find unmasked data ---
#####--------------------------------------------------------------------------

def ndenumerate(a, compressed=True):
    """
    Multidimensional index iterator.

    Return an iterator yielding pairs of array coordinates and values,
    skipping elements that are masked. With `compressed=False`,
    `ma.masked` is yielded as the value of masked elements. This
    behavior differs from that of `numpy.ndenumerate`, which yields the
    value of the underlying data array.

    Notes
    -----
    .. versionadded:: 1.23.0

    Parameters
    ----------
    a : array_like
        An array with (possibly) masked elements.
    compressed : bool, optional
        If True (default), masked elements are skipped.

    See Also
    --------
    numpy.ndenumerate : Equivalent function ignoring any mask.

    Examples
    --------
    >>> a = np.ma.arange(9).reshape((3, 3))
    >>> a[1, 0] = np.ma.masked
    >>> a[1, 2] = np.ma.masked
    >>> a[2, 1] = np.ma.masked
    >>> a
    masked_array(
      data=[[0, 1, 2],
            [--, 4, --],
            [6, --, 8]],
      mask=[[False, False, False],
            [ True, False,  True],
            [False,  True, False]],
      fill_value=999999)
    >>> for index, x in np.ma.ndenumerate(a):
    ...     print(index, x)
    (0, 0) 0
    (0, 1) 1
    (0, 2) 2
    (1, 1) 4
    (2, 0) 6
    (2, 2) 8

    >>> for index, x in np.ma.ndenumerate(a, compressed=False):
    ...     print(index, x)
    (0, 0) 0
    (0, 1) 1
    (0, 2) 2
    (1, 0) --
    (1, 1) 4
    (1, 2) --
    (2, 0) 6
    (2, 1) --
    (2, 2) 8
    """
    for it, mask in zip(np.ndenumerate(a), getmaskarray(a).flat):
        if not mask:
            yield it
        elif not compressed:
            yield it[0], masked


def flatnotmasked_edges(a):
    """
    Find the indices of the first and last unmasked values.

    Expects a 1-D `MaskedArray`, returns None if all values are masked.

    Parameters
    ----------
    a : array_like
        Input 1-D `MaskedArray`

    Returns
    -------
    edges : ndarray or None
        The indices of first and last non-masked value in the array.
        Returns None if all values are masked.

    See Also
    --------
    flatnotmasked_contiguous, notmasked_contiguous, notmasked_edges
    clump_masked, clump_unmasked

    Notes
    -----
    Only accepts 1-D arrays.

    Examples
    --------
    >>> a = np.ma.arange(10)
    >>> np.ma.flatnotmasked_edges(a)
    array([0, 9])

    >>> mask = (a < 3) | (a > 8) | (a == 5)
    >>> a[mask] = np.ma.masked
    >>> np.array(a[~a.mask])
    array([3, 4, 6, 7, 8])

    >>> np.ma.flatnotmasked_edges(a)
    array([3, 8])

    >>> a[:] = np.ma.masked
    >>> print(np.ma.flatnotmasked_edges(a))
    None

    """
    m = getmask(a)
    if m is nomask or not np.any(m):
        return np.array([0, a.size - 1])
    unmasked = np.flatnonzero(~m)
    if len(unmasked) > 0:
        return unmasked[[0, -1]]
    else:
        return None


def notmasked_edges(a, axis=None):
    """
    Find the indices of the first and last unmasked values along an axis.

    If all values are masked, return None.  Otherwise, return a list
    of two tuples, corresponding to the indices of the first and last
    unmasked values respectively.

    Parameters
    ----------
    a : array_like
        The input array.
    axis : int, optional
        Axis along which to perform the operation.
        If None (default), applies to a flattened version of the array.

    Returns
    -------
    edges : ndarray or list
        An array of start and end indexes if there are any masked data in
        the array. If there are no masked data in the array, `edges` is a
        list of the first and last index.

    See Also
    --------
    flatnotmasked_contiguous, flatnotmasked_edges, notmasked_contiguous
    clump_masked, clump_unmasked

    Examples
    --------
    >>> a = np.arange(9).reshape((3, 3))
    >>> m = np.zeros_like(a)
    >>> m[1:, 1:] = 1

    >>> am = np.ma.array(a, mask=m)
    >>> np.array(am[~am.mask])
    array([0, 1, 2, 3, 6])

    >>> np.ma.notmasked_edges(am)
    array([0, 6])

    """
    a = asarray(a)
    if axis is None or a.ndim == 1:
        return flatnotmasked_edges(a)
    m = getmaskarray(a)
    idx = array(np.indices(a.shape), mask=np.asarray([m] * a.ndim))
    return [tuple([idx[i].min(axis).compressed() for i in range(a.ndim)]),
            tuple([idx[i].max(axis).compressed() for i in range(a.ndim)]), ]


def flatnotmasked_contiguous(a):
    """
    Find contiguous unmasked data in a masked array.

    Parameters
    ----------
    a : array_like
        The input array.

    Returns
    -------
    slice_list : list
        A sorted sequence of `slice` objects (start index, end index).

        .. versionchanged:: 1.15.0
            Now returns an empty list instead of None for a fully masked array

    See Also
    --------
    flatnotmasked_edges, notmasked_contiguous, notmasked_edges
    clump_masked, clump_unmasked

    Notes
    -----
    Only accepts 2-D arrays at most.

    Examples
    --------
    >>> a = np.ma.arange(10)
    >>> np.ma.flatnotmasked_contiguous(a)
    [slice(0, 10, None)]

    >>> mask = (a < 3) | (a > 8) | (a == 5)
    >>> a[mask] = np.ma.masked
    >>> np.array(a[~a.mask])
    array([3, 4, 6, 7, 8])

    >>> np.ma.flatnotmasked_contiguous(a)
    [slice(3, 5, None), slice(6, 9, None)]
    >>> a[:] = np.ma.masked
    >>> np.ma.flatnotmasked_contiguous(a)
    []

    """
    m = getmask(a)
    if m is nomask:
        return [slice(0, a.size)]
    i = 0
    result = []
    for (k, g) in itertools.groupby(m.ravel()):
        n = len(list(g))
        if not k:
            result.append(slice(i, i + n))
        i += n
    return result


def notmasked_contiguous(a, axis=None):
    """
    Find contiguous unmasked data in a masked array along the given axis.

    Parameters
    ----------
    a : array_like
        The input array.
    axis : int, optional
        Axis along which to perform the operation.
        If None (default), applies to a flattened version of the array, and this
        is the same as `flatnotmasked_contiguous`.

    Returns
    -------
    endpoints : list
        A list of slices (start and end indexes) of unmasked indexes
        in the array.

        If the input is 2d and axis is specified, the result is a list of lists.

    See Also
    --------
    flatnotmasked_edges, flatnotmasked_contiguous, notmasked_edges
    clump_masked, clump_unmasked

    Notes
    -----
    Only accepts 2-D arrays at most.

    Examples
    --------
    >>> a = np.arange(12).reshape((3, 4))
    >>> mask = np.zeros_like(a)
    >>> mask[1:, :-1] = 1; mask[0, 1] = 1; mask[-1, 0] = 0
    >>> ma = np.ma.array(a, mask=mask)
    >>> ma
    masked_array(
      data=[[0, --, 2, 3],
            [--, --, --, 7],
            [8, --, --, 11]],
      mask=[[False,  True, False, False],
            [ True,  True,  True, False],
            [False,  True,  True, False]],
      fill_value=999999)
    >>> np.array(ma[~ma.mask])
    array([ 0,  2,  3,  7, 8, 11])

    >>> np.ma.notmasked_contiguous(ma)
    [slice(0, 1, None), slice(2, 4, None), slice(7, 9, None), slice(11, 12, None)]

    >>> np.ma.notmasked_contiguous(ma, axis=0)
    [[slice(0, 1, None), slice(2, 3, None)], [], [slice(0, 1, None)], [slice(0, 3, None)]]

    >>> np.ma.notmasked_contiguous(ma, axis=1)
    [[slice(0, 1, None), slice(2, 4, None)], [slice(3, 4, None)], [slice(0, 1, None), slice(3, 4, None)]]

    """
    a = asarray(a)
    nd = a.ndim
    if nd > 2:
        raise NotImplementedError("Currently limited to at most 2D array.")
    if axis is None or nd == 1:
        return flatnotmasked_contiguous(a)
    #
    result = []
    #
    other = (axis + 1) % 2
    idx = [0, 0]
    idx[axis] = slice(None, None)
    #
    for i in range(a.shape[other]):
        idx[other] = i
        result.append(flatnotmasked_contiguous(a[tuple(idx)]))
    return result


def _ezclump(mask):
    """
    Finds the clumps (groups of data with the same values) for a 1D bool array.

    Returns a series of slices.
    """
    if mask.ndim > 1:
        mask = mask.ravel()
    idx = (mask[1:] ^ mask[:-1]).nonzero()
    idx = idx[0] + 1

    if mask[0]:
        if len(idx) == 0:
            return [slice(0, mask.size)]

        r = [slice(0, idx[0])]
        r.extend((slice(left, right)
                  for left, right in zip(idx[1:-1:2], idx[2::2])))
    else:
        if len(idx) == 0:
            return []

        r = [slice(left, right) for left, right in zip(idx[:-1:2], idx[1::2])]

    if mask[-1]:
        r.append(slice(idx[-1], mask.size))
    return r


def clump_unmasked(a):
    """
    Return list of slices corresponding to the unmasked clumps of a 1-D array.
    (A "clump" is defined as a contiguous region of the array).

    Parameters
    ----------
    a : ndarray
        A one-dimensional masked array.

    Returns
    -------
    slices : list of slice
        The list of slices, one for each continuous region of unmasked
        elements in `a`.

    Notes
    -----
    .. versionadded:: 1.4.0

    See Also
    --------
    flatnotmasked_edges, flatnotmasked_contiguous, notmasked_edges
    notmasked_contiguous, clump_masked

    Examples
    --------
    >>> a = np.ma.masked_array(np.arange(10))
    >>> a[[0, 1, 2, 6, 8, 9]] = np.ma.masked
    >>> np.ma.clump_unmasked(a)
    [slice(3, 6, None), slice(7, 8, None)]

    """
    mask = getattr(a, '_mask', nomask)
    if mask is nomask:
        return [slice(0, a.size)]
    return _ezclump(~mask)


def clump_masked(a):
    """
    Returns a list of slices corresponding to the masked clumps of a 1-D array.
    (A "clump" is defined as a contiguous region of the array).

    Parameters
    ----------
    a : ndarray
        A one-dimensional masked array.

    Returns
    -------
    slices : list of slice
        The list of slices, one for each continuous region of masked elements
        in `a`.

    Notes
    -----
    .. versionadded:: 1.4.0

    See Also
    --------
    flatnotmasked_edges, flatnotmasked_contiguous, notmasked_edges
    notmasked_contiguous, clump_unmasked

    Examples
    --------
    >>> a = np.ma.masked_array(np.arange(10))
    >>> a[[0, 1, 2, 6, 8, 9]] = np.ma.masked
    >>> np.ma.clump_masked(a)
    [slice(0, 3, None), slice(6, 7, None), slice(8, 10, None)]

    """
    mask = ma.getmask(a)
    if mask is nomask:
        return []
    return _ezclump(mask)


###############################################################################
#                              Polynomial fit                                 #
###############################################################################


def vander(x, n=None):
    """
    Masked values in the input array result in rows of zeros.

    """
    _vander = np.vander(x, n)
    m = getmask(x)
    if m is not nomask:
        _vander[m] = 0
    return _vander

vander.__doc__ = ma.doc_note(np.vander.__doc__, vander.__doc__)


def polyfit(x, y, deg, rcond=None, full=False, w=None, cov=False):
    """
    Any masked values in x is propagated in y, and vice-versa.

    """
    x = asarray(x)
    y = asarray(y)

    m = getmask(x)
    if y.ndim == 1:
        m = mask_or(m, getmask(y))
    elif y.ndim == 2:
        my = getmask(mask_rows(y))
        if my is not nomask:
            m = mask_or(m, my[:, 0])
    else:
        raise TypeError("Expected a 1D or 2D array for y!")

    if w is not None:
        w = asarray(w)
        if w.ndim != 1:
            raise TypeError("expected a 1-d array for weights")
        if w.shape[0] != y.shape[0]:
            raise TypeError("expected w and y to have the same length")
        m = mask_or(m, getmask(w))

    if m is not nomask:
        not_m = ~m
        if w is not None:
            w = w[not_m]
        return np.polyfit(x[not_m], y[not_m], deg, rcond, full, w, cov)
    else:
        return np.polyfit(x, y, deg, rcond, full, w, cov)

polyfit.__doc__ = ma.doc_note(np.polyfit.__doc__, polyfit.__doc__)<|MERGE_RESOLUTION|>--- conflicted
+++ resolved
@@ -1164,10 +1164,6 @@
     --------
     numpy.unique : Equivalent function for ndarrays.
 
-<<<<<<< HEAD
-
-
-=======
     Examples
     --------
     >>> import numpy.ma as ma
@@ -1194,7 +1190,6 @@
     (masked_array(data=[1, 2, 3, --],
                 mask=[False, False, False,  True],
         fill_value=999999), array([0, 1, 4, 2]), array([0, 1, 3, 1, 2]))
->>>>>>> 99eaf340
     """
     output = np.unique(ar1,
                        return_index=return_index,
