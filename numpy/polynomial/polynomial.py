"""
Objects for dealing with polynomials.

This module provides a number of objects (mostly functions) useful for
dealing with polynomials, including a `Polynomial` class that
encapsulates the usual arithmetic operations.  (General information
on how this module represents and works with polynomial objects is in
the docstring for its "parent" sub-package, `numpy.polynomial`).

Constants
---------
- `polydomain` -- Polynomial default domain, [-1,1].
- `polyzero` -- (Coefficients of the) "zero polynomial."
- `polyone` -- (Coefficients of the) constant polynomial 1.
- `polyx` -- (Coefficients of the) identity map polynomial, ``f(x) = x``.

Arithmetic
----------
- `polyadd` -- add two polynomials.
- `polysub` -- subtract one polynomial from another.
- `polymulx` -- multiply a polynomial in ``P_i(x)`` by ``x``.
- `polymul` -- multiply two polynomials.
- `polydiv` -- divide one polynomial by another.
- `polypow` -- raise a polynomial to an positive integer power.
- `polyval` -- evaluate a polynomial at given points.
- `polyval2d` -- evaluate a 2D polynomial at given points.
- `polyval3d` -- evaluate a 3D polynomial at given points.
- `polygrid2d` -- evaluate a 2D polynomial on a Cartesian product.
- `polygrid3d` -- evaluate a 3D polynomial on a Cartesian product.

Calculus
--------
- `polyder` -- differentiate a polynomial.
- `polyint` -- integrate a polynomial.

Misc Functions
--------------
- `polyfromroots` -- create a polynomial with specified roots.
- `polyroots` -- find the roots of a polynomial.
- `polyvalfromroots` -- evaluate a polynomial at given points from roots.
- `polyvander` -- Vandermonde-like matrix for powers.
- `polyvander2d` -- Vandermonde-like matrix for 2D power series.
- `polyvander3d` -- Vandermonde-like matrix for 3D power series.
- `polycompanion` -- companion matrix in power series form.
- `polyfit` -- least-squares fit returning a polynomial.
- `polytrim` -- trim leading coefficients from a polynomial.
- `polyline` -- polynomial representing given straight line.

Classes
-------
- `Polynomial` -- polynomial class.

See Also
--------
`numpy.polynomial.chebyshev` : Objects for dealing with Chebyshev series.
`numpy.polynomial.hermite` : Objects for dealing with Hermite_e series.
`numpy.polynomial.hermite_e` : Objects for dealing with Hermite series.
`numpy.polynomial.laguerre` : Objects for dealing with Laguerre series.
`numpy.polynomial.legendre` : Objects for dealing with Legendre series.

"""
from __future__ import division, absolute_import, print_function

__all__ = [
    'polyzero', 'polyone', 'polyx', 'polydomain', 'polyline', 'polyadd',
    'polysub', 'polymulx', 'polymul', 'polydiv', 'polypow', 'polyval',
    'polyvalfromroots', 'polyder', 'polyint', 'polyfromroots', 'polyvander',
    'polyfit', 'polytrim', 'polyroots', 'Polynomial', 'polyval2d', 'polyval3d',
    'polygrid2d', 'polygrid3d', 'polyvander2d', 'polyvander3d']

import warnings
import numpy as np
import numpy.linalg as la
from numpy.core.multiarray import normalize_axis_index

from . import polyutils as pu
from ._polybase import ABCPolyBase

polytrim = pu.trimcoef

#
# These are constant arrays are of integer type so as to be compatible
# with the widest range of other types, such as Decimal.
#

# Polynomial default domain.
polydomain = np.array([-1, 1])

# Polynomial coefficients representing zero.
polyzero = np.array([0])

# Polynomial coefficients representing one.
polyone = np.array([1])

# Polynomial coefficients representing the identity x.
polyx = np.array([0, 1])

#
# Polynomial series functions
#


def polyline(off, scl):
    """
    Returns an array representing a linear polynomial.

    Parameters
    ----------
    off, scl : scalars
        The "y-intercept" and "slope" of the line, respectively.

    Returns
    -------
    y : ndarray
        This module's representation of the linear polynomial ``off +
        scl*x``.

    See Also
    --------
    chebline, hermline, hermeline, lagline, legline, polyline

    Examples
    --------
    >>> from numpy.polynomial import polynomial as P
    >>> P.polyline(1,-1)
    array([ 1, -1])
    >>> P.polyval(1, P.polyline(1,-1)) # should be 0
    0.0

    """
    if scl != 0:
        return np.array([off, scl])
    else:
        return np.array([off])


def polyfromroots(roots):
    """
    Generate a monic polynomial with given roots.

    Return the coefficients of the polynomial

    .. math:: p(x) = (x - r_0) * (x - r_1) * ... * (x - r_n),

    where the `r_n` are the roots specified in `roots`.  If a zero has
    multiplicity n, then it must appear in `roots` n times. For instance,
    if 2 is a root of multiplicity three and 3 is a root of multiplicity 2,
    then `roots` looks something like [2, 2, 2, 3, 3]. The roots can appear
    in any order.

    If the returned coefficients are `c`, then

    .. math:: p(x) = c_0 + c_1 * x + ... +  x^n

    The coefficient of the last term is 1 for monic polynomials in this
    form.

    Parameters
    ----------
    roots : array_like
        Sequence containing the roots.

    Returns
    -------
    out : ndarray
        1-D array of the polynomial's coefficients If all the roots are
        real, then `out` is also real, otherwise it is complex.  (see
        Examples below).

    See Also
    --------
    chebfromroots, hermfromroots, hermefromroots, lagfromroots, legfromroots,
    polyfromroots

    Notes
    -----
    The coefficients are determined by multiplying together linear factors
    of the form `(x - r_i)`, i.e.

    .. math:: p(x) = (x - r_0) (x - r_1) ... (x - r_n)

    where ``n == len(roots) - 1``; note that this implies that `1` is always
    returned for :math:`a_n`.

    Examples
    --------
    >>> from numpy.polynomial import polynomial as P
    >>> P.polyfromroots((-1,0,1)) # x(x - 1)(x + 1) = x^3 - x
    array([ 0., -1.,  0.,  1.])
    >>> j = complex(0,1)
    >>> P.polyfromroots((-j,j)) # complex returned, though values are real
    array([ 1.+0.j,  0.+0.j,  1.+0.j])

    """
    if len(roots) == 0:
        return np.ones(1)
    else:
        [roots] = pu.as_series([roots], trim=False)
        roots.sort()
        p = [polyline(-r, 1) for r in roots]
        n = len(p)
        while n > 1:
            m, r = divmod(n, 2)
            tmp = [polymul(p[i], p[i+m]) for i in range(m)]
            if r:
                tmp[0] = polymul(tmp[0], p[-1])
            p = tmp
            n = m
        return p[0]


def polyadd(c1, c2):
    """
    Add one polynomial to another.

    Returns the sum of two polynomials `c1` + `c2`.  The arguments are
    sequences of coefficients from lowest order term to highest, i.e.,
    [1,2,3] represents the polynomial ``1 + 2*x + 3*x**2``.

    Parameters
    ----------
    c1, c2 : array_like
        1-D arrays of polynomial coefficients ordered from low to high.

    Returns
    -------
    out : ndarray
        The coefficient array representing their sum.

    See Also
    --------
    polysub, polymulx, polymul, polydiv, polypow

    Examples
    --------
    >>> from numpy.polynomial import polynomial as P
    >>> c1 = (1,2,3)
    >>> c2 = (3,2,1)
    >>> sum = P.polyadd(c1,c2); sum
    array([ 4.,  4.,  4.])
    >>> P.polyval(2, sum) # 4 + 4(2) + 4(2**2)
    28.0

    """
    # c1, c2 are trimmed copies
    [c1, c2] = pu.as_series([c1, c2])
    if len(c1) > len(c2):
        c1[:c2.size] += c2
        ret = c1
    else:
        c2[:c1.size] += c1
        ret = c2
    return pu.trimseq(ret)


def polysub(c1, c2):
    """
    Subtract one polynomial from another.

    Returns the difference of two polynomials `c1` - `c2`.  The arguments
    are sequences of coefficients from lowest order term to highest, i.e.,
    [1,2,3] represents the polynomial ``1 + 2*x + 3*x**2``.

    Parameters
    ----------
    c1, c2 : array_like
        1-D arrays of polynomial coefficients ordered from low to
        high.

    Returns
    -------
    out : ndarray
        Of coefficients representing their difference.

    See Also
    --------
    polyadd, polymulx, polymul, polydiv, polypow

    Examples
    --------
    >>> from numpy.polynomial import polynomial as P
    >>> c1 = (1,2,3)
    >>> c2 = (3,2,1)
    >>> P.polysub(c1,c2)
    array([-2.,  0.,  2.])
    >>> P.polysub(c2,c1) # -P.polysub(c1,c2)
    array([ 2.,  0., -2.])

    """
    # c1, c2 are trimmed copies
    [c1, c2] = pu.as_series([c1, c2])
    if len(c1) > len(c2):
        c1[:c2.size] -= c2
        ret = c1
    else:
        c2 = -c2
        c2[:c1.size] += c1
        ret = c2
    return pu.trimseq(ret)


def polymulx(c):
    """Multiply a polynomial by x.

    Multiply the polynomial `c` by x, where x is the independent
    variable.


    Parameters
    ----------
    c : array_like
        1-D array of polynomial coefficients ordered from low to
        high.

    Returns
    -------
    out : ndarray
        Array representing the result of the multiplication.

    See Also
    --------
    polyadd, polysub, polymul, polydiv, polypow

    Notes
    -----

    .. versionadded:: 1.5.0

    Examples
    --------
    >>> from numpy.polynomial import polynomial as P
    >>> c = (1,2,3)
    >>> P.polymulx(c)
    array([ 0.,  1.,  2.,  3.])

    """
    # c is a trimmed copy
    [c] = pu.as_series([c])
    # The zero series needs special treatment
    if len(c) == 1 and c[0] == 0:
        return c

    prd = np.empty(len(c) + 1, dtype=c.dtype)
    prd[0] = c[0]*0
    prd[1:] = c
    return prd


def polymul(c1, c2):
    """
    Multiply one polynomial by another.

    Returns the product of two polynomials `c1` * `c2`.  The arguments are
    sequences of coefficients, from lowest order term to highest, e.g.,
    [1,2,3] represents the polynomial ``1 + 2*x + 3*x**2.``

    Parameters
    ----------
    c1, c2 : array_like
        1-D arrays of coefficients representing a polynomial, relative to the
        "standard" basis, and ordered from lowest order term to highest.

    Returns
    -------
    out : ndarray
        Of the coefficients of their product.

    See Also
    --------
    polyadd, polysub, polymulx, polydiv, polypow

    Examples
    --------
    >>> from numpy.polynomial import polynomial as P
    >>> c1 = (1,2,3)
    >>> c2 = (3,2,1)
    >>> P.polymul(c1,c2)
    array([  3.,   8.,  14.,   8.,   3.])

    """
    # c1, c2 are trimmed copies
    [c1, c2] = pu.as_series([c1, c2])
    ret = np.convolve(c1, c2)
    return pu.trimseq(ret)


def polydiv(c1, c2):
    """
    Divide one polynomial by another.

    Returns the quotient-with-remainder of two polynomials `c1` / `c2`.
    The arguments are sequences of coefficients, from lowest order term
    to highest, e.g., [1,2,3] represents ``1 + 2*x + 3*x**2``.

    Parameters
    ----------
    c1, c2 : array_like
        1-D arrays of polynomial coefficients ordered from low to high.

    Returns
    -------
    [quo, rem] : ndarrays
        Of coefficient series representing the quotient and remainder.

    See Also
    --------
    polyadd, polysub, polymulx, polymul, polypow

    Examples
    --------
    >>> from numpy.polynomial import polynomial as P
    >>> c1 = (1,2,3)
    >>> c2 = (3,2,1)
    >>> P.polydiv(c1,c2)
    (array([ 3.]), array([-8., -4.]))
    >>> P.polydiv(c2,c1)
    (array([ 0.33333333]), array([ 2.66666667,  1.33333333]))

    """
    # c1, c2 are trimmed copies
    [c1, c2] = pu.as_series([c1, c2])
    if c2[-1] == 0:
        raise ZeroDivisionError()

    len1 = len(c1)
    len2 = len(c2)
    if len2 == 1:
        return c1/c2[-1], c1[:1]*0
    elif len1 < len2:
        return c1[:1]*0, c1
    else:
        dlen = len1 - len2
        scl = c2[-1]
        c2 = c2[:-1]/scl
        i = dlen
        j = len1 - 1
        while i >= 0:
            c1[i:j] -= c2*c1[j]
            i -= 1
            j -= 1
        return c1[j+1:]/scl, pu.trimseq(c1[:j+1])


def polypow(c, pow, maxpower=None):
    """Raise a polynomial to a power.

    Returns the polynomial `c` raised to the power `pow`. The argument
    `c` is a sequence of coefficients ordered from low to high. i.e.,
    [1,2,3] is the series  ``1 + 2*x + 3*x**2.``

    Parameters
    ----------
    c : array_like
        1-D array of array of series coefficients ordered from low to
        high degree.
    pow : integer
        Power to which the series will be raised
    maxpower : integer, optional
        Maximum power allowed. This is mainly to limit growth of the series
        to unmanageable size. Default is 16

    Returns
    -------
    coef : ndarray
        Power series of power.

    See Also
    --------
    polyadd, polysub, polymulx, polymul, polydiv

    Examples
    --------
    >>> from numpy.polynomial import polynomial as P
<<<<<<< HEAD
    >>> c = (1,2,3)
    >>> P.polypow(c, 2)
    array([ 1.,  4.,  10.,  12.,  9.])
=======
    >>> P.polypow([1,2,3], 2)
    array([ 1., 4., 10., 12., 9.])
>>>>>>> febbe2a0

    """
    # c is a trimmed copy
    [c] = pu.as_series([c])
    power = int(pow)
    if power != pow or power < 0:
        raise ValueError("Power must be a non-negative integer.")
    elif maxpower is not None and power > maxpower:
        raise ValueError("Power is too large")
    elif power == 0:
        return np.array([1], dtype=c.dtype)
    elif power == 1:
        return c
    else:
        # This can be made more efficient by using powers of two
        # in the usual way.
        prd = c
        for i in range(2, power + 1):
            prd = np.convolve(prd, c)
        return prd


def polyder(c, m=1, scl=1, axis=0):
    """
    Differentiate a polynomial.

    Returns the polynomial coefficients `c` differentiated `m` times along
    `axis`.  At each iteration the result is multiplied by `scl` (the
    scaling factor is for use in a linear change of variable).  The
    argument `c` is an array of coefficients from low to high degree along
    each axis, e.g., [1,2,3] represents the polynomial ``1 + 2*x + 3*x**2``
    while [[1,2],[1,2]] represents ``1 + 1*x + 2*y + 2*x*y`` if axis=0 is
    ``x`` and axis=1 is ``y``.

    Parameters
    ----------
    c : array_like
        Array of polynomial coefficients. If c is multidimensional the
        different axis correspond to different variables with the degree
        in each axis given by the corresponding index.
    m : int, optional
        Number of derivatives taken, must be non-negative. (Default: 1)
    scl : scalar, optional
        Each differentiation is multiplied by `scl`.  The end result is
        multiplication by ``scl**m``.  This is for use in a linear change
        of variable. (Default: 1)
    axis : int, optional
        Axis over which the derivative is taken. (Default: 0).

        .. versionadded:: 1.7.0

    Returns
    -------
    der : ndarray
        Polynomial coefficients of the derivative.

    See Also
    --------
    polyint

    Examples
    --------
    >>> from numpy.polynomial import polynomial as P
    >>> c = (1,2,3,4) # 1 + 2x + 3x**2 + 4x**3
    >>> P.polyder(c) # (d/dx)(c) = 2 + 6x + 12x**2
    array([  2.,   6.,  12.])
    >>> P.polyder(c,3) # (d**3/dx**3)(c) = 24
    array([ 24.])
    >>> P.polyder(c,scl=-1) # (d/d(-x))(c) = -2 - 6x - 12x**2
    array([ -2.,  -6., -12.])
    >>> P.polyder(c,2,-1) # (d**2/d(-x)**2)(c) = 6 + 24x
    array([  6.,  24.])

    """
    c = np.array(c, ndmin=1, copy=1)
    if c.dtype.char in '?bBhHiIlLqQpP':
        # astype fails with NA
        c = c + 0.0
    cdt = c.dtype
    cnt, iaxis = [int(t) for t in [m, axis]]

    if cnt != m:
        raise ValueError("The order of derivation must be integer")
    if cnt < 0:
        raise ValueError("The order of derivation must be non-negative")
    if iaxis != axis:
        raise ValueError("The axis must be integer")
    iaxis = normalize_axis_index(iaxis, c.ndim)

    if cnt == 0:
        return c

    c = np.moveaxis(c, iaxis, 0)
    n = len(c)
    if cnt >= n:
        c = c[:1]*0
    else:
        for i in range(cnt):
            n = n - 1
            c *= scl
            der = np.empty((n,) + c.shape[1:], dtype=cdt)
            for j in range(n, 0, -1):
                der[j - 1] = j*c[j]
            c = der
    c = np.moveaxis(c, 0, iaxis)
    return c


def polyint(c, m=1, k=[], lbnd=0, scl=1, axis=0):
    """
    Integrate a polynomial.

    Returns the polynomial coefficients `c` integrated `m` times from
    `lbnd` along `axis`.  At each iteration the resulting series is
    **multiplied** by `scl` and an integration constant, `k`, is added.
    The scaling factor is for use in a linear change of variable.  ("Buyer
    beware": note that, depending on what one is doing, one may want `scl`
    to be the reciprocal of what one might expect; for more information,
    see the Notes section below.) The argument `c` is an array of
    coefficients, from low to high degree along each axis, e.g., [1,2,3]
    represents the polynomial ``1 + 2*x + 3*x**2`` while [[1,2],[1,2]]
    represents ``1 + 1*x + 2*y + 2*x*y`` if axis=0 is ``x`` and axis=1 is
    ``y``.

    Parameters
    ----------
    c : array_like
        1-D array of polynomial coefficients, ordered from low to high.
    m : int, optional
        Order of integration, must be positive. (Default: 1)
    k : {[], list, scalar}, optional
        Integration constant(s).  The value of the first integral at zero
        is the first value in the list, the value of the second integral
        at zero is the second value, etc.  If ``k == []`` (the default),
        all constants are set to zero.  If ``m == 1``, a single scalar can
        be given instead of a list.
    lbnd : scalar, optional
        The lower bound of the integral. (Default: 0)
    scl : scalar, optional
        Following each integration the result is *multiplied* by `scl`
        before the integration constant is added. (Default: 1)
    axis : int, optional
        Axis over which the integral is taken. (Default: 0).

        .. versionadded:: 1.7.0

    Returns
    -------
    S : ndarray
        Coefficient array of the integral.

    Raises
    ------
    ValueError
        If ``m < 1``, ``len(k) > m``, ``np.ndim(lbnd) != 0``,
        ``np.ndim(scl) != 0``, or `m` or `axis` are not integers.

    See Also
    --------
    polyder

    Notes
    -----
    Note that the result of each integration is *multiplied* by `scl`.  Why
    is this important to note?  Say one is making a linear change of
    variable :math:`u = ax + b` in an integral relative to `x`. Then
    :math:`dx = du/a`, so one will need to set `scl` equal to
    :math:`1/a` - perhaps not what one would have first thought.

    Examples
    --------
    >>> from numpy.polynomial import polynomial as P
    >>> c = (1,2,3)
    >>> P.polyint(c) # should return array([0, 1, 1, 1])
    array([ 0.,  1.,  1.,  1.])
    >>> P.polyint(c,3) # should return array([0, 0, 0, 1/6, 1/12, 1/20])
    array([ 0.        ,  0.        ,  0.        ,  0.16666667,  0.08333333,
            0.05      ])
    >>> P.polyint(c,k=3) # should return array([3, 1, 1, 1])
    array([ 3.,  1.,  1.,  1.])
    >>> P.polyint(c,lbnd=-2) # should return array([6, 1, 1, 1])
    array([ 6.,  1.,  1.,  1.])
    >>> P.polyint(c,scl=-2) # should return array([0, -2, -2, -2])
    array([ 0., -2., -2., -2.])

    """
    c = np.array(c, ndmin=1, copy=1)
    if c.dtype.char in '?bBhHiIlLqQpP':
        # astype doesn't preserve mask attribute.
        c = c + 0.0
    cdt = c.dtype
    if not np.iterable(k):
        k = [k]
    cnt, iaxis = [int(t) for t in [m, axis]]

    if cnt != m:
        raise ValueError("The order of integration must be integer")
    if cnt < 0:
        raise ValueError("The order of integration must be non-negative")
    if len(k) > cnt:
        raise ValueError("Too many integration constants")
    if np.ndim(lbnd) != 0:
        raise ValueError("lbnd must be a scalar.")
    if np.ndim(scl) != 0:
        raise ValueError("scl must be a scalar.")
    if iaxis != axis:
        raise ValueError("The axis must be integer")
    iaxis = normalize_axis_index(iaxis, c.ndim)

    if cnt == 0:
        return c

    k = list(k) + [0]*(cnt - len(k))
    c = np.moveaxis(c, iaxis, 0)
    for i in range(cnt):
        n = len(c)
        c *= scl
        if n == 1 and np.all(c[0] == 0):
            c[0] += k[i]
        else:
            tmp = np.empty((n + 1,) + c.shape[1:], dtype=cdt)
            tmp[0] = c[0]*0
            tmp[1] = c[0]
            for j in range(1, n):
                tmp[j + 1] = c[j]/(j + 1)
            tmp[0] += k[i] - polyval(lbnd, tmp)
            c = tmp
    c = np.moveaxis(c, 0, iaxis)
    return c


def polyval(x, c, tensor=True):
    """
    Evaluate a polynomial at points x.

    If `c` is of length `n + 1`, this function returns the value

    .. math:: p(x) = c_0 + c_1 * x + ... + c_n * x^n

    The parameter `x` is converted to an array only if it is a tuple or a
    list, otherwise it is treated as a scalar. In either case, either `x`
    or its elements must support multiplication and addition both with
    themselves and with the elements of `c`.

    If `c` is a 1-D array, then `p(x)` will have the same shape as `x`.  If
    `c` is multidimensional, then the shape of the result depends on the
    value of `tensor`. If `tensor` is true the shape will be c.shape[1:] +
    x.shape. If `tensor` is false the shape will be c.shape[1:]. Note that
    scalars have shape (,).

    Trailing zeros in the coefficients will be used in the evaluation, so
    they should be avoided if efficiency is a concern.

    Parameters
    ----------
    x : array_like, compatible object
        If `x` is a list or tuple, it is converted to an ndarray, otherwise
        it is left unchanged and treated as a scalar. In either case, `x`
        or its elements must support addition and multiplication with
        with themselves and with the elements of `c`.
    c : array_like
        Array of coefficients ordered so that the coefficients for terms of
        degree n are contained in c[n]. If `c` is multidimensional the
        remaining indices enumerate multiple polynomials. In the two
        dimensional case the coefficients may be thought of as stored in
        the columns of `c`.
    tensor : boolean, optional
        If True, the shape of the coefficient array is extended with ones
        on the right, one for each dimension of `x`. Scalars have dimension 0
        for this action. The result is that every column of coefficients in
        `c` is evaluated for every element of `x`. If False, `x` is broadcast
        over the columns of `c` for the evaluation.  This keyword is useful
        when `c` is multidimensional. The default value is True.

        .. versionadded:: 1.7.0

    Returns
    -------
    values : ndarray, compatible object
        The shape of the returned array is described above.

    See Also
    --------
    polyval2d, polygrid2d, polyval3d, polygrid3d

    Notes
    -----
    The evaluation uses Horner's method.

    Examples
    --------
    >>> from numpy.polynomial.polynomial import polyval
    >>> polyval(1, [1,2,3])
    6.0
    >>> a = np.arange(4).reshape(2,2)
    >>> a
    array([[0, 1],
           [2, 3]])
    >>> polyval(a, [1,2,3])
    array([[  1.,   6.],
           [ 17.,  34.]])
    >>> coef = np.arange(4).reshape(2,2) # multidimensional coefficients
    >>> coef
    array([[0, 1],
           [2, 3]])
    >>> polyval([1,2], coef, tensor=True)
    array([[ 2.,  4.],
           [ 4.,  7.]])
    >>> polyval([1,2], coef, tensor=False)
    array([ 2.,  7.])

    """
    c = np.array(c, ndmin=1, copy=0)
    if c.dtype.char in '?bBhHiIlLqQpP':
        # astype fails with NA
        c = c + 0.0
    if isinstance(x, (tuple, list)):
        x = np.asarray(x)
    if isinstance(x, np.ndarray) and tensor:
        c = c.reshape(c.shape + (1,)*x.ndim)

    c0 = c[-1] + x*0
    for i in range(2, len(c) + 1):
        c0 = c[-i] + c0*x
    return c0


def polyvalfromroots(x, r, tensor=True):
    """
    Evaluate a polynomial specified by its roots at points x.

    If `r` is of length `N`, this function returns the value

    .. math:: p(x) = \\prod_{n=1}^{N} (x - r_n)

    The parameter `x` is converted to an array only if it is a tuple or a
    list, otherwise it is treated as a scalar. In either case, either `x`
    or its elements must support multiplication and addition both with
    themselves and with the elements of `r`.

    If `r` is a 1-D array, then `p(x)` will have the same shape as `x`.  If `r`
    is multidimensional, then the shape of the result depends on the value of
    `tensor`. If `tensor is ``True`` the shape will be r.shape[1:] + x.shape;
    that is, each polynomial is evaluated at every value of `x`. If `tensor` is
    ``False``, the shape will be r.shape[1:]; that is, each polynomial is
    evaluated only for the corresponding broadcast value of `x`. Note that
    scalars have shape (,).

    .. versionadded:: 1.12

    Parameters
    ----------
    x : array_like, compatible object
        If `x` is a list or tuple, it is converted to an ndarray, otherwise
        it is left unchanged and treated as a scalar. In either case, `x`
        or its elements must support addition and multiplication with
        with themselves and with the elements of `r`.
    r : array_like
        Array of roots. If `r` is multidimensional the first index is the
        root index, while the remaining indices enumerate multiple
        polynomials. For instance, in the two dimensional case the roots
        of each polynomial may be thought of as stored in the columns of `r`.
    tensor : boolean, optional
        If True, the shape of the roots array is extended with ones on the
        right, one for each dimension of `x`. Scalars have dimension 0 for this
        action. The result is that every column of coefficients in `r` is
        evaluated for every element of `x`. If False, `x` is broadcast over the
        columns of `r` for the evaluation.  This keyword is useful when `r` is
        multidimensional. The default value is True.

    Returns
    -------
    values : ndarray, compatible object
        The shape of the returned array is described above.

    See Also
    --------
    polyroots, polyfromroots, polyval

    Examples
    --------
    >>> from numpy.polynomial.polynomial import polyvalfromroots
    >>> polyvalfromroots(1, [1,2,3])
    0.0
    >>> a = np.arange(4).reshape(2,2)
    >>> a
    array([[0, 1],
           [2, 3]])
    >>> polyvalfromroots(a, [-1, 0, 1])
    array([[ -0.,   0.],
           [  6.,  24.]])
    >>> r = np.arange(-2, 2).reshape(2,2) # multidimensional coefficients
    >>> r # each column of r defines one polynomial
    array([[-2, -1],
           [ 0,  1]])
    >>> b = [-2, 1]
    >>> polyvalfromroots(b, r, tensor=True)
    array([[-0.,  3.],
           [ 3., 0.]])
    >>> polyvalfromroots(b, r, tensor=False)
    array([-0.,  0.])
    """
    r = np.array(r, ndmin=1, copy=0)
    if r.dtype.char in '?bBhHiIlLqQpP':
        r = r.astype(np.double)
    if isinstance(x, (tuple, list)):
        x = np.asarray(x)
    if isinstance(x, np.ndarray):
        if tensor:
            r = r.reshape(r.shape + (1,)*x.ndim)
        elif x.ndim >= r.ndim:
            raise ValueError("x.ndim must be < r.ndim when tensor == False")
    return np.prod(x - r, axis=0)


def polyval2d(x, y, c):
    """
    Evaluate a 2-D polynomial at points (x, y).

    This function returns the value

    .. math:: p(x,y) = \\sum_{i,j} c_{i,j} * x^i * y^j

    The parameters `x` and `y` are converted to arrays only if they are
    tuples or a lists, otherwise they are treated as a scalars and they
    must have the same shape after conversion. In either case, either `x`
    and `y` or their elements must support multiplication and addition both
    with themselves and with the elements of `c`.

    If `c` has fewer than two dimensions, ones are implicitly appended to
    its shape to make it 2-D. The shape of the result will be c.shape[2:] +
    x.shape.

    Parameters
    ----------
    x, y : array_like, compatible objects
        The two dimensional series is evaluated at the points `(x, y)`,
        where `x` and `y` must have the same shape. If `x` or `y` is a list
        or tuple, it is first converted to an ndarray, otherwise it is left
        unchanged and, if it isn't an ndarray, it is treated as a scalar.
    c : array_like
        Array of coefficients ordered so that the coefficient of the term
        of multi-degree i,j is contained in `c[i,j]`. If `c` has
        dimension greater than two the remaining indices enumerate multiple
        sets of coefficients.

    Returns
    -------
    values : ndarray, compatible object
        The values of the two dimensional polynomial at points formed with
        pairs of corresponding values from `x` and `y`.

    See Also
    --------
    polyval, polygrid2d, polyval3d, polygrid3d

    Notes
    -----

    .. versionadded:: 1.7.0

    """
    try:
        x, y = np.array((x, y), copy=0)
    except Exception:
        raise ValueError('x, y are incompatible')

    c = polyval(x, c)
    c = polyval(y, c, tensor=False)
    return c


def polygrid2d(x, y, c):
    """
    Evaluate a 2-D polynomial on the Cartesian product of x and y.

    This function returns the values:

    .. math:: p(a,b) = \\sum_{i,j} c_{i,j} * a^i * b^j

    where the points `(a, b)` consist of all pairs formed by taking
    `a` from `x` and `b` from `y`. The resulting points form a grid with
    `x` in the first dimension and `y` in the second.

    The parameters `x` and `y` are converted to arrays only if they are
    tuples or a lists, otherwise they are treated as a scalars. In either
    case, either `x` and `y` or their elements must support multiplication
    and addition both with themselves and with the elements of `c`.

    If `c` has fewer than two dimensions, ones are implicitly appended to
    its shape to make it 2-D. The shape of the result will be c.shape[2:] +
    x.shape + y.shape.

    Parameters
    ----------
    x, y : array_like, compatible objects
        The two dimensional series is evaluated at the points in the
        Cartesian product of `x` and `y`.  If `x` or `y` is a list or
        tuple, it is first converted to an ndarray, otherwise it is left
        unchanged and, if it isn't an ndarray, it is treated as a scalar.
    c : array_like
        Array of coefficients ordered so that the coefficients for terms of
        degree i,j are contained in ``c[i,j]``. If `c` has dimension
        greater than two the remaining indices enumerate multiple sets of
        coefficients.

    Returns
    -------
    values : ndarray, compatible object
        The values of the two dimensional polynomial at points in the Cartesian
        product of `x` and `y`.

    See Also
    --------
    polyval, polyval2d, polyval3d, polygrid3d

    Notes
    -----

    .. versionadded:: 1.7.0

    """
    c = polyval(x, c)
    c = polyval(y, c)
    return c


def polyval3d(x, y, z, c):
    """
    Evaluate a 3-D polynomial at points (x, y, z).

    This function returns the values:

    .. math:: p(x,y,z) = \\sum_{i,j,k} c_{i,j,k} * x^i * y^j * z^k

    The parameters `x`, `y`, and `z` are converted to arrays only if
    they are tuples or a lists, otherwise they are treated as a scalars and
    they must have the same shape after conversion. In either case, either
    `x`, `y`, and `z` or their elements must support multiplication and
    addition both with themselves and with the elements of `c`.

    If `c` has fewer than 3 dimensions, ones are implicitly appended to its
    shape to make it 3-D. The shape of the result will be c.shape[3:] +
    x.shape.

    Parameters
    ----------
    x, y, z : array_like, compatible object
        The three dimensional series is evaluated at the points
        `(x, y, z)`, where `x`, `y`, and `z` must have the same shape.  If
        any of `x`, `y`, or `z` is a list or tuple, it is first converted
        to an ndarray, otherwise it is left unchanged and if it isn't an
        ndarray it is  treated as a scalar.
    c : array_like
        Array of coefficients ordered so that the coefficient of the term of
        multi-degree i,j,k is contained in ``c[i,j,k]``. If `c` has dimension
        greater than 3 the remaining indices enumerate multiple sets of
        coefficients.

    Returns
    -------
    values : ndarray, compatible object
        The values of the multidimensional polynomial on points formed with
        triples of corresponding values from `x`, `y`, and `z`.

    See Also
    --------
    polyval, polyval2d, polygrid2d, polygrid3d

    Notes
    -----

    .. versionadded:: 1.7.0

    """
    try:
        x, y, z = np.array((x, y, z), copy=0)
    except Exception:
        raise ValueError('x, y, z are incompatible')

    c = polyval(x, c)
    c = polyval(y, c, tensor=False)
    c = polyval(z, c, tensor=False)
    return c


def polygrid3d(x, y, z, c):
    """
    Evaluate a 3-D polynomial on the Cartesian product of x, y and z.

    This function returns the values:

    .. math:: p(a,b,c) = \\sum_{i,j,k} c_{i,j,k} * a^i * b^j * c^k

    where the points `(a, b, c)` consist of all triples formed by taking
    `a` from `x`, `b` from `y`, and `c` from `z`. The resulting points form
    a grid with `x` in the first dimension, `y` in the second, and `z` in
    the third.

    The parameters `x`, `y`, and `z` are converted to arrays only if they
    are tuples or a lists, otherwise they are treated as a scalars. In
    either case, either `x`, `y`, and `z` or their elements must support
    multiplication and addition both with themselves and with the elements
    of `c`.

    If `c` has fewer than three dimensions, ones are implicitly appended to
    its shape to make it 3-D. The shape of the result will be c.shape[3:] +
    x.shape + y.shape + z.shape.

    Parameters
    ----------
    x, y, z : array_like, compatible objects
        The three dimensional series is evaluated at the points in the
        Cartesian product of `x`, `y`, and `z`.  If `x`,`y`, or `z` is a
        list or tuple, it is first converted to an ndarray, otherwise it is
        left unchanged and, if it isn't an ndarray, it is treated as a
        scalar.
    c : array_like
        Array of coefficients ordered so that the coefficients for terms of
        degree i,j are contained in ``c[i,j]``. If `c` has dimension
        greater than two the remaining indices enumerate multiple sets of
        coefficients.

    Returns
    -------
    values : ndarray, compatible object
        The values of the two dimensional polynomial at points in the Cartesian
        product of `x` and `y`.

    See Also
    --------
    polyval, polyval2d, polygrid2d, polyval3d

    Notes
    -----

    .. versionadded:: 1.7.0

    """
    c = polyval(x, c)
    c = polyval(y, c)
    c = polyval(z, c)
    return c


def polyvander(x, deg):
    """Vandermonde matrix of given degree.

    Returns the Vandermonde matrix of degree `deg` and sample points
    `x`. The Vandermonde matrix is defined by

    .. math:: V[..., i] = x^i,

    where `0 <= i <= deg`. The leading indices of `V` index the elements of
    `x` and the last index is the power of `x`.

    If `c` is a 1-D array of coefficients of length `n + 1` and `V` is the
    matrix ``V = polyvander(x, n)``, then ``np.dot(V, c)`` and
    ``polyval(x, c)`` are the same up to roundoff. This equivalence is
    useful both for least squares fitting and for the evaluation of a large
    number of polynomials of the same degree and sample points.

    Parameters
    ----------
    x : array_like
        Array of points. The dtype is converted to float64 or complex128
        depending on whether any of the elements are complex. If `x` is
        scalar it is converted to a 1-D array.
    deg : int
        Degree of the resulting matrix.

    Returns
    -------
    vander : ndarray.
        The Vandermonde matrix. The shape of the returned matrix is
        ``x.shape + (deg + 1,)``, where the last index is the power of `x`.
        The dtype will be the same as the converted `x`.

    See Also
    --------
    polyvander2d, polyvander3d

    Examples
    --------
    >>> from numpy.polynomial import polynomial as P
    >>> x = numpy.array((1,2,3))
    >>> P.polyvander(c, 3)
    array([[  1.,  1.,  1.,   1.],
           [  1.,  2.,  4.,   8.],
           [  1.,  3.,  9.,  27.]])

    """
    ideg = int(deg)
    if ideg != deg:
        raise ValueError("deg must be integer")
    if ideg < 0:
        raise ValueError("deg must be non-negative")

    x = np.array(x, copy=0, ndmin=1) + 0.0
    dims = (ideg + 1,) + x.shape
    dtyp = x.dtype
    v = np.empty(dims, dtype=dtyp)
    v[0] = x*0 + 1
    if ideg > 0:
        v[1] = x
        for i in range(2, ideg + 1):
            v[i] = v[i-1]*x
    return np.moveaxis(v, 0, -1)


def polyvander2d(x, y, deg):
    """Pseudo-Vandermonde matrix of given degrees.

    Returns the pseudo-Vandermonde matrix of degrees `deg` and sample
    points `(x, y)`. The pseudo-Vandermonde matrix is defined by

    .. math:: V[..., (deg[1] + 1)*i + j] = x^i * y^j,

    where `0 <= i <= deg[0]` and `0 <= j <= deg[1]`. The leading indices of
    `V` index the points `(x, y)` and the last index encodes the powers of
    `x` and `y`.

    If ``V = polyvander2d(x, y, [xdeg, ydeg])``, then the columns of `V`
    correspond to the elements of a 2-D coefficient array `c` of shape
    (xdeg + 1, ydeg + 1) in the order

    .. math:: c_{00}, c_{01}, c_{02} ... , c_{10}, c_{11}, c_{12} ...

    and ``np.dot(V, c.flat)`` and ``polyval2d(x, y, c)`` will be the same
    up to roundoff. This equivalence is useful both for least squares
    fitting and for the evaluation of a large number of 2-D polynomials
    of the same degrees and sample points.

    Parameters
    ----------
    x, y : array_like
        Arrays of point coordinates, all of the same shape. The dtypes
        will be converted to either float64 or complex128 depending on
        whether any of the elements are complex. Scalars are converted to
        1-D arrays.
    deg : list of ints
        List of maximum degrees of the form [x_deg, y_deg].

    Returns
    -------
    vander2d : ndarray
        The shape of the returned matrix is ``x.shape + (order,)``, where
        :math:`order = (deg[0]+1)*(deg([1]+1)`.  The dtype will be the same
        as the converted `x` and `y`.

    See Also
    --------
    polyvander, polyvander3d. polyval2d, polyval3d

    """
    ideg = [int(d) for d in deg]
    is_valid = [id == d and id >= 0 for id, d in zip(ideg, deg)]
    if is_valid != [1, 1]:
        raise ValueError("degrees must be non-negative integers")
    degx, degy = ideg
    x, y = np.array((x, y), copy=0) + 0.0

    vx = polyvander(x, degx)
    vy = polyvander(y, degy)
    v = vx[..., None]*vy[..., None,:]
    # einsum bug
    #v = np.einsum("...i,...j->...ij", vx, vy)
    return v.reshape(v.shape[:-2] + (-1,))


def polyvander3d(x, y, z, deg):
    """Pseudo-Vandermonde matrix of given degrees.

    Returns the pseudo-Vandermonde matrix of degrees `deg` and sample
    points `(x, y, z)`. If `l, m, n` are the given degrees in `x, y, z`,
    then The pseudo-Vandermonde matrix is defined by

    .. math:: V[..., (m+1)(n+1)i + (n+1)j + k] = x^i * y^j * z^k,

    where `0 <= i <= l`, `0 <= j <= m`, and `0 <= j <= n`.  The leading
    indices of `V` index the points `(x, y, z)` and the last index encodes
    the powers of `x`, `y`, and `z`.

    If ``V = polyvander3d(x, y, z, [xdeg, ydeg, zdeg])``, then the columns
    of `V` correspond to the elements of a 3-D coefficient array `c` of
    shape (xdeg + 1, ydeg + 1, zdeg + 1) in the order

    .. math:: c_{000}, c_{001}, c_{002},... , c_{010}, c_{011}, c_{012},...

    and  ``np.dot(V, c.flat)`` and ``polyval3d(x, y, z, c)`` will be the
    same up to roundoff. This equivalence is useful both for least squares
    fitting and for the evaluation of a large number of 3-D polynomials
    of the same degrees and sample points.

    Parameters
    ----------
    x, y, z : array_like
        Arrays of point coordinates, all of the same shape. The dtypes will
        be converted to either float64 or complex128 depending on whether
        any of the elements are complex. Scalars are converted to 1-D
        arrays.
    deg : list of ints
        List of maximum degrees of the form [x_deg, y_deg, z_deg].

    Returns
    -------
    vander3d : ndarray
        The shape of the returned matrix is ``x.shape + (order,)``, where
        :math:`order = (deg[0]+1)*(deg([1]+1)*(deg[2]+1)`.  The dtype will
        be the same as the converted `x`, `y`, and `z`.

    See Also
    --------
    polyvander, polyvander3d. polyval2d, polyval3d

    Notes
    -----

    .. versionadded:: 1.7.0

    """
    ideg = [int(d) for d in deg]
    is_valid = [id == d and id >= 0 for id, d in zip(ideg, deg)]
    if is_valid != [1, 1, 1]:
        raise ValueError("degrees must be non-negative integers")
    degx, degy, degz = ideg
    x, y, z = np.array((x, y, z), copy=0) + 0.0

    vx = polyvander(x, degx)
    vy = polyvander(y, degy)
    vz = polyvander(z, degz)
    v = vx[..., None, None]*vy[..., None,:, None]*vz[..., None, None,:]
    # einsum bug
    #v = np.einsum("...i, ...j, ...k->...ijk", vx, vy, vz)
    return v.reshape(v.shape[:-3] + (-1,))


def polyfit(x, y, deg, rcond=None, full=False, w=None):
    """
    Least-squares fit of a polynomial to data.

    Return the coefficients of a polynomial of degree `deg` that is the
    least squares fit to the data values `y` given at points `x`. If `y` is
    1-D the returned coefficients will also be 1-D. If `y` is 2-D multiple
    fits are done, one for each column of `y`, and the resulting
    coefficients are stored in the corresponding columns of a 2-D return.
    The fitted polynomial(s) are in the form

    .. math::  p(x) = c_0 + c_1 * x + ... + c_n * x^n,

    where `n` is `deg`.

    Parameters
    ----------
    x : array_like, shape (`M`,)
        x-coordinates of the `M` sample (data) points ``(x[i], y[i])``.
    y : array_like, shape (`M`,) or (`M`, `K`)
        y-coordinates of the sample points.  Several sets of sample points
        sharing the same x-coordinates can be (independently) fit with one
        call to `polyfit` by passing in for `y` a 2-D array that contains
        one data set per column.
    deg : int or 1-D array_like
        Degree(s) of the fitting polynomials. If `deg` is a single integer
        all terms up to and including the `deg`'th term are included in the
        fit. For NumPy versions >= 1.11.0 a list of integers specifying the
        degrees of the terms to include may be used instead.
    rcond : float, optional
        Relative condition number of the fit.  Singular values smaller
        than `rcond`, relative to the largest singular value, will be
        ignored.  The default value is ``len(x)*eps``, where `eps` is the
        relative precision of the platform's float type, about 2e-16 in
        most cases.
    full : bool, optional
        Switch determining the nature of the return value.  When ``False``
        (the default) just the coefficients are returned; when ``True``,
        diagnostic information from the singular value decomposition (used
        to solve the fit's matrix equation) is also returned.
    w : array_like, shape (`M`,), optional
        Weights. If not None, the contribution of each point
        ``(x[i],y[i])`` to the fit is weighted by `w[i]`. Ideally the
        weights are chosen so that the errors of the products ``w[i]*y[i]``
        all have the same variance.  The default value is None.

        .. versionadded:: 1.5.0

    Returns
    -------
    coef : ndarray, shape (`deg` + 1,) or (`deg` + 1, `K`)
        Polynomial coefficients ordered from low to high.  If `y` was 2-D,
        the coefficients in column `k` of `coef` represent the polynomial
        fit to the data in `y`'s `k`-th column.

    [residuals, rank, singular_values, rcond] : list
        These values are only returned if `full` = True

        resid -- sum of squared residuals of the least squares fit
        rank -- the numerical rank of the scaled Vandermonde matrix
        sv -- singular values of the scaled Vandermonde matrix
        rcond -- value of `rcond`.

        For more details, see `linalg.lstsq`.

    Raises
    ------
    TypeError
        If `deg` is not an int or array_like of ints, `w` or `x` is empty
        or not a 1-D array_like, `y` is not a 1-D or 2-D array_like, or
        `w`, `x`, and `y` are not the same length.
    ValueError
        If `deg` is negative.

    Warns
    ------
    RankWarning
        Raised if the matrix in the least-squares fit is rank deficient.
        The warning is only raised if `full` == False.  The warnings can
        be turned off by:

        >>> import warnings
        >>> warnings.simplefilter('ignore', RankWarning)

    See Also
    --------
    chebfit, hermfit, hermefit, lagfit, legfit, polyfit
    polyval : Evaluates a polynomial.
    polyvander : Vandermonde matrix for powers.
    linalg.lstsq : Computes a least-squares fit from the matrix.
    scipy.interpolate.UnivariateSpline : Computes spline fits.

    Notes
    -----
    The solution is the coefficients of the polynomial `p` that minimizes
    the sum of the weighted squared errors

    .. math :: E = \\sum_j w_j^2 * |y_j - p(x_j)|^2,

    where the :math:`w_j` are the weights. This problem is solved by
    setting up the (typically) over-determined matrix equation:

    .. math :: V(x) * c = w * y,

    where `V` is the weighted pseudo Vandermonde matrix of `x`, `c` are the
    coefficients to be solved for, `w` are the weights, and `y` are the
    observed values.  This equation is then solved using the singular value
    decomposition of `V`.

    If some of the singular values of `V` are so small that they are
    neglected (and `full` == ``False``), a `RankWarning` will be raised.
    This means that the coefficient values may be poorly determined.
    Fitting to a lower order polynomial will usually get rid of the warning
    (but may not be what you want, of course; if you have independent
    reason(s) for choosing the degree which isn't working, you may have to:
    a) reconsider those reasons, and/or b) reconsider the quality of your
    data).  The `rcond` parameter can also be set to a value smaller than
    its default, but the resulting fit may be spurious and have large
    contributions from roundoff error.

    Polynomial fits using double precision tend to "fail" at about
    (polynomial) degree 20. Fits using Chebyshev or Legendre series are
    generally better conditioned, but much can still depend on the
    distribution of the sample points and the smoothness of the data.  If
    the quality of the fit is inadequate, splines may be a good
    alternative.

    Examples
    --------
    >>> from numpy.polynomial import polynomial as P
    >>> x = np.linspace(-1,1,51) # x "data": [-1, -0.96, ..., 0.96, 1]
    >>> y = x**3 - x + np.random.randn(len(x)) # x^3 - x + N(0,1) "noise"
    >>> c, stats = P.polyfit(x,y,3,full=True)
    >>> c # c[0], c[2] should be approx. 0, c[1] approx. -1, c[3] approx. 1
    array([ 0.01909725, -1.30598256, -0.00577963,  1.02644286])
    >>> stats # note the large SSR, explaining the rather poor results
    [array([ 38.06116253]), 4, array([ 1.38446749,  1.32119158,  0.50443316,
    0.28853036]), 1.1324274851176597e-014]

    Same thing without the added noise

    >>> y = x**3 - x
    >>> c, stats = P.polyfit(x,y,3,full=True)
    >>> c # c[0], c[2] should be "very close to 0", c[1] ~= -1, c[3] ~= 1
    array([ -1.73362882e-17,  -1.00000000e+00,  -2.67471909e-16,
             1.00000000e+00])
    >>> stats # note the minuscule SSR
    [array([  7.46346754e-31]), 4, array([ 1.38446749,  1.32119158,
    0.50443316,  0.28853036]), 1.1324274851176597e-014]

    """
    x = np.asarray(x) + 0.0
    y = np.asarray(y) + 0.0
    deg = np.asarray(deg)

    # check arguments.
    if deg.ndim > 1 or deg.dtype.kind not in 'iu' or deg.size == 0:
        raise TypeError("deg must be an int or non-empty 1-D array of int")
    if deg.min() < 0:
        raise ValueError("expected deg >= 0")
    if x.ndim != 1:
        raise TypeError("expected 1D vector for x")
    if x.size == 0:
        raise TypeError("expected non-empty vector for x")
    if y.ndim < 1 or y.ndim > 2:
        raise TypeError("expected 1D or 2D array for y")
    if len(x) != len(y):
        raise TypeError("expected x and y to have same length")

    if deg.ndim == 0:
        lmax = deg
        order = lmax + 1
        van = polyvander(x, lmax)
    else:
        deg = np.sort(deg)
        lmax = deg[-1]
        order = len(deg)
        van = polyvander(x, lmax)[:, deg]

    # set up the least squares matrices in transposed form
    lhs = van.T
    rhs = y.T
    if w is not None:
        w = np.asarray(w) + 0.0
        if w.ndim != 1:
            raise TypeError("expected 1D vector for w")
        if len(x) != len(w):
            raise TypeError("expected x and w to have same length")
        # apply weights. Don't use inplace operations as they
        # can cause problems with NA.
        lhs = lhs * w
        rhs = rhs * w

    # set rcond
    if rcond is None:
        rcond = len(x)*np.finfo(x.dtype).eps

    # Determine the norms of the design matrix columns.
    if issubclass(lhs.dtype.type, np.complexfloating):
        scl = np.sqrt((np.square(lhs.real) + np.square(lhs.imag)).sum(1))
    else:
        scl = np.sqrt(np.square(lhs).sum(1))
    scl[scl == 0] = 1

    # Solve the least squares problem.
    c, resids, rank, s = la.lstsq(lhs.T/scl, rhs.T, rcond)
    c = (c.T/scl).T

    # Expand c to include non-fitted coefficients which are set to zero
    if deg.ndim == 1:
        if c.ndim == 2:
            cc = np.zeros((lmax + 1, c.shape[1]), dtype=c.dtype)
        else:
            cc = np.zeros(lmax + 1, dtype=c.dtype)
        cc[deg] = c
        c = cc

    # warn on rank reduction
    if rank != order and not full:
        msg = "The fit may be poorly conditioned"
        warnings.warn(msg, pu.RankWarning, stacklevel=2)

    if full:
        return c, [resids, rank, s, rcond]
    else:
        return c


def polycompanion(c):
    """
    Return the companion matrix of c.

    The companion matrix for power series cannot be made symmetric by
    scaling the basis, so this function differs from those for the
    orthogonal polynomials.

    Parameters
    ----------
    c : array_like
        1-D array of polynomial coefficients ordered from low to high
        degree.

    Returns
    -------
    mat : ndarray
        Companion matrix of dimensions (deg, deg).

    Notes
    -----

    .. versionadded:: 1.7.0

    """
    # c is a trimmed copy
    [c] = pu.as_series([c])
    if len(c) < 2:
        raise ValueError('Series must have maximum degree of at least 1.')
    if len(c) == 2:
        return np.array([[-c[0]/c[1]]])

    n = len(c) - 1
    mat = np.zeros((n, n), dtype=c.dtype)
    bot = mat.reshape(-1)[n::n+1]
    bot[...] = 1
    mat[:, -1] -= c[:-1]/c[-1]
    return mat


def polyroots(c):
    """
    Compute the roots of a polynomial.

    Return the roots (a.k.a. "zeros") of the polynomial

    .. math:: p(x) = \\sum_i c[i] * x^i.

    Parameters
    ----------
    c : 1-D array_like
        1-D array of polynomial coefficients.

    Returns
    -------
    out : ndarray
        Array of the roots of the polynomial. If all the roots are real,
        then `out` is also real, otherwise it is complex.

    See Also
    --------
    chebroots, hermroots, hermeroots, lagroots, legroots, polyroots

    Notes
    -----
    The root estimates are obtained as the eigenvalues of the companion
    matrix, Roots far from the origin of the complex plane may have large
    errors due to the numerical instability of the power series for such
    values. Roots with multiplicity greater than 1 will also show larger
    errors as the value of the series near such points is relatively
    insensitive to errors in the roots. Isolated roots near the origin can
    be improved by a few iterations of Newton's method.

    Examples
    --------
    >>> import numpy.polynomial.polynomial as poly
    >>> poly.polyroots(poly.polyfromroots((-1,0,1)))
    array([-1.,  0.,  1.])
    >>> poly.polyroots(poly.polyfromroots((-1,0,1))).dtype
    dtype('float64')
    >>> j = complex(0,1)
    >>> poly.polyroots(poly.polyfromroots((-j,0,j)))
    array([  0.00000000e+00+0.j,   0.00000000e+00+1.j,   2.77555756e-17-1.j])

    """
    # c is a trimmed copy
    [c] = pu.as_series([c])
    if len(c) < 2:
        return np.array([], dtype=c.dtype)
    if len(c) == 2:
        return np.array([-c[0]/c[1]])

    m = polycompanion(c)
    r = la.eigvals(m)
    r.sort()
    return r


#
# polynomial class
#

class Polynomial(ABCPolyBase):
    """A power series class.

    The Polynomial class provides the standard Python numerical methods
    '+', '-', '*', '//', '%', 'divmod', '**', and '()' as well as the
    attributes and methods listed in the `ABCPolyBase` documentation.

    Parameters
    ----------
    coef : array_like
        Polynomial coefficients in order of increasing degree, i.e.,
        ``(1, 2, 3)`` give ``1 + 2*x + 3*x**2``.
    domain : (2,) array_like, optional
        Domain to use. The interval ``[domain[0], domain[1]]`` is mapped
        to the interval ``[window[0], window[1]]`` by shifting and scaling.
        The default value is [-1, 1].
    window : (2,) array_like, optional
        Window, see `domain` for its use. The default value is [-1, 1].

        .. versionadded:: 1.6.0

    """
    # Virtual Functions
    _add = staticmethod(polyadd)
    _sub = staticmethod(polysub)
    _mul = staticmethod(polymul)
    _div = staticmethod(polydiv)
    _pow = staticmethod(polypow)
    _val = staticmethod(polyval)
    _int = staticmethod(polyint)
    _der = staticmethod(polyder)
    _fit = staticmethod(polyfit)
    _line = staticmethod(polyline)
    _roots = staticmethod(polyroots)
    _fromroots = staticmethod(polyfromroots)

    # Virtual properties
    nickname = 'poly'
    domain = np.array(polydomain)
    window = np.array(polydomain)
    basis_name = None

    @staticmethod
    def _repr_latex_term(i, arg_str, needs_parens):
        if needs_parens:
            arg_str = r'\left({}\right)'.format(arg_str)
        if i == 0:
            return '1'
        elif i == 1:
            return arg_str
        else:
            return '{}^{{{}}}'.format(arg_str, i)<|MERGE_RESOLUTION|>--- conflicted
+++ resolved
@@ -471,14 +471,8 @@
     Examples
     --------
     >>> from numpy.polynomial import polynomial as P
-<<<<<<< HEAD
-    >>> c = (1,2,3)
-    >>> P.polypow(c, 2)
-    array([ 1.,  4.,  10.,  12.,  9.])
-=======
     >>> P.polypow([1,2,3], 2)
     array([ 1., 4., 10., 12., 9.])
->>>>>>> febbe2a0
 
     """
     # c is a trimmed copy
