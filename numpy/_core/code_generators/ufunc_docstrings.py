"""
Docstrings for generated ufuncs

The syntax is designed to look like the function add_newdoc is being
called from numpy.lib, but in this file  add_newdoc puts the docstrings
in a dictionary. This dictionary is used in
numpy/_core/code_generators/generate_umath_doc.py to generate the docstrings
as a C #definitions for the ufuncs in numpy._core at the C level when the
ufuncs are created at compile time.

"""
import textwrap

docdict = {}

# common parameter text to all ufuncs
subst = {
    'PARAMS': textwrap.dedent("""
        out : ndarray, None, or tuple of ndarray and None, optional
            A location into which the result is stored. If provided, it must have
            a shape that the inputs broadcast to. If not provided or None,
            a freshly-allocated array is returned. A tuple (possible only as a
            keyword argument) must have length equal to the number of outputs.
        where : array_like, optional
            This condition is broadcast over the input. At locations where the
            condition is True, the `out` array will be set to the ufunc result.
            Elsewhere, the `out` array will retain its original value.
            Note that if an uninitialized `out` array is created via the default
            ``out=None``, locations within it where the condition is False will
            remain uninitialized.
        **kwargs
            For other keyword-only arguments, see the
            :ref:`ufunc docs <ufuncs.kwargs>`.
    """).strip(),
    'BROADCASTABLE_2': ("If ``x1.shape != x2.shape``, they must be "
                        "broadcastable to a common\n    shape (which becomes "
                        "the shape of the output)."),
    'OUT_SCALAR_1': "This is a scalar if `x` is a scalar.",
    'OUT_SCALAR_2': "This is a scalar if both `x1` and `x2` are scalars.",
}

def add_newdoc(place, name, doc):
    doc = textwrap.dedent(doc).strip()

    skip = (
        # gufuncs do not use the OUT_SCALAR replacement strings
        'matmul', 'vecdot',
        # clip has 3 inputs, which is not handled by this
        'clip',
    )
    if name[0] != '_' and name not in skip:
        if '\nx :' in doc:
            assert '$OUT_SCALAR_1' in doc, "in {}".format(name)
        elif '\nx2 :' in doc or '\nx1, x2 :' in doc:
            assert '$OUT_SCALAR_2' in doc, "in {}".format(name)
        else:
            assert False, "Could not detect number of inputs in {}".format(name)

    for k, v in subst.items():
        doc = doc.replace('$' + k, v)

    docdict['.'.join((place, name))] = doc


add_newdoc('numpy._core.umath', 'absolute',
    """
    Calculate the absolute value element-wise.

    ``np.abs`` is a shorthand for this function.

    Parameters
    ----------
    x : array_like
        Input array.
    $PARAMS

    Returns
    -------
    absolute : ndarray
        An ndarray containing the absolute value of
        each element in `x`.  For complex input, ``a + ib``, the
        absolute value is :math:`\\sqrt{ a^2 + b^2 }`.
        $OUT_SCALAR_1

    Examples
    --------
    >>> import numpy as np
    >>> x = np.array([-1.2, 1.2])
    >>> np.absolute(x)
    array([ 1.2,  1.2])
    >>> np.absolute(1.2 + 1j)
    1.5620499351813308

    Plot the function over ``[-10, 10]``:

    >>> import matplotlib.pyplot as plt

    >>> x = np.linspace(start=-10, stop=10, num=101)
    >>> plt.plot(x, np.absolute(x))
    >>> plt.show()

    Plot the function over the complex plane:

    >>> xx = x + 1j * x[:, np.newaxis]
    >>> plt.imshow(np.abs(xx), extent=[-10, 10, -10, 10], cmap='gray')
    >>> plt.show()

    The `abs` function can be used as a shorthand for ``np.absolute`` on
    ndarrays.

    >>> x = np.array([-1.2, 1.2])
    >>> abs(x)
    array([1.2, 1.2])

    """)

add_newdoc('numpy._core.umath', 'add',
    """
    Add arguments element-wise.

    Parameters
    ----------
    x1, x2 : array_like
        The arrays to be added.
        $BROADCASTABLE_2
    $PARAMS

    Returns
    -------
    add : ndarray or scalar
        The sum of `x1` and `x2`, element-wise.
        $OUT_SCALAR_2

    Notes
    -----
    Equivalent to `x1` + `x2` in terms of array broadcasting.

    Examples
    --------
    >>> import numpy as np
    >>> np.add(1.0, 4.0)
    5.0
    >>> x1 = np.arange(9.0).reshape((3, 3))
    >>> x2 = np.arange(3.0)
    >>> np.add(x1, x2)
    array([[  0.,   2.,   4.],
           [  3.,   5.,   7.],
           [  6.,   8.,  10.]])

    The ``+`` operator can be used as a shorthand for ``np.add`` on ndarrays.

    >>> x1 = np.arange(9.0).reshape((3, 3))
    >>> x2 = np.arange(3.0)
    >>> x1 + x2
    array([[ 0.,  2.,  4.],
           [ 3.,  5.,  7.],
           [ 6.,  8., 10.]])
    """)

add_newdoc('numpy._core.umath', 'arccos',
    """
    Trigonometric inverse cosine, element-wise.

    The inverse of `cos` so that, if ``y = cos(x)``, then ``x = arccos(y)``.

    Parameters
    ----------
    x : array_like
        `x`-coordinate on the unit circle.
        For real arguments, the domain is [-1, 1].
    $PARAMS

    Returns
    -------
    angle : ndarray
        The angle of the ray intersecting the unit circle at the given
        `x`-coordinate in radians [0, pi].
        $OUT_SCALAR_1

    See Also
    --------
    cos, arctan, arcsin, emath.arccos

    Notes
    -----
    `arccos` is a multivalued function: for each `x` there are infinitely
    many numbers `z` such that ``cos(z) = x``. The convention is to return
    the angle `z` whose real part lies in `[0, pi]`.

    For real-valued input data types, `arccos` always returns real output.
    For each value that cannot be expressed as a real number or infinity,
    it yields ``nan`` and sets the `invalid` floating point error flag.

    For complex-valued input, `arccos` is a complex analytic function that
    has branch cuts ``[-inf, -1]`` and `[1, inf]` and is continuous from
    above on the former and from below on the latter.

    The inverse `cos` is also known as `acos` or cos^-1.

    References
    ----------
    M. Abramowitz and I.A. Stegun, "Handbook of Mathematical Functions",
    10th printing, 1964, pp. 79.
    https://personal.math.ubc.ca/~cbm/aands/page_79.htm

    Examples
    --------
    >>> import numpy as np

    We expect the arccos of 1 to be 0, and of -1 to be pi:

    >>> np.arccos([1, -1])
    array([ 0.        ,  3.14159265])

    Plot arccos:

    >>> import matplotlib.pyplot as plt
    >>> x = np.linspace(-1, 1, num=100)
    >>> plt.plot(x, np.arccos(x))
    >>> plt.axis('tight')
    >>> plt.show()

    """)

add_newdoc('numpy._core.umath', 'arccosh',
    """
    Inverse hyperbolic cosine, element-wise.

    Parameters
    ----------
    x : array_like
        Input array.
    $PARAMS

    Returns
    -------
    arccosh : ndarray
        Array of the same shape as `x`.
        $OUT_SCALAR_1

    See Also
    --------

    cosh, arcsinh, sinh, arctanh, tanh

    Notes
    -----
    `arccosh` is a multivalued function: for each `x` there are infinitely
    many numbers `z` such that `cosh(z) = x`. The convention is to return the
    `z` whose imaginary part lies in ``[-pi, pi]`` and the real part in
    ``[0, inf]``.

    For real-valued input data types, `arccosh` always returns real output.
    For each value that cannot be expressed as a real number or infinity, it
    yields ``nan`` and sets the `invalid` floating point error flag.

    For complex-valued input, `arccosh` is a complex analytical function that
    has a branch cut `[-inf, 1]` and is continuous from above on it.

    References
    ----------
    .. [1] M. Abramowitz and I.A. Stegun, "Handbook of Mathematical Functions",
           10th printing, 1964, pp. 86.
           https://personal.math.ubc.ca/~cbm/aands/page_86.htm
    .. [2] Wikipedia, "Inverse hyperbolic function",
           https://en.wikipedia.org/wiki/Arccosh

    Examples
    --------
    >>> import numpy as np
    >>> np.arccosh([np.e, 10.0])
    array([ 1.65745445,  2.99322285])
    >>> np.arccosh(1)
    0.0

    """)

add_newdoc('numpy._core.umath', 'arcsin',
    """
    Inverse sine, element-wise.

    Parameters
    ----------
    x : array_like
        `y`-coordinate on the unit circle.
    $PARAMS

    Returns
    -------
    angle : ndarray
        The inverse sine of each element in `x`, in radians and in the
        closed interval ``[-pi/2, pi/2]``.
        $OUT_SCALAR_1

    See Also
    --------
    sin, cos, arccos, tan, arctan, arctan2, emath.arcsin

    Notes
    -----
    `arcsin` is a multivalued function: for each `x` there are infinitely
    many numbers `z` such that :math:`sin(z) = x`.  The convention is to
    return the angle `z` whose real part lies in [-pi/2, pi/2].

    For real-valued input data types, *arcsin* always returns real output.
    For each value that cannot be expressed as a real number or infinity,
    it yields ``nan`` and sets the `invalid` floating point error flag.

    For complex-valued input, `arcsin` is a complex analytic function that
    has, by convention, the branch cuts [-inf, -1] and [1, inf]  and is
    continuous from above on the former and from below on the latter.

    The inverse sine is also known as `asin` or sin^{-1}.

    References
    ----------
    Abramowitz, M. and Stegun, I. A., *Handbook of Mathematical Functions*,
    10th printing, New York: Dover, 1964, pp. 79ff.
    https://personal.math.ubc.ca/~cbm/aands/page_79.htm

    Examples
    --------
    >>> import numpy as np
    >>> np.arcsin(1)     # pi/2
    1.5707963267948966
    >>> np.arcsin(-1)    # -pi/2
    -1.5707963267948966
    >>> np.arcsin(0)
    0.0

    """)

add_newdoc('numpy._core.umath', 'arcsinh',
    """
    Inverse hyperbolic sine element-wise.

    Parameters
    ----------
    x : array_like
        Input array.
    $PARAMS

    Returns
    -------
    out : ndarray or scalar
        Array of the same shape as `x`.
        $OUT_SCALAR_1

    Notes
    -----
    `arcsinh` is a multivalued function: for each `x` there are infinitely
    many numbers `z` such that `sinh(z) = x`. The convention is to return the
    `z` whose imaginary part lies in `[-pi/2, pi/2]`.

    For real-valued input data types, `arcsinh` always returns real output.
    For each value that cannot be expressed as a real number or infinity, it
    returns ``nan`` and sets the `invalid` floating point error flag.

    For complex-valued input, `arcsinh` is a complex analytical function that
    has branch cuts `[1j, infj]` and `[-1j, -infj]` and is continuous from
    the right on the former and from the left on the latter.

    The inverse hyperbolic sine is also known as `asinh` or ``sinh^-1``.

    References
    ----------
    .. [1] M. Abramowitz and I.A. Stegun, "Handbook of Mathematical Functions",
           10th printing, 1964, pp. 86.
           https://personal.math.ubc.ca/~cbm/aands/page_86.htm
    .. [2] Wikipedia, "Inverse hyperbolic function",
           https://en.wikipedia.org/wiki/Arcsinh

    Examples
    --------
    >>> import numpy as np
    >>> np.arcsinh(np.array([np.e, 10.0]))
    array([ 1.72538256,  2.99822295])

    """)

add_newdoc('numpy._core.umath', 'arctan',
    """
    Trigonometric inverse tangent, element-wise.

    The inverse of tan, so that if ``y = tan(x)`` then ``x = arctan(y)``.

    Parameters
    ----------
    x : array_like
    $PARAMS

    Returns
    -------
    out : ndarray or scalar
        Out has the same shape as `x`.  Its real part is in
        ``[-pi/2, pi/2]`` (``arctan(+/-inf)`` returns ``+/-pi/2``).
        $OUT_SCALAR_1

    See Also
    --------
    arctan2 : The "four quadrant" arctan of the angle formed by (`x`, `y`)
        and the positive `x`-axis.
    angle : Argument of complex values.

    Notes
    -----
    `arctan` is a multi-valued function: for each `x` there are infinitely
    many numbers `z` such that tan(`z`) = `x`.  The convention is to return
    the angle `z` whose real part lies in [-pi/2, pi/2].

    For real-valued input data types, `arctan` always returns real output.
    For each value that cannot be expressed as a real number or infinity,
    it yields ``nan`` and sets the `invalid` floating point error flag.

    For complex-valued input, `arctan` is a complex analytic function that
    has [``1j, infj``] and [``-1j, -infj``] as branch cuts, and is continuous
    from the left on the former and from the right on the latter.

    The inverse tangent is also known as `atan` or tan^{-1}.

    References
    ----------
    Abramowitz, M. and Stegun, I. A., *Handbook of Mathematical Functions*,
    10th printing, New York: Dover, 1964, pp. 79.
    https://personal.math.ubc.ca/~cbm/aands/page_79.htm

    Examples
    --------

    We expect the arctan of 0 to be 0, and of 1 to be pi/4:

    >>> import numpy as np
<<<<<<< HEAD
=======

>>>>>>> 128490c2
    >>> np.arctan([0, 1])
    array([ 0.        ,  0.78539816])

    >>> np.pi/4
    0.78539816339744828

    Plot arctan:

    >>> import matplotlib.pyplot as plt
    >>> x = np.linspace(-10, 10)
    >>> plt.plot(x, np.arctan(x))
    >>> plt.axis('tight')
    >>> plt.show()

    """)

add_newdoc('numpy._core.umath', 'arctan2',
    """
    Element-wise arc tangent of ``x1/x2`` choosing the quadrant correctly.

    The quadrant (i.e., branch) is chosen so that ``arctan2(x1, x2)`` is
    the signed angle in radians between the ray ending at the origin and
    passing through the point (1,0), and the ray ending at the origin and
    passing through the point (`x2`, `x1`).  (Note the role reversal: the
    "`y`-coordinate" is the first function parameter, the "`x`-coordinate"
    is the second.)  By IEEE convention, this function is defined for
    `x2` = +/-0 and for either or both of `x1` and `x2` = +/-inf (see
    Notes for specific values).

    This function is not defined for complex-valued arguments; for the
    so-called argument of complex values, use `angle`.

    Parameters
    ----------
    x1 : array_like, real-valued
        `y`-coordinates.
    x2 : array_like, real-valued
        `x`-coordinates.
        $BROADCASTABLE_2
    $PARAMS

    Returns
    -------
    angle : ndarray
        Array of angles in radians, in the range ``[-pi, pi]``.
        $OUT_SCALAR_2

    See Also
    --------
    arctan, tan, angle

    Notes
    -----
    *arctan2* is identical to the `atan2` function of the underlying
    C library.  The following special values are defined in the C
    standard: [1]_

    ====== ====== ================
    `x1`   `x2`   `arctan2(x1,x2)`
    ====== ====== ================
    +/- 0  +0     +/- 0
    +/- 0  -0     +/- pi
     > 0   +/-inf +0 / +pi
     < 0   +/-inf -0 / -pi
    +/-inf +inf   +/- (pi/4)
    +/-inf -inf   +/- (3*pi/4)
    ====== ====== ================

    Note that +0 and -0 are distinct floating point numbers, as are +inf
    and -inf.

    References
    ----------
    .. [1] ISO/IEC standard 9899:1999, "Programming language C."

    Examples
    --------

    Consider four points in different quadrants:

    >>> import numpy as np
<<<<<<< HEAD
=======

>>>>>>> 128490c2
    >>> x = np.array([-1, +1, +1, -1])
    >>> y = np.array([-1, -1, +1, +1])
    >>> np.arctan2(y, x) * 180 / np.pi
    array([-135.,  -45.,   45.,  135.])

    Note the order of the parameters. `arctan2` is defined also when `x2` = 0
    and at several other special points, obtaining values in
    the range ``[-pi, pi]``:

    >>> np.arctan2([1., -1.], [0., 0.])
    array([ 1.57079633, -1.57079633])
    >>> np.arctan2([0., 0., np.inf], [+0., -0., np.inf])
    array([0.        , 3.14159265, 0.78539816])

    """)

add_newdoc('numpy._core.umath', '_arg',
    """
    DO NOT USE, ONLY FOR TESTING
    """)

add_newdoc('numpy._core.umath', 'arctanh',
    """
    Inverse hyperbolic tangent element-wise.

    Parameters
    ----------
    x : array_like
        Input array.
    $PARAMS

    Returns
    -------
    out : ndarray or scalar
        Array of the same shape as `x`.
        $OUT_SCALAR_1

    See Also
    --------
    emath.arctanh

    Notes
    -----
    `arctanh` is a multivalued function: for each `x` there are infinitely
    many numbers `z` such that ``tanh(z) = x``. The convention is to return
    the `z` whose imaginary part lies in `[-pi/2, pi/2]`.

    For real-valued input data types, `arctanh` always returns real output.
    For each value that cannot be expressed as a real number or infinity,
    it yields ``nan`` and sets the `invalid` floating point error flag.

    For complex-valued input, `arctanh` is a complex analytical function
    that has branch cuts `[-1, -inf]` and `[1, inf]` and is continuous from
    above on the former and from below on the latter.

    The inverse hyperbolic tangent is also known as `atanh` or ``tanh^-1``.

    References
    ----------
    .. [1] M. Abramowitz and I.A. Stegun, "Handbook of Mathematical Functions",
           10th printing, 1964, pp. 86.
           https://personal.math.ubc.ca/~cbm/aands/page_86.htm
    .. [2] Wikipedia, "Inverse hyperbolic function",
           https://en.wikipedia.org/wiki/Arctanh

    Examples
    --------
    >>> import numpy as np
    >>> np.arctanh([0, -0.5])
    array([ 0.        , -0.54930614])

    """)

add_newdoc('numpy._core.umath', 'bitwise_and',
    """
    Compute the bit-wise AND of two arrays element-wise.

    Computes the bit-wise AND of the underlying binary representation of
    the integers in the input arrays. This ufunc implements the C/Python
    operator ``&``.

    Parameters
    ----------
    x1, x2 : array_like
        Only integer and boolean types are handled.
        $BROADCASTABLE_2
    $PARAMS

    Returns
    -------
    out : ndarray or scalar
        Result.
        $OUT_SCALAR_2

    See Also
    --------
    logical_and
    bitwise_or
    bitwise_xor
    binary_repr :
        Return the binary representation of the input number as a string.

    Examples
    --------
    >>> import numpy as np

    The number 13 is represented by ``00001101``.  Likewise, 17 is
    represented by ``00010001``.  The bit-wise AND of 13 and 17 is
    therefore ``000000001``, or 1:

    >>> np.bitwise_and(13, 17)
    1

    >>> np.bitwise_and(14, 13)
    12
    >>> np.binary_repr(12)
    '1100'
    >>> np.bitwise_and([14,3], 13)
    array([12,  1])

    >>> np.bitwise_and([11,7], [4,25])
    array([0, 1])
    >>> np.bitwise_and(np.array([2,5,255]), np.array([3,14,16]))
    array([ 2,  4, 16])
    >>> np.bitwise_and([True, True], [False, True])
    array([False,  True])

    The ``&`` operator can be used as a shorthand for ``np.bitwise_and`` on
    ndarrays.

    >>> x1 = np.array([2, 5, 255])
    >>> x2 = np.array([3, 14, 16])
    >>> x1 & x2
    array([ 2,  4, 16])

    """)

add_newdoc('numpy._core.umath', 'bitwise_or',
    """
    Compute the bit-wise OR of two arrays element-wise.

    Computes the bit-wise OR of the underlying binary representation of
    the integers in the input arrays. This ufunc implements the C/Python
    operator ``|``.

    Parameters
    ----------
    x1, x2 : array_like
        Only integer and boolean types are handled.
        $BROADCASTABLE_2
    $PARAMS

    Returns
    -------
    out : ndarray or scalar
        Result.
        $OUT_SCALAR_2

    See Also
    --------
    logical_or
    bitwise_and
    bitwise_xor
    binary_repr :
        Return the binary representation of the input number as a string.

    Examples
    --------
    >>> import numpy as np

    The number 13 has the binary representation ``00001101``. Likewise,
    16 is represented by ``00010000``.  The bit-wise OR of 13 and 16 is
    then ``00011101``, or 29:

    >>> np.bitwise_or(13, 16)
    29
    >>> np.binary_repr(29)
    '11101'

    >>> np.bitwise_or(32, 2)
    34
    >>> np.bitwise_or([33, 4], 1)
    array([33,  5])
    >>> np.bitwise_or([33, 4], [1, 2])
    array([33,  6])

    >>> np.bitwise_or(np.array([2, 5, 255]), np.array([4, 4, 4]))
    array([  6,   5, 255])
    >>> np.array([2, 5, 255]) | np.array([4, 4, 4])
    array([  6,   5, 255])
    >>> np.bitwise_or(np.array([2, 5, 255, 2147483647], dtype=np.int32),
    ...               np.array([4, 4, 4, 2147483647], dtype=np.int32))
    array([         6,          5,        255, 2147483647])
    >>> np.bitwise_or([True, True], [False, True])
    array([ True,  True])

    The ``|`` operator can be used as a shorthand for ``np.bitwise_or`` on
    ndarrays.

    >>> x1 = np.array([2, 5, 255])
    >>> x2 = np.array([4, 4, 4])
    >>> x1 | x2
    array([  6,   5, 255])

    """)

add_newdoc('numpy._core.umath', 'bitwise_xor',
    """
    Compute the bit-wise XOR of two arrays element-wise.

    Computes the bit-wise XOR of the underlying binary representation of
    the integers in the input arrays. This ufunc implements the C/Python
    operator ``^``.

    Parameters
    ----------
    x1, x2 : array_like
        Only integer and boolean types are handled.
        $BROADCASTABLE_2
    $PARAMS

    Returns
    -------
    out : ndarray or scalar
        Result.
        $OUT_SCALAR_2

    See Also
    --------
    logical_xor
    bitwise_and
    bitwise_or
    binary_repr :
        Return the binary representation of the input number as a string.

    Examples
    --------
    >>> import numpy as np

    The number 13 is represented by ``00001101``. Likewise, 17 is
    represented by ``00010001``.  The bit-wise XOR of 13 and 17 is
    therefore ``00011100``, or 28:

    >>> np.bitwise_xor(13, 17)
    28
    >>> np.binary_repr(28)
    '11100'

    >>> np.bitwise_xor(31, 5)
    26
    >>> np.bitwise_xor([31,3], 5)
    array([26,  6])

    >>> np.bitwise_xor([31,3], [5,6])
    array([26,  5])
    >>> np.bitwise_xor([True, True], [False, True])
    array([ True, False])

    The ``^`` operator can be used as a shorthand for ``np.bitwise_xor`` on
    ndarrays.

    >>> x1 = np.array([True, True])
    >>> x2 = np.array([False, True])
    >>> x1 ^ x2
    array([ True, False])

    """)

add_newdoc('numpy._core.umath', 'ceil',
    """
    Return the ceiling of the input, element-wise.

    The ceil of the scalar `x` is the smallest integer `i`, such that
    ``i >= x``.  It is often denoted as :math:`\\lceil x \\rceil`.

    Parameters
    ----------
    x : array_like
        Input data.
    $PARAMS

    Returns
    -------
    y : ndarray or scalar
        The ceiling of each element in `x`, with `float` dtype.
        $OUT_SCALAR_1

    See Also
    --------
    floor, trunc, rint, fix

    Examples
    --------
    >>> import numpy as np

    >>> a = np.array([-1.7, -1.5, -0.2, 0.2, 1.5, 1.7, 2.0])
    >>> np.ceil(a)
    array([-1., -1., -0.,  1.,  2.,  2.,  2.])

    """)

add_newdoc('numpy._core.umath', 'trunc',
    """
    Return the truncated value of the input, element-wise.

    The truncated value of the scalar `x` is the nearest integer `i` which
    is closer to zero than `x` is. In short, the fractional part of the
    signed number `x` is discarded.

    Parameters
    ----------
    x : array_like
        Input data.
    $PARAMS

    Returns
    -------
    y : ndarray or scalar
        The truncated value of each element in `x`.
        $OUT_SCALAR_1

    See Also
    --------
    ceil, floor, rint, fix

    Notes
    -----
    .. versionadded:: 1.3.0

    Examples
    --------
    >>> import numpy as np
    >>> a = np.array([-1.7, -1.5, -0.2, 0.2, 1.5, 1.7, 2.0])
    >>> np.trunc(a)
    array([-1., -1., -0.,  0.,  1.,  1.,  2.])

    """)

add_newdoc('numpy._core.umath', 'conjugate',
    """
    Return the complex conjugate, element-wise.

    The complex conjugate of a complex number is obtained by changing the
    sign of its imaginary part.

    Parameters
    ----------
    x : array_like
        Input value.
    $PARAMS

    Returns
    -------
    y : ndarray
        The complex conjugate of `x`, with same dtype as `y`.
        $OUT_SCALAR_1

    Notes
    -----
    `conj` is an alias for `conjugate`:

    >>> np.conj is np.conjugate
    True

    Examples
    --------
    >>> import numpy as np
    >>> np.conjugate(1+2j)
    (1-2j)

    >>> x = np.eye(2) + 1j * np.eye(2)
    >>> np.conjugate(x)
    array([[ 1.-1.j,  0.-0.j],
           [ 0.-0.j,  1.-1.j]])

    """)

add_newdoc('numpy._core.umath', 'cos',
    """
    Cosine element-wise.

    Parameters
    ----------
    x : array_like
        Input array in radians.
    $PARAMS

    Returns
    -------
    y : ndarray
        The corresponding cosine values.
        $OUT_SCALAR_1

    Notes
    -----
    If `out` is provided, the function writes the result into it,
    and returns a reference to `out`.  (See Examples)

    References
    ----------
    M. Abramowitz and I. A. Stegun, Handbook of Mathematical Functions.
    New York, NY: Dover, 1972.

    Examples
    --------
    >>> import numpy as np
    >>> np.cos(np.array([0, np.pi/2, np.pi]))
    array([  1.00000000e+00,   6.12303177e-17,  -1.00000000e+00])
    >>>
    >>> # Example of providing the optional output parameter
    >>> out1 = np.array([0], dtype='d')
    >>> out2 = np.cos([0.1], out1)
    >>> out2 is out1
    True
    >>>
    >>> # Example of ValueError due to provision of shape mis-matched `out`
    >>> np.cos(np.zeros((3,3)),np.zeros((2,2)))
    Traceback (most recent call last):
      File "<stdin>", line 1, in <module>
    ValueError: operands could not be broadcast together with shapes (3,3) (2,2)

    """)

add_newdoc('numpy._core.umath', 'cosh',
    """
    Hyperbolic cosine, element-wise.

    Equivalent to ``1/2 * (np.exp(x) + np.exp(-x))`` and ``np.cos(1j*x)``.

    Parameters
    ----------
    x : array_like
        Input array.
    $PARAMS

    Returns
    -------
    out : ndarray or scalar
        Output array of same shape as `x`.
        $OUT_SCALAR_1

    Examples
    --------
    >>> import numpy as np
    >>> np.cosh(0)
    1.0

    The hyperbolic cosine describes the shape of a hanging cable:

    >>> import matplotlib.pyplot as plt
    >>> x = np.linspace(-4, 4, 1000)
    >>> plt.plot(x, np.cosh(x))
    >>> plt.show()

    """)

add_newdoc('numpy._core.umath', 'degrees',
    """
    Convert angles from radians to degrees.

    Parameters
    ----------
    x : array_like
        Input array in radians.
    $PARAMS

    Returns
    -------
    y : ndarray of floats
        The corresponding degree values; if `out` was supplied this is a
        reference to it.
        $OUT_SCALAR_1

    See Also
    --------
    rad2deg : equivalent function

    Examples
    --------
    Convert a radian array to degrees

    >>> import numpy as np
<<<<<<< HEAD
=======

>>>>>>> 128490c2
    >>> rad = np.arange(12.)*np.pi/6
    >>> np.degrees(rad)
    array([   0.,   30.,   60.,   90.,  120.,  150.,  180.,  210.,  240.,
            270.,  300.,  330.])

    >>> out = np.zeros((rad.shape))
    >>> r = np.degrees(rad, out)
    >>> np.all(r == out)
    True

    """)

add_newdoc('numpy._core.umath', 'rad2deg',
    """
    Convert angles from radians to degrees.

    Parameters
    ----------
    x : array_like
        Angle in radians.
    $PARAMS

    Returns
    -------
    y : ndarray
        The corresponding angle in degrees.
        $OUT_SCALAR_1

    See Also
    --------
    deg2rad : Convert angles from degrees to radians.
    unwrap : Remove large jumps in angle by wrapping.

    Notes
    -----
    .. versionadded:: 1.3.0

    rad2deg(x) is ``180 * x / pi``.

    Examples
    --------
    >>> import numpy as np
    >>> np.rad2deg(np.pi/2)
    90.0

    """)

add_newdoc('numpy._core.umath', 'heaviside',
    """
    Compute the Heaviside step function.

    The Heaviside step function [1]_ is defined as::

                              0   if x1 < 0
        heaviside(x1, x2) =  x2   if x1 == 0
                              1   if x1 > 0

    where `x2` is often taken to be 0.5, but 0 and 1 are also sometimes used.

    Parameters
    ----------
    x1 : array_like
        Input values.
    x2 : array_like
        The value of the function when x1 is 0.
        $BROADCASTABLE_2
    $PARAMS

    Returns
    -------
    out : ndarray or scalar
        The output array, element-wise Heaviside step function of `x1`.
        $OUT_SCALAR_2

    Notes
    -----
    .. versionadded:: 1.13.0

    References
    ----------
    .. [1] Wikipedia, "Heaviside step function",
           https://en.wikipedia.org/wiki/Heaviside_step_function

    Examples
    --------
    >>> import numpy as np
    >>> np.heaviside([-1.5, 0, 2.0], 0.5)
    array([ 0. ,  0.5,  1. ])
    >>> np.heaviside([-1.5, 0, 2.0], 1)
    array([ 0.,  1.,  1.])
    """)

add_newdoc('numpy._core.umath', 'divide',
    """
    Divide arguments element-wise.

    Parameters
    ----------
    x1 : array_like
        Dividend array.
    x2 : array_like
        Divisor array.
        $BROADCASTABLE_2
    $PARAMS

    Returns
    -------
    y : ndarray or scalar
        The quotient ``x1/x2``, element-wise.
        $OUT_SCALAR_2

    See Also
    --------
    seterr : Set whether to raise or warn on overflow, underflow and
             division by zero.

    Notes
    -----
    Equivalent to ``x1`` / ``x2`` in terms of array-broadcasting.

    The ``true_divide(x1, x2)`` function is an alias for
    ``divide(x1, x2)``.

    Examples
    --------
    >>> import numpy as np
    >>> np.divide(2.0, 4.0)
    0.5
    >>> x1 = np.arange(9.0).reshape((3, 3))
    >>> x2 = np.arange(3.0)
    >>> np.divide(x1, x2)
    array([[nan, 1. , 1. ],
           [inf, 4. , 2.5],
           [inf, 7. , 4. ]])

    The ``/`` operator can be used as a shorthand for ``np.divide`` on
    ndarrays.

    >>> x1 = np.arange(9.0).reshape((3, 3))
    >>> x2 = 2 * np.ones(3)
    >>> x1 / x2
    array([[0. , 0.5, 1. ],
           [1.5, 2. , 2.5],
           [3. , 3.5, 4. ]])

    """)

add_newdoc('numpy._core.umath', 'equal',
    """
    Return (x1 == x2) element-wise.

    Parameters
    ----------
    x1, x2 : array_like
        Input arrays.
        $BROADCASTABLE_2
    $PARAMS

    Returns
    -------
    out : ndarray or scalar
        Output array, element-wise comparison of `x1` and `x2`.
        Typically of type bool, unless ``dtype=object`` is passed.
        $OUT_SCALAR_2

    See Also
    --------
    not_equal, greater_equal, less_equal, greater, less

    Examples
    --------
    >>> import numpy as np
    >>> np.equal([0, 1, 3], np.arange(3))
    array([ True,  True, False])

    What is compared are values, not types. So an int (1) and an array of
    length one can evaluate as True:

    >>> np.equal(1, np.ones(1))
    array([ True])

    The ``==`` operator can be used as a shorthand for ``np.equal`` on
    ndarrays.

    >>> a = np.array([2, 4, 6])
    >>> b = np.array([2, 4, 2])
    >>> a == b
    array([ True,  True, False])

    """)

add_newdoc('numpy._core.umath', 'exp',
    """
    Calculate the exponential of all elements in the input array.

    Parameters
    ----------
    x : array_like
        Input values.
    $PARAMS

    Returns
    -------
    out : ndarray or scalar
        Output array, element-wise exponential of `x`.
        $OUT_SCALAR_1

    See Also
    --------
    expm1 : Calculate ``exp(x) - 1`` for all elements in the array.
    exp2  : Calculate ``2**x`` for all elements in the array.

    Notes
    -----
    The irrational number ``e`` is also known as Euler's number.  It is
    approximately 2.718281, and is the base of the natural logarithm,
    ``ln`` (this means that, if :math:`x = \\ln y = \\log_e y`,
    then :math:`e^x = y`. For real input, ``exp(x)`` is always positive.

    For complex arguments, ``x = a + ib``, we can write
    :math:`e^x = e^a e^{ib}`.  The first term, :math:`e^a`, is already
    known (it is the real argument, described above).  The second term,
    :math:`e^{ib}`, is :math:`\\cos b + i \\sin b`, a function with
    magnitude 1 and a periodic phase.

    References
    ----------
    .. [1] Wikipedia, "Exponential function",
           https://en.wikipedia.org/wiki/Exponential_function
    .. [2] M. Abramovitz and I. A. Stegun, "Handbook of Mathematical Functions
           with Formulas, Graphs, and Mathematical Tables," Dover, 1964, p. 69,
           https://personal.math.ubc.ca/~cbm/aands/page_69.htm

    Examples
    --------
    Plot the magnitude and phase of ``exp(x)`` in the complex plane:

    >>> import numpy as np

    >>> import matplotlib.pyplot as plt
    >>> import numpy as np

    >>> x = np.linspace(-2*np.pi, 2*np.pi, 100)
    >>> xx = x + 1j * x[:, np.newaxis] # a + ib over complex plane
    >>> out = np.exp(xx)

    >>> plt.subplot(121)
    >>> plt.imshow(np.abs(out),
    ...            extent=[-2*np.pi, 2*np.pi, -2*np.pi, 2*np.pi], cmap='gray')
    >>> plt.title('Magnitude of exp(x)')

    >>> plt.subplot(122)
    >>> plt.imshow(np.angle(out),
    ...            extent=[-2*np.pi, 2*np.pi, -2*np.pi, 2*np.pi], cmap='hsv')
    >>> plt.title('Phase (angle) of exp(x)')
    >>> plt.show()

    """)

add_newdoc('numpy._core.umath', 'exp2',
    """
    Calculate `2**p` for all `p` in the input array.

    Parameters
    ----------
    x : array_like
        Input values.
    $PARAMS

    Returns
    -------
    out : ndarray or scalar
        Element-wise 2 to the power `x`.
        $OUT_SCALAR_1

    See Also
    --------
    power

    Notes
    -----
    .. versionadded:: 1.3.0



    Examples
    --------
    >>> import numpy as np
    >>> np.exp2([2, 3])
    array([ 4.,  8.])

    """)

add_newdoc('numpy._core.umath', 'expm1',
    """
    Calculate ``exp(x) - 1`` for all elements in the array.

    Parameters
    ----------
    x : array_like
        Input values.
    $PARAMS

    Returns
    -------
    out : ndarray or scalar
        Element-wise exponential minus one: ``out = exp(x) - 1``.
        $OUT_SCALAR_1

    See Also
    --------
    log1p : ``log(1 + x)``, the inverse of expm1.


    Notes
    -----
    This function provides greater precision than ``exp(x) - 1``
    for small values of ``x``.

    Examples
    --------

    The true value of ``exp(1e-10) - 1`` is ``1.00000000005e-10`` to
    about 32 significant digits. This example shows the superiority of
    expm1 in this case.

    >>> import numpy as np
<<<<<<< HEAD
=======

>>>>>>> 128490c2
    >>> np.expm1(1e-10)
    1.00000000005e-10
    >>> np.exp(1e-10) - 1
    1.000000082740371e-10

    """)

add_newdoc('numpy._core.umath', 'fabs',
    """
    Compute the absolute values element-wise.

    This function returns the absolute values (positive magnitude) of the
    data in `x`. Complex values are not handled, use `absolute` to find the
    absolute values of complex data.

    Parameters
    ----------
    x : array_like
        The array of numbers for which the absolute values are required. If
        `x` is a scalar, the result `y` will also be a scalar.
    $PARAMS

    Returns
    -------
    y : ndarray or scalar
        The absolute values of `x`, the returned values are always floats.
        $OUT_SCALAR_1

    See Also
    --------
    absolute : Absolute values including `complex` types.

    Examples
    --------
    >>> import numpy as np
    >>> np.fabs(-1)
    1.0
    >>> np.fabs([-1.2, 1.2])
    array([ 1.2,  1.2])

    """)

add_newdoc('numpy._core.umath', 'floor',
    """
    Return the floor of the input, element-wise.

    The floor of the scalar `x` is the largest integer `i`, such that
    `i <= x`.  It is often denoted as :math:`\\lfloor x \\rfloor`.

    Parameters
    ----------
    x : array_like
        Input data.
    $PARAMS

    Returns
    -------
    y : ndarray or scalar
        The floor of each element in `x`.
        $OUT_SCALAR_1

    See Also
    --------
    ceil, trunc, rint, fix

    Notes
    -----
    Some spreadsheet programs calculate the "floor-towards-zero", where
    ``floor(-2.5) == -2``.  NumPy instead uses the definition of
    `floor` where `floor(-2.5) == -3`. The "floor-towards-zero"
    function is called ``fix`` in NumPy.

    Examples
    --------
    >>> import numpy as np
    >>> a = np.array([-1.7, -1.5, -0.2, 0.2, 1.5, 1.7, 2.0])
    >>> np.floor(a)
    array([-2., -2., -1.,  0.,  1.,  1.,  2.])

    """)

add_newdoc('numpy._core.umath', 'floor_divide',
    """
    Return the largest integer smaller or equal to the division of the inputs.
    It is equivalent to the Python ``//`` operator and pairs with the
    Python ``%`` (`remainder`), function so that ``a = a % b + b * (a // b)``
    up to roundoff.

    Parameters
    ----------
    x1 : array_like
        Numerator.
    x2 : array_like
        Denominator.
        $BROADCASTABLE_2
    $PARAMS

    Returns
    -------
    y : ndarray
        y = floor(`x1`/`x2`)
        $OUT_SCALAR_2

    See Also
    --------
    remainder : Remainder complementary to floor_divide.
    divmod : Simultaneous floor division and remainder.
    divide : Standard division.
    floor : Round a number to the nearest integer toward minus infinity.
    ceil : Round a number to the nearest integer toward infinity.

    Examples
    --------
    >>> import numpy as np
    >>> np.floor_divide(7,3)
    2
    >>> np.floor_divide([1., 2., 3., 4.], 2.5)
    array([ 0.,  0.,  1.,  1.])

    The ``//`` operator can be used as a shorthand for ``np.floor_divide``
    on ndarrays.

    >>> x1 = np.array([1., 2., 3., 4.])
    >>> x1 // 2.5
    array([0., 0., 1., 1.])

    """)

add_newdoc('numpy._core.umath', 'fmod',
    """
    Returns the element-wise remainder of division.

    This is the NumPy implementation of the C library function fmod, the
    remainder has the same sign as the dividend `x1`. It is equivalent to
    the Matlab(TM) ``rem`` function and should not be confused with the
    Python modulus operator ``x1 % x2``.

    Parameters
    ----------
    x1 : array_like
        Dividend.
    x2 : array_like
        Divisor.
        $BROADCASTABLE_2
    $PARAMS

    Returns
    -------
    y : array_like
        The remainder of the division of `x1` by `x2`.
        $OUT_SCALAR_2

    See Also
    --------
    remainder : Equivalent to the Python ``%`` operator.
    divide

    Notes
    -----
    The result of the modulo operation for negative dividend and divisors
    is bound by conventions. For `fmod`, the sign of result is the sign of
    the dividend, while for `remainder` the sign of the result is the sign
    of the divisor. The `fmod` function is equivalent to the Matlab(TM)
    ``rem`` function.

    Examples
    --------
    >>> import numpy as np
    >>> np.fmod([-3, -2, -1, 1, 2, 3], 2)
    array([-1,  0, -1,  1,  0,  1])
    >>> np.remainder([-3, -2, -1, 1, 2, 3], 2)
    array([1, 0, 1, 1, 0, 1])

    >>> np.fmod([5, 3], [2, 2.])
    array([ 1.,  1.])
    >>> a = np.arange(-3, 3).reshape(3, 2)
    >>> a
    array([[-3, -2],
           [-1,  0],
           [ 1,  2]])
    >>> np.fmod(a, [2,2])
    array([[-1,  0],
           [-1,  0],
           [ 1,  0]])

    """)

add_newdoc('numpy._core.umath', 'greater',
    """
    Return the truth value of (x1 > x2) element-wise.

    Parameters
    ----------
    x1, x2 : array_like
        Input arrays.
        $BROADCASTABLE_2
    $PARAMS

    Returns
    -------
    out : ndarray or scalar
        Output array, element-wise comparison of `x1` and `x2`.
        Typically of type bool, unless ``dtype=object`` is passed.
        $OUT_SCALAR_2


    See Also
    --------
    greater_equal, less, less_equal, equal, not_equal

    Examples
    --------
    >>> import numpy as np
    >>> np.greater([4,2],[2,2])
    array([ True, False])

    The ``>`` operator can be used as a shorthand for ``np.greater`` on
    ndarrays.

    >>> a = np.array([4, 2])
    >>> b = np.array([2, 2])
    >>> a > b
    array([ True, False])

    """)

add_newdoc('numpy._core.umath', 'greater_equal',
    """
    Return the truth value of (x1 >= x2) element-wise.

    Parameters
    ----------
    x1, x2 : array_like
        Input arrays.
        $BROADCASTABLE_2
    $PARAMS

    Returns
    -------
    out : bool or ndarray of bool
        Output array, element-wise comparison of `x1` and `x2`.
        Typically of type bool, unless ``dtype=object`` is passed.
        $OUT_SCALAR_2

    See Also
    --------
    greater, less, less_equal, equal, not_equal

    Examples
    --------
    >>> import numpy as np
    >>> np.greater_equal([4, 2, 1], [2, 2, 2])
    array([ True, True, False])

    The ``>=`` operator can be used as a shorthand for ``np.greater_equal``
    on ndarrays.

    >>> a = np.array([4, 2, 1])
    >>> b = np.array([2, 2, 2])
    >>> a >= b
    array([ True,  True, False])

    """)

add_newdoc('numpy._core.umath', 'hypot',
    """
    Given the "legs" of a right triangle, return its hypotenuse.

    Equivalent to ``sqrt(x1**2 + x2**2)``, element-wise.  If `x1` or
    `x2` is scalar_like (i.e., unambiguously cast-able to a scalar type),
    it is broadcast for use with each element of the other argument.
    (See Examples)

    Parameters
    ----------
    x1, x2 : array_like
        Leg of the triangle(s).
        $BROADCASTABLE_2
    $PARAMS

    Returns
    -------
    z : ndarray
        The hypotenuse of the triangle(s).
        $OUT_SCALAR_2

    Examples
    --------
    >>> import numpy as np
    >>> np.hypot(3*np.ones((3, 3)), 4*np.ones((3, 3)))
    array([[ 5.,  5.,  5.],
           [ 5.,  5.,  5.],
           [ 5.,  5.,  5.]])

    Example showing broadcast of scalar_like argument:

    >>> np.hypot(3*np.ones((3, 3)), [4])
    array([[ 5.,  5.,  5.],
           [ 5.,  5.,  5.],
           [ 5.,  5.,  5.]])

    """)

add_newdoc('numpy._core.umath', 'invert',
    """
    Compute bit-wise inversion, or bit-wise NOT, element-wise.

    Computes the bit-wise NOT of the underlying binary representation of
    the integers in the input arrays. This ufunc implements the C/Python
    operator ``~``.

    For signed integer inputs, the bit-wise NOT of the absolute value is
    returned. In a two's-complement system, this operation effectively flips
    all the bits, resulting in a representation that corresponds to the
    negative of the input plus one. This is the most common method of
    representing signed integers on computers [1]_. A N-bit two's-complement
    system can represent every integer in the range :math:`-2^{N-1}` to
    :math:`+2^{N-1}-1`.

    Parameters
    ----------
    x : array_like
        Only integer and boolean types are handled.
    $PARAMS

    Returns
    -------
    out : ndarray or scalar
        Result.
        $OUT_SCALAR_1

    See Also
    --------
    bitwise_and, bitwise_or, bitwise_xor
    logical_not
    binary_repr :
        Return the binary representation of the input number as a string.

    Notes
    -----
    ``numpy.bitwise_not`` is an alias for `invert`:

    >>> np.bitwise_not is np.invert
    True

    References
    ----------
    .. [1] Wikipedia, "Two's complement",
        https://en.wikipedia.org/wiki/Two's_complement

    Examples
    --------
    >>> import numpy as np

    We've seen that 13 is represented by ``00001101``.
    The invert or bit-wise NOT of 13 is then:

    >>> x = np.invert(np.array(13, dtype=np.uint8))
    >>> x
    242
    >>> np.binary_repr(x, width=8)
    '11110010'

    The result depends on the bit-width:

    >>> x = np.invert(np.array(13, dtype=np.uint16))
    >>> x
    65522
    >>> np.binary_repr(x, width=16)
    '1111111111110010'

    When using signed integer types, the result is the bit-wise NOT of
    the unsigned type, interpreted as a signed integer:

    >>> np.invert(np.array([13], dtype=np.int8))
    array([-14], dtype=int8)
    >>> np.binary_repr(-14, width=8)
    '11110010'

    Booleans are accepted as well:

    >>> np.invert(np.array([True, False]))
    array([False,  True])

    The ``~`` operator can be used as a shorthand for ``np.invert`` on
    ndarrays.

    >>> x1 = np.array([True, False])
    >>> ~x1
    array([False,  True])

    """)

add_newdoc('numpy._core.umath', 'isfinite',
    """
    Test element-wise for finiteness (not infinity and not Not a Number).

    The result is returned as a boolean array.

    Parameters
    ----------
    x : array_like
        Input values.
    $PARAMS

    Returns
    -------
    y : ndarray, bool
        True where ``x`` is not positive infinity, negative infinity,
        or NaN; false otherwise.
        $OUT_SCALAR_1

    See Also
    --------
    isinf, isneginf, isposinf, isnan

    Notes
    -----
    Not a Number, positive infinity and negative infinity are considered
    to be non-finite.

    NumPy uses the IEEE Standard for Binary Floating-Point for Arithmetic
    (IEEE 754). This means that Not a Number is not equivalent to infinity.
    Also that positive infinity is not equivalent to negative infinity. But
    infinity is equivalent to positive infinity.  Errors result if the
    second argument is also supplied when `x` is a scalar input, or if
    first and second arguments have different shapes.

    Examples
    --------
    >>> import numpy as np
    >>> np.isfinite(1)
    True
    >>> np.isfinite(0)
    True
    >>> np.isfinite(np.nan)
    False
    >>> np.isfinite(np.inf)
    False
    >>> np.isfinite(-np.inf)
    False
    >>> np.isfinite([np.log(-1.),1.,np.log(0)])
    array([False,  True, False])

    >>> x = np.array([-np.inf, 0., np.inf])
    >>> y = np.array([2, 2, 2])
    >>> np.isfinite(x, y)
    array([0, 1, 0])
    >>> y
    array([0, 1, 0])

    """)

add_newdoc('numpy._core.umath', 'isinf',
    """
    Test element-wise for positive or negative infinity.

    Returns a boolean array of the same shape as `x`, True where ``x ==
    +/-inf``, otherwise False.

    Parameters
    ----------
    x : array_like
        Input values
    $PARAMS

    Returns
    -------
    y : bool (scalar) or boolean ndarray
        True where ``x`` is positive or negative infinity, false otherwise.
        $OUT_SCALAR_1

    See Also
    --------
    isneginf, isposinf, isnan, isfinite

    Notes
    -----
    NumPy uses the IEEE Standard for Binary Floating-Point for Arithmetic
    (IEEE 754).

    Errors result if the second argument is supplied when the first
    argument is a scalar, or if the first and second arguments have
    different shapes.

    Examples
    --------
    >>> import numpy as np
    >>> np.isinf(np.inf)
    True
    >>> np.isinf(np.nan)
    False
    >>> np.isinf(-np.inf)
    True
    >>> np.isinf([np.inf, -np.inf, 1.0, np.nan])
    array([ True,  True, False, False])

    >>> x = np.array([-np.inf, 0., np.inf])
    >>> y = np.array([2, 2, 2])
    >>> np.isinf(x, y)
    array([1, 0, 1])
    >>> y
    array([1, 0, 1])

    """)

add_newdoc('numpy._core.umath', 'isnan',
    """
    Test element-wise for NaN and return result as a boolean array.

    Parameters
    ----------
    x : array_like
        Input array.
    $PARAMS

    Returns
    -------
    y : ndarray or bool
        True where ``x`` is NaN, false otherwise.
        $OUT_SCALAR_1

    See Also
    --------
    isinf, isneginf, isposinf, isfinite, isnat

    Notes
    -----
    NumPy uses the IEEE Standard for Binary Floating-Point for Arithmetic
    (IEEE 754). This means that Not a Number is not equivalent to infinity.

    Examples
    --------
    >>> import numpy as np
    >>> np.isnan(np.nan)
    True
    >>> np.isnan(np.inf)
    False
    >>> np.isnan([np.log(-1.),1.,np.log(0)])
    array([ True, False, False])

    """)

add_newdoc('numpy._core.umath', 'isnat',
    """
    Test element-wise for NaT (not a time) and return result as a boolean array.

    .. versionadded:: 1.13.0

    Parameters
    ----------
    x : array_like
        Input array with datetime or timedelta data type.
    $PARAMS

    Returns
    -------
    y : ndarray or bool
        True where ``x`` is NaT, false otherwise.
        $OUT_SCALAR_1

    See Also
    --------
    isnan, isinf, isneginf, isposinf, isfinite

    Examples
    --------
    >>> import numpy as np
    >>> np.isnat(np.datetime64("NaT"))
    True
    >>> np.isnat(np.datetime64("2016-01-01"))
    False
    >>> np.isnat(np.array(["NaT", "2016-01-01"], dtype="datetime64[ns]"))
    array([ True, False])

    """)

add_newdoc('numpy._core.umath', 'left_shift',
    """
    Shift the bits of an integer to the left.

    Bits are shifted to the left by appending `x2` 0s at the right of `x1`.
    Since the internal representation of numbers is in binary format, this
    operation is equivalent to multiplying `x1` by ``2**x2``.

    Parameters
    ----------
    x1 : array_like of integer type
        Input values.
    x2 : array_like of integer type
        Number of zeros to append to `x1`. Has to be non-negative.
        $BROADCASTABLE_2
    $PARAMS

    Returns
    -------
    out : array of integer type
        Return `x1` with bits shifted `x2` times to the left.
        $OUT_SCALAR_2

    See Also
    --------
    right_shift : Shift the bits of an integer to the right.
    binary_repr : Return the binary representation of the input number
        as a string.

    Examples
    --------
    >>> import numpy as np
    >>> np.binary_repr(5)
    '101'
    >>> np.left_shift(5, 2)
    20
    >>> np.binary_repr(20)
    '10100'

    >>> np.left_shift(5, [1,2,3])
    array([10, 20, 40])

    Note that the dtype of the second argument may change the dtype of the
    result and can lead to unexpected results in some cases (see
    :ref:`Casting Rules <ufuncs.casting>`):

    >>> a = np.left_shift(np.uint8(255), np.int64(1))  # Expect 254
    >>> print(a, type(a)) # Unexpected result due to upcasting
    510 <class 'numpy.int64'>
    >>> b = np.left_shift(np.uint8(255), np.uint8(1))
    >>> print(b, type(b))
    254 <class 'numpy.uint8'>

    The ``<<`` operator can be used as a shorthand for ``np.left_shift`` on
    ndarrays.

    >>> x1 = 5
    >>> x2 = np.array([1, 2, 3])
    >>> x1 << x2
    array([10, 20, 40])

    """)

add_newdoc('numpy._core.umath', 'less',
    """
    Return the truth value of (x1 < x2) element-wise.

    Parameters
    ----------
    x1, x2 : array_like
        Input arrays.
        $BROADCASTABLE_2
    $PARAMS

    Returns
    -------
    out : ndarray or scalar
        Output array, element-wise comparison of `x1` and `x2`.
        Typically of type bool, unless ``dtype=object`` is passed.
        $OUT_SCALAR_2

    See Also
    --------
    greater, less_equal, greater_equal, equal, not_equal

    Examples
    --------
    >>> import numpy as np
    >>> np.less([1, 2], [2, 2])
    array([ True, False])

    The ``<`` operator can be used as a shorthand for ``np.less`` on ndarrays.

    >>> a = np.array([1, 2])
    >>> b = np.array([2, 2])
    >>> a < b
    array([ True, False])

    """)

add_newdoc('numpy._core.umath', 'less_equal',
    """
    Return the truth value of (x1 <= x2) element-wise.

    Parameters
    ----------
    x1, x2 : array_like
        Input arrays.
        $BROADCASTABLE_2
    $PARAMS

    Returns
    -------
    out : ndarray or scalar
        Output array, element-wise comparison of `x1` and `x2`.
        Typically of type bool, unless ``dtype=object`` is passed.
        $OUT_SCALAR_2

    See Also
    --------
    greater, less, greater_equal, equal, not_equal

    Examples
    --------
    >>> import numpy as np
    >>> np.less_equal([4, 2, 1], [2, 2, 2])
    array([False,  True,  True])

    The ``<=`` operator can be used as a shorthand for ``np.less_equal`` on
    ndarrays.

    >>> a = np.array([4, 2, 1])
    >>> b = np.array([2, 2, 2])
    >>> a <= b
    array([False,  True,  True])

    """)

add_newdoc('numpy._core.umath', 'log',
    """
    Natural logarithm, element-wise.

    The natural logarithm `log` is the inverse of the exponential function,
    so that `log(exp(x)) = x`. The natural logarithm is logarithm in base
    `e`.

    Parameters
    ----------
    x : array_like
        Input value.
    $PARAMS

    Returns
    -------
    y : ndarray
        The natural logarithm of `x`, element-wise.
        $OUT_SCALAR_1

    See Also
    --------
    log10, log2, log1p, emath.log

    Notes
    -----
    Logarithm is a multivalued function: for each `x` there is an infinite
    number of `z` such that `exp(z) = x`. The convention is to return the
    `z` whose imaginary part lies in `(-pi, pi]`.

    For real-valued input data types, `log` always returns real output. For
    each value that cannot be expressed as a real number or infinity, it
    yields ``nan`` and sets the `invalid` floating point error flag.

    For complex-valued input, `log` is a complex analytical function that
    has a branch cut `[-inf, 0]` and is continuous from above on it. `log`
    handles the floating-point negative zero as an infinitesimal negative
    number, conforming to the C99 standard.

    In the cases where the input has a negative real part and a very small
    negative complex part (approaching 0), the result is so close to `-pi`
    that it evaluates to exactly `-pi`.

    References
    ----------
    .. [1] M. Abramowitz and I.A. Stegun, "Handbook of Mathematical Functions",
           10th printing, 1964, pp. 67.
           https://personal.math.ubc.ca/~cbm/aands/page_67.htm
    .. [2] Wikipedia, "Logarithm". https://en.wikipedia.org/wiki/Logarithm

    Examples
    --------
    >>> import numpy as np
    >>> np.log([1, np.e, np.e**2, 0])
    array([  0.,   1.,   2., -inf])

    """)

add_newdoc('numpy._core.umath', 'log10',
    """
    Return the base 10 logarithm of the input array, element-wise.

    Parameters
    ----------
    x : array_like
        Input values.
    $PARAMS

    Returns
    -------
    y : ndarray
        The logarithm to the base 10 of `x`, element-wise. NaNs are
        returned where x is negative.
        $OUT_SCALAR_1

    See Also
    --------
    emath.log10

    Notes
    -----
    Logarithm is a multivalued function: for each `x` there is an infinite
    number of `z` such that `10**z = x`. The convention is to return the
    `z` whose imaginary part lies in `(-pi, pi]`.

    For real-valued input data types, `log10` always returns real output.
    For each value that cannot be expressed as a real number or infinity,
    it yields ``nan`` and sets the `invalid` floating point error flag.

    For complex-valued input, `log10` is a complex analytical function that
    has a branch cut `[-inf, 0]` and is continuous from above on it.
    `log10` handles the floating-point negative zero as an infinitesimal
    negative number, conforming to the C99 standard.

    In the cases where the input has a negative real part and a very small
    negative complex part (approaching 0), the result is so close to `-pi`
    that it evaluates to exactly `-pi`.

    References
    ----------
    .. [1] M. Abramowitz and I.A. Stegun, "Handbook of Mathematical Functions",
           10th printing, 1964, pp. 67.
           https://personal.math.ubc.ca/~cbm/aands/page_67.htm
    .. [2] Wikipedia, "Logarithm". https://en.wikipedia.org/wiki/Logarithm

    Examples
    --------
    >>> import numpy as np
    >>> np.log10([1e-15, -3.])
    array([-15.,  nan])

    """)

add_newdoc('numpy._core.umath', 'log2',
    """
    Base-2 logarithm of `x`.

    Parameters
    ----------
    x : array_like
        Input values.
    $PARAMS

    Returns
    -------
    y : ndarray
        Base-2 logarithm of `x`.
        $OUT_SCALAR_1

    See Also
    --------
    log, log10, log1p, emath.log2

    Notes
    -----
    .. versionadded:: 1.3.0

    Logarithm is a multivalued function: for each `x` there is an infinite
    number of `z` such that `2**z = x`. The convention is to return the `z`
    whose imaginary part lies in `(-pi, pi]`.

    For real-valued input data types, `log2` always returns real output.
    For each value that cannot be expressed as a real number or infinity,
    it yields ``nan`` and sets the `invalid` floating point error flag.

    For complex-valued input, `log2` is a complex analytical function that
    has a branch cut `[-inf, 0]` and is continuous from above on it. `log2`
    handles the floating-point negative zero as an infinitesimal negative
    number, conforming to the C99 standard.

    In the cases where the input has a negative real part and a very small
    negative complex part (approaching 0), the result is so close to `-pi`
    that it evaluates to exactly `-pi`.

    Examples
    --------
    >>> import numpy as np
    >>> x = np.array([0, 1, 2, 2**4])
    >>> np.log2(x)
    array([-inf,   0.,   1.,   4.])

    >>> xi = np.array([0+1.j, 1, 2+0.j, 4.j])
    >>> np.log2(xi)
    array([ 0.+2.26618007j,  0.+0.j        ,  1.+0.j        ,  2.+2.26618007j])

    """)

add_newdoc('numpy._core.umath', 'logaddexp',
    """
    Logarithm of the sum of exponentiations of the inputs.

    Calculates ``log(exp(x1) + exp(x2))``. This function is useful in
    statistics where the calculated probabilities of events may be so small
    as to exceed the range of normal floating point numbers.  In such cases
    the logarithm of the calculated probability is stored. This function
    allows adding probabilities stored in such a fashion.

    Parameters
    ----------
    x1, x2 : array_like
        Input values.
        $BROADCASTABLE_2
    $PARAMS

    Returns
    -------
    result : ndarray
        Logarithm of ``exp(x1) + exp(x2)``.
        $OUT_SCALAR_2

    See Also
    --------
    logaddexp2: Logarithm of the sum of exponentiations of inputs in base 2.

    Notes
    -----
    .. versionadded:: 1.3.0

    Examples
    --------
    >>> import numpy as np
    >>> prob1 = np.log(1e-50)
    >>> prob2 = np.log(2.5e-50)
    >>> prob12 = np.logaddexp(prob1, prob2)
    >>> prob12
    -113.87649168120691
    >>> np.exp(prob12)
    3.5000000000000057e-50

    """)

add_newdoc('numpy._core.umath', 'logaddexp2',
    """
    Logarithm of the sum of exponentiations of the inputs in base-2.

    Calculates ``log2(2**x1 + 2**x2)``. This function is useful in machine
    learning when the calculated probabilities of events may be so small as
    to exceed the range of normal floating point numbers.  In such cases
    the base-2 logarithm of the calculated probability can be used instead.
    This function allows adding probabilities stored in such a fashion.

    Parameters
    ----------
    x1, x2 : array_like
        Input values.
        $BROADCASTABLE_2
    $PARAMS

    Returns
    -------
    result : ndarray
        Base-2 logarithm of ``2**x1 + 2**x2``.
        $OUT_SCALAR_2

    See Also
    --------
    logaddexp: Logarithm of the sum of exponentiations of the inputs.

    Notes
    -----
    .. versionadded:: 1.3.0

    Examples
    --------
    >>> import numpy as np
    >>> prob1 = np.log2(1e-50)
    >>> prob2 = np.log2(2.5e-50)
    >>> prob12 = np.logaddexp2(prob1, prob2)
    >>> prob1, prob2, prob12
    (-166.09640474436813, -164.77447664948076, -164.28904982231052)
    >>> 2**prob12
    3.4999999999999914e-50

    """)

add_newdoc('numpy._core.umath', 'log1p',
    """
    Return the natural logarithm of one plus the input array, element-wise.

    Calculates ``log(1 + x)``.

    Parameters
    ----------
    x : array_like
        Input values.
    $PARAMS

    Returns
    -------
    y : ndarray
        Natural logarithm of `1 + x`, element-wise.
        $OUT_SCALAR_1

    See Also
    --------
    expm1 : ``exp(x) - 1``, the inverse of `log1p`.

    Notes
    -----
    For real-valued input, `log1p` is accurate also for `x` so small
    that `1 + x == 1` in floating-point accuracy.

    Logarithm is a multivalued function: for each `x` there is an infinite
    number of `z` such that `exp(z) = 1 + x`. The convention is to return
    the `z` whose imaginary part lies in `[-pi, pi]`.

    For real-valued input data types, `log1p` always returns real output.
    For each value that cannot be expressed as a real number or infinity,
    it yields ``nan`` and sets the `invalid` floating point error flag.

    For complex-valued input, `log1p` is a complex analytical function that
    has a branch cut `[-inf, -1]` and is continuous from above on it.
    `log1p` handles the floating-point negative zero as an infinitesimal
    negative number, conforming to the C99 standard.

    References
    ----------
    .. [1] M. Abramowitz and I.A. Stegun, "Handbook of Mathematical Functions",
           10th printing, 1964, pp. 67.
           https://personal.math.ubc.ca/~cbm/aands/page_67.htm
    .. [2] Wikipedia, "Logarithm". https://en.wikipedia.org/wiki/Logarithm

    Examples
    --------
    >>> import numpy as np
    >>> np.log1p(1e-99)
    1e-99
    >>> np.log(1 + 1e-99)
    0.0

    """)

add_newdoc('numpy._core.umath', 'logical_and',
    """
    Compute the truth value of x1 AND x2 element-wise.

    Parameters
    ----------
    x1, x2 : array_like
        Input arrays.
        $BROADCASTABLE_2
    $PARAMS

    Returns
    -------
    y : ndarray or bool
        Boolean result of the logical AND operation applied to the elements
        of `x1` and `x2`; the shape is determined by broadcasting.
        $OUT_SCALAR_2

    See Also
    --------
    logical_or, logical_not, logical_xor
    bitwise_and

    Examples
    --------
    >>> import numpy as np
    >>> np.logical_and(True, False)
    False
    >>> np.logical_and([True, False], [False, False])
    array([False, False])

    >>> x = np.arange(5)
    >>> np.logical_and(x>1, x<4)
    array([False, False,  True,  True, False])


    The ``&`` operator can be used as a shorthand for ``np.logical_and`` on
    boolean ndarrays.

    >>> a = np.array([True, False])
    >>> b = np.array([False, False])
    >>> a & b
    array([False, False])

    """)

add_newdoc('numpy._core.umath', 'logical_not',
    """
    Compute the truth value of NOT x element-wise.

    Parameters
    ----------
    x : array_like
        Logical NOT is applied to the elements of `x`.
    $PARAMS

    Returns
    -------
    y : bool or ndarray of bool
        Boolean result with the same shape as `x` of the NOT operation
        on elements of `x`.
        $OUT_SCALAR_1

    See Also
    --------
    logical_and, logical_or, logical_xor

    Examples
    --------
    >>> import numpy as np
    >>> np.logical_not(3)
    False
    >>> np.logical_not([True, False, 0, 1])
    array([False,  True,  True, False])

    >>> x = np.arange(5)
    >>> np.logical_not(x<3)
    array([False, False, False,  True,  True])

    """)

add_newdoc('numpy._core.umath', 'logical_or',
    """
    Compute the truth value of x1 OR x2 element-wise.

    Parameters
    ----------
    x1, x2 : array_like
        Logical OR is applied to the elements of `x1` and `x2`.
        $BROADCASTABLE_2
    $PARAMS

    Returns
    -------
    y : ndarray or bool
        Boolean result of the logical OR operation applied to the elements
        of `x1` and `x2`; the shape is determined by broadcasting.
        $OUT_SCALAR_2

    See Also
    --------
    logical_and, logical_not, logical_xor
    bitwise_or

    Examples
    --------
    >>> import numpy as np
    >>> np.logical_or(True, False)
    True
    >>> np.logical_or([True, False], [False, False])
    array([ True, False])

    >>> x = np.arange(5)
    >>> np.logical_or(x < 1, x > 3)
    array([ True, False, False, False,  True])

    The ``|`` operator can be used as a shorthand for ``np.logical_or`` on
    boolean ndarrays.

    >>> a = np.array([True, False])
    >>> b = np.array([False, False])
    >>> a | b
    array([ True, False])

    """)

add_newdoc('numpy._core.umath', 'logical_xor',
    """
    Compute the truth value of x1 XOR x2, element-wise.

    Parameters
    ----------
    x1, x2 : array_like
        Logical XOR is applied to the elements of `x1` and `x2`.
        $BROADCASTABLE_2
    $PARAMS

    Returns
    -------
    y : bool or ndarray of bool
        Boolean result of the logical XOR operation applied to the elements
        of `x1` and `x2`; the shape is determined by broadcasting.
        $OUT_SCALAR_2

    See Also
    --------
    logical_and, logical_or, logical_not, bitwise_xor

    Examples
    --------
    >>> import numpy as np
    >>> np.logical_xor(True, False)
    True
    >>> np.logical_xor([True, True, False, False], [True, False, True, False])
    array([False,  True,  True, False])

    >>> x = np.arange(5)
    >>> np.logical_xor(x < 1, x > 3)
    array([ True, False, False, False,  True])

    Simple example showing support of broadcasting

    >>> np.logical_xor(0, np.eye(2))
    array([[ True, False],
           [False,  True]])

    """)

add_newdoc('numpy._core.umath', 'maximum',
    """
    Element-wise maximum of array elements.

    Compare two arrays and return a new array containing the element-wise
    maxima. If one of the elements being compared is a NaN, then that
    element is returned. If both elements are NaNs then the first is
    returned. The latter distinction is important for complex NaNs, which
    are defined as at least one of the real or imaginary parts being a NaN.
    The net effect is that NaNs are propagated.

    Parameters
    ----------
    x1, x2 : array_like
        The arrays holding the elements to be compared.
        $BROADCASTABLE_2
    $PARAMS

    Returns
    -------
    y : ndarray or scalar
        The maximum of `x1` and `x2`, element-wise.
        $OUT_SCALAR_2

    See Also
    --------
    minimum :
        Element-wise minimum of two arrays, propagates NaNs.
    fmax :
        Element-wise maximum of two arrays, ignores NaNs.
    amax :
        The maximum value of an array along a given axis, propagates NaNs.
    nanmax :
        The maximum value of an array along a given axis, ignores NaNs.

    fmin, amin, nanmin

    Notes
    -----
    The maximum is equivalent to ``np.where(x1 >= x2, x1, x2)`` when
    neither x1 nor x2 are nans, but it is faster and does proper
    broadcasting.

    Examples
    --------
    >>> import numpy as np
    >>> np.maximum([2, 3, 4], [1, 5, 2])
    array([2, 5, 4])

    >>> np.maximum(np.eye(2), [0.5, 2]) # broadcasting
    array([[ 1. ,  2. ],
           [ 0.5,  2. ]])

    >>> np.maximum([np.nan, 0, np.nan], [0, np.nan, np.nan])
    array([nan, nan, nan])
    >>> np.maximum(np.inf, 1)
    inf

    """)

add_newdoc('numpy._core.umath', 'minimum',
    """
    Element-wise minimum of array elements.

    Compare two arrays and return a new array containing the element-wise
    minima. If one of the elements being compared is a NaN, then that
    element is returned. If both elements are NaNs then the first is
    returned. The latter distinction is important for complex NaNs, which
    are defined as at least one of the real or imaginary parts being a NaN.
    The net effect is that NaNs are propagated.

    Parameters
    ----------
    x1, x2 : array_like
        The arrays holding the elements to be compared.
        $BROADCASTABLE_2
    $PARAMS

    Returns
    -------
    y : ndarray or scalar
        The minimum of `x1` and `x2`, element-wise.
        $OUT_SCALAR_2

    See Also
    --------
    maximum :
        Element-wise maximum of two arrays, propagates NaNs.
    fmin :
        Element-wise minimum of two arrays, ignores NaNs.
    amin :
        The minimum value of an array along a given axis, propagates NaNs.
    nanmin :
        The minimum value of an array along a given axis, ignores NaNs.

    fmax, amax, nanmax

    Notes
    -----
    The minimum is equivalent to ``np.where(x1 <= x2, x1, x2)`` when
    neither x1 nor x2 are NaNs, but it is faster and does proper
    broadcasting.

    Examples
    --------
    >>> import numpy as np
    >>> np.minimum([2, 3, 4], [1, 5, 2])
    array([1, 3, 2])

    >>> np.minimum(np.eye(2), [0.5, 2]) # broadcasting
    array([[ 0.5,  0. ],
           [ 0. ,  1. ]])

    >>> np.minimum([np.nan, 0, np.nan],[0, np.nan, np.nan])
    array([nan, nan, nan])
    >>> np.minimum(-np.inf, 1)
    -inf

    """)

add_newdoc('numpy._core.umath', 'fmax',
    """
    Element-wise maximum of array elements.

    Compare two arrays and return a new array containing the element-wise
    maxima. If one of the elements being compared is a NaN, then the
    non-nan element is returned. If both elements are NaNs then the first
    is returned.  The latter distinction is important for complex NaNs,
    which are defined as at least one of the real or imaginary parts being
    a NaN. The net effect is that NaNs are ignored when possible.

    Parameters
    ----------
    x1, x2 : array_like
        The arrays holding the elements to be compared.
        $BROADCASTABLE_2
    $PARAMS

    Returns
    -------
    y : ndarray or scalar
        The maximum of `x1` and `x2`, element-wise.
        $OUT_SCALAR_2

    See Also
    --------
    fmin :
        Element-wise minimum of two arrays, ignores NaNs.
    maximum :
        Element-wise maximum of two arrays, propagates NaNs.
    amax :
        The maximum value of an array along a given axis, propagates NaNs.
    nanmax :
        The maximum value of an array along a given axis, ignores NaNs.

    minimum, amin, nanmin

    Notes
    -----
    .. versionadded:: 1.3.0

    The fmax is equivalent to ``np.where(x1 >= x2, x1, x2)`` when neither
    x1 nor x2 are NaNs, but it is faster and does proper broadcasting.

    Examples
    --------
    >>> import numpy as np
    >>> np.fmax([2, 3, 4], [1, 5, 2])
    array([ 2.,  5.,  4.])

    >>> np.fmax(np.eye(2), [0.5, 2])
    array([[ 1. ,  2. ],
           [ 0.5,  2. ]])

    >>> np.fmax([np.nan, 0, np.nan],[0, np.nan, np.nan])
    array([ 0.,  0., nan])

    """)

add_newdoc('numpy._core.umath', 'fmin',
    """
    Element-wise minimum of array elements.

    Compare two arrays and return a new array containing the element-wise
    minima. If one of the elements being compared is a NaN, then the
    non-nan element is returned. If both elements are NaNs then the first
    is returned.  The latter distinction is important for complex NaNs,
    which are defined as at least one of the real or imaginary parts being
    a NaN. The net effect is that NaNs are ignored when possible.

    Parameters
    ----------
    x1, x2 : array_like
        The arrays holding the elements to be compared.
        $BROADCASTABLE_2
    $PARAMS

    Returns
    -------
    y : ndarray or scalar
        The minimum of `x1` and `x2`, element-wise.
        $OUT_SCALAR_2

    See Also
    --------
    fmax :
        Element-wise maximum of two arrays, ignores NaNs.
    minimum :
        Element-wise minimum of two arrays, propagates NaNs.
    amin :
        The minimum value of an array along a given axis, propagates NaNs.
    nanmin :
        The minimum value of an array along a given axis, ignores NaNs.

    maximum, amax, nanmax

    Notes
    -----
    .. versionadded:: 1.3.0

    The fmin is equivalent to ``np.where(x1 <= x2, x1, x2)`` when neither
    x1 nor x2 are NaNs, but it is faster and does proper broadcasting.

    Examples
    --------
    >>> import numpy as np
    >>> np.fmin([2, 3, 4], [1, 5, 2])
    array([1, 3, 2])

    >>> np.fmin(np.eye(2), [0.5, 2])
    array([[ 0.5,  0. ],
           [ 0. ,  1. ]])

    >>> np.fmin([np.nan, 0, np.nan],[0, np.nan, np.nan])
    array([ 0.,  0., nan])

    """)

add_newdoc('numpy._core.umath', 'clip',
    """
    Clip (limit) the values in an array.

    Given an interval, values outside the interval are clipped to
    the interval edges.  For example, if an interval of ``[0, 1]``
    is specified, values smaller than 0 become 0, and values larger
    than 1 become 1.

    Equivalent to but faster than ``np.minimum(np.maximum(a, a_min), a_max)``.

    Parameters
    ----------
    a : array_like
        Array containing elements to clip.
    a_min : array_like
        Minimum value.
    a_max : array_like
        Maximum value.
    out : ndarray, optional
        The results will be placed in this array. It may be the input
        array for in-place clipping.  `out` must be of the right shape
        to hold the output.  Its type is preserved.
    $PARAMS

    See Also
    --------
    numpy.clip :
        Wrapper that makes the ``a_min`` and ``a_max`` arguments optional,
        dispatching to one of `~numpy._core.umath.clip`,
        `~numpy._core.umath.minimum`, and `~numpy._core.umath.maximum`.

    Returns
    -------
    clipped_array : ndarray
        An array with the elements of `a`, but where values
        < `a_min` are replaced with `a_min`, and those > `a_max`
        with `a_max`.
    """)

add_newdoc('numpy._core.umath', 'matmul',
    """
    Matrix product of two arrays.

    Parameters
    ----------
    x1, x2 : array_like
        Input arrays, scalars not allowed.
    out : ndarray, optional
        A location into which the result is stored. If provided, it must have
        a shape that matches the signature `(n,k),(k,m)->(n,m)`. If not
        provided or None, a freshly-allocated array is returned.
    **kwargs
        For other keyword-only arguments, see the
        :ref:`ufunc docs <ufuncs.kwargs>`.

        .. versionadded:: 1.16
           Now handles ufunc kwargs

    Returns
    -------
    y : ndarray
        The matrix product of the inputs.
        This is a scalar only when both x1, x2 are 1-d vectors.

    Raises
    ------
    ValueError
        If the last dimension of `x1` is not the same size as
        the second-to-last dimension of `x2`.

        If a scalar value is passed in.

    See Also
    --------
    vdot : Complex-conjugating dot product.
    tensordot : Sum products over arbitrary axes.
    einsum : Einstein summation convention.
    dot : alternative matrix product with different broadcasting rules.

    Notes
    -----

    The behavior depends on the arguments in the following way.

    - If both arguments are 2-D they are multiplied like conventional
      matrices.
    - If either argument is N-D, N > 2, it is treated as a stack of
      matrices residing in the last two indexes and broadcast accordingly.
    - If the first argument is 1-D, it is promoted to a matrix by
      prepending a 1 to its dimensions. After matrix multiplication
      the prepended 1 is removed.
    - If the second argument is 1-D, it is promoted to a matrix by
      appending a 1 to its dimensions. After matrix multiplication
      the appended 1 is removed.

    ``matmul`` differs from ``dot`` in two important ways:

    - Multiplication by scalars is not allowed, use ``*`` instead.
    - Stacks of matrices are broadcast together as if the matrices
      were elements, respecting the signature ``(n,k),(k,m)->(n,m)``:

      >>> a = np.ones([9, 5, 7, 4])
      >>> c = np.ones([9, 5, 4, 3])
      >>> np.dot(a, c).shape
      (9, 5, 7, 9, 5, 3)
      >>> np.matmul(a, c).shape
      (9, 5, 7, 3)
      >>> # n is 7, k is 4, m is 3

    The matmul function implements the semantics of the ``@`` operator
    introduced in Python 3.5 following :pep:`465`.

    It uses an optimized BLAS library when possible (see `numpy.linalg`).

    Examples
    --------
    For 2-D arrays it is the matrix product:

    >>> import numpy as np
<<<<<<< HEAD
=======

>>>>>>> 128490c2
    >>> a = np.array([[1, 0],
    ...               [0, 1]])
    >>> b = np.array([[4, 1],
    ...               [2, 2]])
    >>> np.matmul(a, b)
    array([[4, 1],
           [2, 2]])

    For 2-D mixed with 1-D, the result is the usual.

    >>> a = np.array([[1, 0],
    ...               [0, 1]])
    >>> b = np.array([1, 2])
    >>> np.matmul(a, b)
    array([1, 2])
    >>> np.matmul(b, a)
    array([1, 2])


    Broadcasting is conventional for stacks of arrays

    >>> a = np.arange(2 * 2 * 4).reshape((2, 2, 4))
    >>> b = np.arange(2 * 2 * 4).reshape((2, 4, 2))
    >>> np.matmul(a,b).shape
    (2, 2, 2)
    >>> np.matmul(a, b)[0, 1, 1]
    98
    >>> sum(a[0, 1, :] * b[0 , :, 1])
    98

    Vector, vector returns the scalar inner product, but neither argument
    is complex-conjugated:

    >>> np.matmul([2j, 3j], [2j, 3j])
    (-13+0j)

    Scalar multiplication raises an error.

    >>> np.matmul([1,2], 3)
    Traceback (most recent call last):
    ...
    ValueError: matmul: Input operand 1 does not have enough dimensions ...

    The ``@`` operator can be used as a shorthand for ``np.matmul`` on
    ndarrays.

    >>> x1 = np.array([2j, 3j])
    >>> x2 = np.array([2j, 3j])
    >>> x1 @ x2
    (-13+0j)

    .. versionadded:: 1.10.0
    """)

add_newdoc('numpy._core.umath', 'vecdot',
    """
    Vector dot product of two arrays.

    Let :math:`\\mathbf{a}` be a vector in `x1` and :math:`\\mathbf{b}` be
    a corresponding vector in `x2`. The dot product is defined as:

    .. math::
       \\mathbf{a} \\cdot \\mathbf{b} = \\sum_{i=0}^{n-1} \\overline{a_i}b_i

    where the sum is over the last dimension (unless `axis` is specified) and
    where :math:`\\overline{a_i}` denotes the complex conjugate if :math:`a_i`
    is complex and the identity otherwise.

    Parameters
    ----------
    x1, x2 : array_like
        Input arrays, scalars not allowed.
    out : ndarray, optional
        A location into which the result is stored. If provided, it must have
        a shape that the broadcasted shape of `x1` and `x2` with the last axis
        removed. If not provided or None, a freshly-allocated array is used.
    **kwargs
        For other keyword-only arguments, see the
        :ref:`ufunc docs <ufuncs.kwargs>`.

    Returns
    -------
    y : ndarray
        The vector dot product of the inputs.
        This is a scalar only when both x1, x2 are 1-d vectors.

    Raises
    ------
    ValueError
        If the last dimension of `x1` is not the same size as
        the last dimension of `x2`.

        If a scalar value is passed in.

    See Also
    --------
    vdot : same but flattens arguments first
    einsum : Einstein summation convention.

    Examples
    --------
    >>> import numpy as np

    Get the projected size along a given normal for an array of vectors.

    >>> v = np.array([[0., 5., 0.], [0., 0., 10.], [0., 6., 8.]])
    >>> n = np.array([0., 0.6, 0.8])
    >>> np.vecdot(v, n)
    array([ 3.,  8., 10.])

    .. versionadded:: 2.0.0
    """)

add_newdoc('numpy._core.umath', 'modf',
    """
    Return the fractional and integral parts of an array, element-wise.

    The fractional and integral parts are negative if the given number is
    negative.

    Parameters
    ----------
    x : array_like
        Input array.
    $PARAMS

    Returns
    -------
    y1 : ndarray
        Fractional part of `x`.
        $OUT_SCALAR_1
    y2 : ndarray
        Integral part of `x`.
        $OUT_SCALAR_1

    Notes
    -----
    For integer input the return values are floats.

    See Also
    --------
    divmod : ``divmod(x, 1)`` is equivalent to ``modf`` with the return values
             switched, except it always has a positive remainder.

    Examples
    --------
    >>> import numpy as np
    >>> np.modf([0, 3.5])
    (array([ 0. ,  0.5]), array([ 0.,  3.]))
    >>> np.modf(-0.5)
    (-0.5, -0)

    """)

add_newdoc('numpy._core.umath', 'multiply',
    """
    Multiply arguments element-wise.

    Parameters
    ----------
    x1, x2 : array_like
        Input arrays to be multiplied.
        $BROADCASTABLE_2
    $PARAMS

    Returns
    -------
    y : ndarray
        The product of `x1` and `x2`, element-wise.
        $OUT_SCALAR_2

    Notes
    -----
    Equivalent to `x1` * `x2` in terms of array broadcasting.

    Examples
    --------
    >>> import numpy as np
    >>> np.multiply(2.0, 4.0)
    8.0

    >>> x1 = np.arange(9.0).reshape((3, 3))
    >>> x2 = np.arange(3.0)
    >>> np.multiply(x1, x2)
    array([[  0.,   1.,   4.],
           [  0.,   4.,  10.],
           [  0.,   7.,  16.]])

    The ``*`` operator can be used as a shorthand for ``np.multiply`` on
    ndarrays.

    >>> x1 = np.arange(9.0).reshape((3, 3))
    >>> x2 = np.arange(3.0)
    >>> x1 * x2
    array([[  0.,   1.,   4.],
           [  0.,   4.,  10.],
           [  0.,   7.,  16.]])

    """)

add_newdoc('numpy._core.umath', 'negative',
    """
    Numerical negative, element-wise.

    Parameters
    ----------
    x : array_like or scalar
        Input array.
    $PARAMS

    Returns
    -------
    y : ndarray or scalar
        Returned array or scalar: `y = -x`.
        $OUT_SCALAR_1

    Examples
    --------
    >>> import numpy as np
    >>> np.negative([1.,-1.])
    array([-1.,  1.])

    The unary ``-`` operator can be used as a shorthand for ``np.negative`` on
    ndarrays.

    >>> x1 = np.array(([1., -1.]))
    >>> -x1
    array([-1.,  1.])

    """)

add_newdoc('numpy._core.umath', 'positive',
    """
    Numerical positive, element-wise.

    .. versionadded:: 1.13.0

    Parameters
    ----------
    x : array_like or scalar
        Input array.

    Returns
    -------
    y : ndarray or scalar
        Returned array or scalar: `y = +x`.
        $OUT_SCALAR_1

    Notes
    -----
    Equivalent to `x.copy()`, but only defined for types that support
    arithmetic.

    Examples
    --------
    >>> import numpy as np

    >>> x1 = np.array(([1., -1.]))
    >>> np.positive(x1)
    array([ 1., -1.])

    The unary ``+`` operator can be used as a shorthand for ``np.positive`` on
    ndarrays.

    >>> x1 = np.array(([1., -1.]))
    >>> +x1
    array([ 1., -1.])

    """)

add_newdoc('numpy._core.umath', 'not_equal',
    """
    Return (x1 != x2) element-wise.

    Parameters
    ----------
    x1, x2 : array_like
        Input arrays.
        $BROADCASTABLE_2
    $PARAMS

    Returns
    -------
    out : ndarray or scalar
        Output array, element-wise comparison of `x1` and `x2`.
        Typically of type bool, unless ``dtype=object`` is passed.
        $OUT_SCALAR_2

    See Also
    --------
    equal, greater, greater_equal, less, less_equal

    Examples
    --------
    >>> import numpy as np
    >>> np.not_equal([1.,2.], [1., 3.])
    array([False,  True])
    >>> np.not_equal([1, 2], [[1, 3],[1, 4]])
    array([[False,  True],
           [False,  True]])

    The ``!=`` operator can be used as a shorthand for ``np.not_equal`` on
    ndarrays.

    >>> a = np.array([1., 2.])
    >>> b = np.array([1., 3.])
    >>> a != b
    array([False,  True])


    """)

add_newdoc('numpy._core.umath', '_ones_like',
    """
    This function used to be the numpy.ones_like, but now a specific
    function for that has been written for consistency with the other
    *_like functions. It is only used internally in a limited fashion now.

    See Also
    --------
    ones_like

    """)

add_newdoc('numpy._core.umath', 'power',
    """
    First array elements raised to powers from second array, element-wise.

    Raise each base in `x1` to the positionally-corresponding power in
    `x2`.  `x1` and `x2` must be broadcastable to the same shape.

    An integer type raised to a negative integer power will raise a
    ``ValueError``.

    Negative values raised to a non-integral value will return ``nan``.
    To get complex results, cast the input to complex, or specify the
    ``dtype`` to be ``complex`` (see the example below).

    Parameters
    ----------
    x1 : array_like
        The bases.
    x2 : array_like
        The exponents.
        $BROADCASTABLE_2
    $PARAMS

    Returns
    -------
    y : ndarray
        The bases in `x1` raised to the exponents in `x2`.
        $OUT_SCALAR_2

    See Also
    --------
    float_power : power function that promotes integers to float

    Examples
    --------
    >>> import numpy as np

    Cube each element in an array.

    >>> x1 = np.arange(6)
    >>> x1
    [0, 1, 2, 3, 4, 5]
    >>> np.power(x1, 3)
    array([  0,   1,   8,  27,  64, 125])

    Raise the bases to different exponents.

    >>> x2 = [1.0, 2.0, 3.0, 3.0, 2.0, 1.0]
    >>> np.power(x1, x2)
    array([  0.,   1.,   8.,  27.,  16.,   5.])

    The effect of broadcasting.

    >>> x2 = np.array([[1, 2, 3, 3, 2, 1], [1, 2, 3, 3, 2, 1]])
    >>> x2
    array([[1, 2, 3, 3, 2, 1],
           [1, 2, 3, 3, 2, 1]])
    >>> np.power(x1, x2)
    array([[ 0,  1,  8, 27, 16,  5],
           [ 0,  1,  8, 27, 16,  5]])

    The ``**`` operator can be used as a shorthand for ``np.power`` on
    ndarrays.

    >>> x2 = np.array([1, 2, 3, 3, 2, 1])
    >>> x1 = np.arange(6)
    >>> x1 ** x2
    array([ 0,  1,  8, 27, 16,  5])

    Negative values raised to a non-integral value will result in ``nan``
    (and a warning will be generated).

    >>> x3 = np.array([-1.0, -4.0])
    >>> with np.errstate(invalid='ignore'):
    ...     p = np.power(x3, 1.5)
    ...
    >>> p
    array([nan, nan])

    To get complex results, give the argument ``dtype=complex``.

    >>> np.power(x3, 1.5, dtype=complex)
    array([-1.83697020e-16-1.j, -1.46957616e-15-8.j])

    """)

add_newdoc('numpy._core.umath', 'float_power',
    """
    First array elements raised to powers from second array, element-wise.

    Raise each base in `x1` to the positionally-corresponding power in `x2`.
    `x1` and `x2` must be broadcastable to the same shape. This differs from
    the power function in that integers, float16, and float32  are promoted to
    floats with a minimum precision of float64 so that the result is always
    inexact.  The intent is that the function will return a usable result for
    negative powers and seldom overflow for positive powers.

    Negative values raised to a non-integral value will return ``nan``.
    To get complex results, cast the input to complex, or specify the
    ``dtype`` to be ``complex`` (see the example below).

    .. versionadded:: 1.12.0

    Parameters
    ----------
    x1 : array_like
        The bases.
    x2 : array_like
        The exponents.
        $BROADCASTABLE_2
    $PARAMS

    Returns
    -------
    y : ndarray
        The bases in `x1` raised to the exponents in `x2`.
        $OUT_SCALAR_2

    See Also
    --------
    power : power function that preserves type

    Examples
    --------
    >>> import numpy as np

    Cube each element in a list.

    >>> x1 = range(6)
    >>> x1
    [0, 1, 2, 3, 4, 5]
    >>> np.float_power(x1, 3)
    array([   0.,    1.,    8.,   27.,   64.,  125.])

    Raise the bases to different exponents.

    >>> x2 = [1.0, 2.0, 3.0, 3.0, 2.0, 1.0]
    >>> np.float_power(x1, x2)
    array([  0.,   1.,   8.,  27.,  16.,   5.])

    The effect of broadcasting.

    >>> x2 = np.array([[1, 2, 3, 3, 2, 1], [1, 2, 3, 3, 2, 1]])
    >>> x2
    array([[1, 2, 3, 3, 2, 1],
           [1, 2, 3, 3, 2, 1]])
    >>> np.float_power(x1, x2)
    array([[  0.,   1.,   8.,  27.,  16.,   5.],
           [  0.,   1.,   8.,  27.,  16.,   5.]])

    Negative values raised to a non-integral value will result in ``nan``
    (and a warning will be generated).

    >>> x3 = np.array([-1, -4])
    >>> with np.errstate(invalid='ignore'):
    ...     p = np.float_power(x3, 1.5)
    ...
    >>> p
    array([nan, nan])

    To get complex results, give the argument ``dtype=complex``.

    >>> np.float_power(x3, 1.5, dtype=complex)
    array([-1.83697020e-16-1.j, -1.46957616e-15-8.j])

    """)

add_newdoc('numpy._core.umath', 'radians',
    """
    Convert angles from degrees to radians.

    Parameters
    ----------
    x : array_like
        Input array in degrees.
    $PARAMS

    Returns
    -------
    y : ndarray
        The corresponding radian values.
        $OUT_SCALAR_1

    See Also
    --------
    deg2rad : equivalent function

    Examples
    --------
    >>> import numpy as np

    Convert a degree array to radians

    >>> deg = np.arange(12.) * 30.
    >>> np.radians(deg)
    array([ 0.        ,  0.52359878,  1.04719755,  1.57079633,  2.0943951 ,
            2.61799388,  3.14159265,  3.66519143,  4.1887902 ,  4.71238898,
            5.23598776,  5.75958653])

    >>> out = np.zeros((deg.shape))
    >>> ret = np.radians(deg, out)
    >>> ret is out
    True

    """)

add_newdoc('numpy._core.umath', 'deg2rad',
    """
    Convert angles from degrees to radians.

    Parameters
    ----------
    x : array_like
        Angles in degrees.
    $PARAMS

    Returns
    -------
    y : ndarray
        The corresponding angle in radians.
        $OUT_SCALAR_1

    See Also
    --------
    rad2deg : Convert angles from radians to degrees.
    unwrap : Remove large jumps in angle by wrapping.

    Notes
    -----
    .. versionadded:: 1.3.0

    ``deg2rad(x)`` is ``x * pi / 180``.

    Examples
    --------
    >>> import numpy as np
    >>> np.deg2rad(180)
    3.1415926535897931

    """)

add_newdoc('numpy._core.umath', 'reciprocal',
    """
    Return the reciprocal of the argument, element-wise.

    Calculates ``1/x``.

    Parameters
    ----------
    x : array_like
        Input array.
    $PARAMS

    Returns
    -------
    y : ndarray
        Return array.
        $OUT_SCALAR_1

    Notes
    -----
    .. note::
        This function is not designed to work with integers.

    For integer arguments with absolute value larger than 1 the result is
    always zero because of the way Python handles integer division.  For
    integer zero the result is an overflow.

    Examples
    --------
    >>> import numpy as np
    >>> np.reciprocal(2.)
    0.5
    >>> np.reciprocal([1, 2., 3.33])
    array([ 1.       ,  0.5      ,  0.3003003])

    """)

add_newdoc('numpy._core.umath', 'remainder',
    """
    Returns the element-wise remainder of division.

    Computes the remainder complementary to the `floor_divide` function.  It is
    equivalent to the Python modulus operator ``x1 % x2`` and has the same sign
    as the divisor `x2`. The MATLAB function equivalent to ``np.remainder``
    is ``mod``.

    .. warning::

        This should not be confused with:

        * Python 3.7's `math.remainder` and C's ``remainder``, which
          computes the IEEE remainder, which are the complement to
          ``round(x1 / x2)``.
        * The MATLAB ``rem`` function and or the C ``%`` operator which is the
          complement to ``int(x1 / x2)``.

    Parameters
    ----------
    x1 : array_like
        Dividend array.
    x2 : array_like
        Divisor array.
        $BROADCASTABLE_2
    $PARAMS

    Returns
    -------
    y : ndarray
        The element-wise remainder of the quotient ``floor_divide(x1, x2)``.
        $OUT_SCALAR_2

    See Also
    --------
    floor_divide : Equivalent of Python ``//`` operator.
    divmod : Simultaneous floor division and remainder.
    fmod : Equivalent of the MATLAB ``rem`` function.
    divide, floor

    Notes
    -----
    Returns 0 when `x2` is 0 and both `x1` and `x2` are (arrays of)
    integers.
    ``mod`` is an alias of ``remainder``.

    Examples
    --------
    >>> import numpy as np
    >>> np.remainder([4, 7], [2, 3])
    array([0, 1])
    >>> np.remainder(np.arange(7), 5)
    array([0, 1, 2, 3, 4, 0, 1])

    The ``%`` operator can be used as a shorthand for ``np.remainder`` on
    ndarrays.

    >>> x1 = np.arange(7)
    >>> x1 % 5
    array([0, 1, 2, 3, 4, 0, 1])

    """)

add_newdoc('numpy._core.umath', 'divmod',
    """
    Return element-wise quotient and remainder simultaneously.

    .. versionadded:: 1.13.0

    ``np.divmod(x, y)`` is equivalent to ``(x // y, x % y)``, but faster
    because it avoids redundant work. It is used to implement the Python
    built-in function ``divmod`` on NumPy arrays.

    Parameters
    ----------
    x1 : array_like
        Dividend array.
    x2 : array_like
        Divisor array.
        $BROADCASTABLE_2
    $PARAMS

    Returns
    -------
    out1 : ndarray
        Element-wise quotient resulting from floor division.
        $OUT_SCALAR_2
    out2 : ndarray
        Element-wise remainder from floor division.
        $OUT_SCALAR_2

    See Also
    --------
    floor_divide : Equivalent to Python's ``//`` operator.
    remainder : Equivalent to Python's ``%`` operator.
    modf : Equivalent to ``divmod(x, 1)`` for positive ``x`` with the return
           values switched.

    Examples
    --------
    >>> import numpy as np
    >>> np.divmod(np.arange(5), 3)
    (array([0, 0, 0, 1, 1]), array([0, 1, 2, 0, 1]))

    The `divmod` function can be used as a shorthand for ``np.divmod`` on
    ndarrays.

    >>> x = np.arange(5)
    >>> divmod(x, 3)
    (array([0, 0, 0, 1, 1]), array([0, 1, 2, 0, 1]))

    """)

add_newdoc('numpy._core.umath', 'right_shift',
    """
    Shift the bits of an integer to the right.

    Bits are shifted to the right `x2`.  Because the internal
    representation of numbers is in binary format, this operation is
    equivalent to dividing `x1` by ``2**x2``.

    Parameters
    ----------
    x1 : array_like, int
        Input values.
    x2 : array_like, int
        Number of bits to remove at the right of `x1`.
        $BROADCASTABLE_2
    $PARAMS

    Returns
    -------
    out : ndarray, int
        Return `x1` with bits shifted `x2` times to the right.
        $OUT_SCALAR_2

    See Also
    --------
    left_shift : Shift the bits of an integer to the left.
    binary_repr : Return the binary representation of the input number
        as a string.

    Examples
    --------
    >>> import numpy as np
    >>> np.binary_repr(10)
    '1010'
    >>> np.right_shift(10, 1)
    5
    >>> np.binary_repr(5)
    '101'

    >>> np.right_shift(10, [1,2,3])
    array([5, 2, 1])

    The ``>>`` operator can be used as a shorthand for ``np.right_shift`` on
    ndarrays.

    >>> x1 = 10
    >>> x2 = np.array([1,2,3])
    >>> x1 >> x2
    array([5, 2, 1])

    """)

add_newdoc('numpy._core.umath', 'rint',
    """
    Round elements of the array to the nearest integer.

    Parameters
    ----------
    x : array_like
        Input array.
    $PARAMS

    Returns
    -------
    out : ndarray or scalar
        Output array is same shape and type as `x`.
        $OUT_SCALAR_1

    See Also
    --------
    fix, ceil, floor, trunc

    Notes
    -----
    For values exactly halfway between rounded decimal values, NumPy
    rounds to the nearest even value. Thus 1.5 and 2.5 round to 2.0,
    -0.5 and 0.5 round to 0.0, etc.

    Examples
    --------
    >>> import numpy as np
    >>> a = np.array([-1.7, -1.5, -0.2, 0.2, 1.5, 1.7, 2.0])
    >>> np.rint(a)
    array([-2., -2., -0.,  0.,  2.,  2.,  2.])

    """)

add_newdoc('numpy._core.umath', 'sign',
    """
    Returns an element-wise indication of the sign of a number.

    The `sign` function returns ``-1 if x < 0, 0 if x==0, 1 if x > 0``.  nan
    is returned for nan inputs.

    For complex inputs, the `sign` function returns ``x / abs(x)``, the
    generalization of the above (and ``0 if x==0``).

    .. versionchanged:: 2.0.0
        Definition of complex sign changed to follow the Array API standard.

    Parameters
    ----------
    x : array_like
        Input values.
    $PARAMS

    Returns
    -------
    y : ndarray
        The sign of `x`.
        $OUT_SCALAR_1

    Notes
    -----
    There is more than one definition of sign in common use for complex
    numbers.  The definition used here, :math:`x/|x|`, is the more common
    and useful one, but is different from the one used in numpy prior to
    version 2.0, :math:`x/\\sqrt{x*x}`, which is equivalent to 
    ``sign(x.real) + 0j if x.real != 0 else sign(x.imag) + 0j``.

    Examples
    --------
    >>> import numpy as np
    >>> np.sign([-5., 4.5])
    array([-1.,  1.])
    >>> np.sign(0)
    0
    >>> np.sign([3-4j, 8j])
    array([0.6-0.8j, 0. +1.j ])

    """)

add_newdoc('numpy._core.umath', 'signbit',
    """
    Returns element-wise True where signbit is set (less than zero).

    Parameters
    ----------
    x : array_like
        The input value(s).
    $PARAMS

    Returns
    -------
    result : ndarray of bool
        Output array, or reference to `out` if that was supplied.
        $OUT_SCALAR_1

    Examples
    --------
    >>> import numpy as np
    >>> np.signbit(-1.2)
    True
    >>> np.signbit(np.array([1, -2.3, 2.1]))
    array([False,  True, False])

    """)

add_newdoc('numpy._core.umath', 'copysign',
    """
    Change the sign of x1 to that of x2, element-wise.

    If `x2` is a scalar, its sign will be copied to all elements of `x1`.

    Parameters
    ----------
    x1 : array_like
        Values to change the sign of.
    x2 : array_like
        The sign of `x2` is copied to `x1`.
        $BROADCASTABLE_2
    $PARAMS

    Returns
    -------
    out : ndarray or scalar
        The values of `x1` with the sign of `x2`.
        $OUT_SCALAR_2

    Examples
    --------
    >>> import numpy as np
    >>> np.copysign(1.3, -1)
    -1.3
    >>> 1/np.copysign(0, 1)
    inf
    >>> 1/np.copysign(0, -1)
    -inf

    >>> np.copysign([-1, 0, 1], -1.1)
    array([-1., -0., -1.])
    >>> np.copysign([-1, 0, 1], np.arange(3)-1)
    array([-1.,  0.,  1.])

    """)

add_newdoc('numpy._core.umath', 'nextafter',
    """
    Return the next floating-point value after x1 towards x2, element-wise.

    Parameters
    ----------
    x1 : array_like
        Values to find the next representable value of.
    x2 : array_like
        The direction where to look for the next representable value of `x1`.
        $BROADCASTABLE_2
    $PARAMS

    Returns
    -------
    out : ndarray or scalar
        The next representable values of `x1` in the direction of `x2`.
        $OUT_SCALAR_2

    Examples
    --------
    >>> import numpy as np
    >>> eps = np.finfo(np.float64).eps
    >>> np.nextafter(1, 2) == eps + 1
    True
    >>> np.nextafter([1, 2], [2, 1]) == [eps + 1, 2 - eps]
    array([ True,  True])

    """)

add_newdoc('numpy._core.umath', 'spacing',
    """
    Return the distance between x and the nearest adjacent number.

    Parameters
    ----------
    x : array_like
        Values to find the spacing of.
    $PARAMS

    Returns
    -------
    out : ndarray or scalar
        The spacing of values of `x`.
        $OUT_SCALAR_1

    Notes
    -----
    It can be considered as a generalization of EPS:
    ``spacing(np.float64(1)) == np.finfo(np.float64).eps``, and there
    should not be any representable number between ``x + spacing(x)`` and
    x for any finite x.

    Spacing of +- inf and NaN is NaN.

    Examples
    --------
    >>> import numpy as np
    >>> np.spacing(1) == np.finfo(np.float64).eps
    True

    """)

add_newdoc('numpy._core.umath', 'sin',
    """
    Trigonometric sine, element-wise.

    Parameters
    ----------
    x : array_like
        Angle, in radians (:math:`2 \\pi` rad equals 360 degrees).
    $PARAMS

    Returns
    -------
    y : array_like
        The sine of each element of x.
        $OUT_SCALAR_1

    See Also
    --------
    arcsin, sinh, cos

    Notes
    -----
    The sine is one of the fundamental functions of trigonometry (the
    mathematical study of triangles).  Consider a circle of radius 1
    centered on the origin.  A ray comes in from the :math:`+x` axis, makes
    an angle at the origin (measured counter-clockwise from that axis), and
    departs from the origin.  The :math:`y` coordinate of the outgoing
    ray's intersection with the unit circle is the sine of that angle.  It
    ranges from -1 for :math:`x=3\\pi / 2` to +1 for :math:`\\pi / 2.`  The
    function has zeroes where the angle is a multiple of :math:`\\pi`.
    Sines of angles between :math:`\\pi` and :math:`2\\pi` are negative.
    The numerous properties of the sine and related functions are included
    in any standard trigonometry text.

    Examples
    --------
    >>> import numpy as np

    Print sine of one angle:

    >>> np.sin(np.pi/2.)
    1.0

    Print sines of an array of angles given in degrees:

    >>> np.sin(np.array((0., 30., 45., 60., 90.)) * np.pi / 180. )
    array([ 0.        ,  0.5       ,  0.70710678,  0.8660254 ,  1.        ])

    Plot the sine function:

    >>> import matplotlib.pylab as plt
    >>> x = np.linspace(-np.pi, np.pi, 201)
    >>> plt.plot(x, np.sin(x))
    >>> plt.xlabel('Angle [rad]')
    >>> plt.ylabel('sin(x)')
    >>> plt.axis('tight')
    >>> plt.show()

    """)

add_newdoc('numpy._core.umath', 'sinh',
    """
    Hyperbolic sine, element-wise.

    Equivalent to ``1/2 * (np.exp(x) - np.exp(-x))`` or
    ``-1j * np.sin(1j*x)``.

    Parameters
    ----------
    x : array_like
        Input array.
    $PARAMS

    Returns
    -------
    y : ndarray
        The corresponding hyperbolic sine values.
        $OUT_SCALAR_1

    Notes
    -----
    If `out` is provided, the function writes the result into it,
    and returns a reference to `out`.  (See Examples)

    References
    ----------
    M. Abramowitz and I. A. Stegun, Handbook of Mathematical Functions.
    New York, NY: Dover, 1972, pg. 83.

    Examples
    --------
    >>> import numpy as np
    >>> np.sinh(0)
    0.0
    >>> np.sinh(np.pi*1j/2)
    1j
    >>> np.sinh(np.pi*1j) # (exact value is 0)
    1.2246063538223773e-016j
    >>> # Discrepancy due to vagaries of floating point arithmetic.

    >>> # Example of providing the optional output parameter
    >>> out1 = np.array([0], dtype='d')
    >>> out2 = np.sinh([0.1], out1)
    >>> out2 is out1
    True

    >>> # Example of ValueError due to provision of shape mis-matched `out`
    >>> np.sinh(np.zeros((3,3)),np.zeros((2,2)))
    Traceback (most recent call last):
      File "<stdin>", line 1, in <module>
    ValueError: operands could not be broadcast together with shapes (3,3) (2,2)

    """)

add_newdoc('numpy._core.umath', 'sqrt',
    """
    Return the non-negative square-root of an array, element-wise.

    Parameters
    ----------
    x : array_like
        The values whose square-roots are required.
    $PARAMS

    Returns
    -------
    y : ndarray
        An array of the same shape as `x`, containing the positive
        square-root of each element in `x`.  If any element in `x` is
        complex, a complex array is returned (and the square-roots of
        negative reals are calculated).  If all of the elements in `x`
        are real, so is `y`, with negative elements returning ``nan``.
        If `out` was provided, `y` is a reference to it.
        $OUT_SCALAR_1

    See Also
    --------
    emath.sqrt
        A version which returns complex numbers when given negative reals.
        Note that 0.0 and -0.0 are handled differently for complex inputs.

    Notes
    -----
    *sqrt* has--consistent with common convention--as its branch cut the
    real "interval" [`-inf`, 0), and is continuous from above on it.
    A branch cut is a curve in the complex plane across which a given
    complex function fails to be continuous.

    Examples
    --------
    >>> import numpy as np
    >>> np.sqrt([1,4,9])
    array([ 1.,  2.,  3.])

    >>> np.sqrt([4, -1, -3+4J])
    array([ 2.+0.j,  0.+1.j,  1.+2.j])

    >>> np.sqrt([4, -1, np.inf])
    array([ 2., nan, inf])

    """)

add_newdoc('numpy._core.umath', 'cbrt',
    """
    Return the cube-root of an array, element-wise.

    .. versionadded:: 1.10.0

    Parameters
    ----------
    x : array_like
        The values whose cube-roots are required.
    $PARAMS

    Returns
    -------
    y : ndarray
        An array of the same shape as `x`, containing the
        cube root of each element in `x`.
        If `out` was provided, `y` is a reference to it.
        $OUT_SCALAR_1


    Examples
    --------
    >>> import numpy as np
    >>> np.cbrt([1,8,27])
    array([ 1.,  2.,  3.])

    """)

add_newdoc('numpy._core.umath', 'square',
    """
    Return the element-wise square of the input.

    Parameters
    ----------
    x : array_like
        Input data.
    $PARAMS

    Returns
    -------
    out : ndarray or scalar
        Element-wise `x*x`, of the same shape and dtype as `x`.
        $OUT_SCALAR_1

    See Also
    --------
    numpy.linalg.matrix_power
    sqrt
    power

    Examples
    --------
    >>> import numpy as np
    >>> np.square([-1j, 1])
    array([-1.-0.j,  1.+0.j])

    """)

add_newdoc('numpy._core.umath', 'subtract',
    """
    Subtract arguments, element-wise.

    Parameters
    ----------
    x1, x2 : array_like
        The arrays to be subtracted from each other.
        $BROADCASTABLE_2
    $PARAMS

    Returns
    -------
    y : ndarray
        The difference of `x1` and `x2`, element-wise.
        $OUT_SCALAR_2

    Notes
    -----
    Equivalent to ``x1 - x2`` in terms of array broadcasting.

    Examples
    --------
    >>> import numpy as np
    >>> np.subtract(1.0, 4.0)
    -3.0

    >>> x1 = np.arange(9.0).reshape((3, 3))
    >>> x2 = np.arange(3.0)
    >>> np.subtract(x1, x2)
    array([[ 0.,  0.,  0.],
           [ 3.,  3.,  3.],
           [ 6.,  6.,  6.]])

    The ``-`` operator can be used as a shorthand for ``np.subtract`` on
    ndarrays.

    >>> x1 = np.arange(9.0).reshape((3, 3))
    >>> x2 = np.arange(3.0)
    >>> x1 - x2
    array([[0., 0., 0.],
           [3., 3., 3.],
           [6., 6., 6.]])

    """)

add_newdoc('numpy._core.umath', 'tan',
    """
    Compute tangent element-wise.

    Equivalent to ``np.sin(x)/np.cos(x)`` element-wise.

    Parameters
    ----------
    x : array_like
        Input array.
    $PARAMS

    Returns
    -------
    y : ndarray
        The corresponding tangent values.
        $OUT_SCALAR_1

    Notes
    -----
    If `out` is provided, the function writes the result into it,
    and returns a reference to `out`.  (See Examples)

    References
    ----------
    M. Abramowitz and I. A. Stegun, Handbook of Mathematical Functions.
    New York, NY: Dover, 1972.

    Examples
    --------
    >>> import numpy as np
    >>> from math import pi
    >>> np.tan(np.array([-pi,pi/2,pi]))
    array([  1.22460635e-16,   1.63317787e+16,  -1.22460635e-16])
    >>>
    >>> # Example of providing the optional output parameter illustrating
    >>> # that what is returned is a reference to said parameter
    >>> out1 = np.array([0], dtype='d')
    >>> out2 = np.cos([0.1], out1)
    >>> out2 is out1
    True
    >>>
    >>> # Example of ValueError due to provision of shape mis-matched `out`
    >>> np.cos(np.zeros((3,3)),np.zeros((2,2)))
    Traceback (most recent call last):
      File "<stdin>", line 1, in <module>
    ValueError: operands could not be broadcast together with shapes (3,3) (2,2)

    """)

add_newdoc('numpy._core.umath', 'tanh',
    """
    Compute hyperbolic tangent element-wise.

    Equivalent to ``np.sinh(x)/np.cosh(x)`` or ``-1j * np.tan(1j*x)``.

    Parameters
    ----------
    x : array_like
        Input array.
    $PARAMS

    Returns
    -------
    y : ndarray
        The corresponding hyperbolic tangent values.
        $OUT_SCALAR_1

    Notes
    -----
    If `out` is provided, the function writes the result into it,
    and returns a reference to `out`.  (See Examples)

    References
    ----------
    .. [1] M. Abramowitz and I. A. Stegun, Handbook of Mathematical Functions.
           New York, NY: Dover, 1972, pg. 83.
           https://personal.math.ubc.ca/~cbm/aands/page_83.htm

    .. [2] Wikipedia, "Hyperbolic function",
           https://en.wikipedia.org/wiki/Hyperbolic_function

    Examples
    --------
    >>> import numpy as np
    >>> np.tanh((0, np.pi*1j, np.pi*1j/2))
    array([ 0. +0.00000000e+00j,  0. -1.22460635e-16j,  0. +1.63317787e+16j])

    >>> # Example of providing the optional output parameter illustrating
    >>> # that what is returned is a reference to said parameter
    >>> out1 = np.array([0], dtype='d')
    >>> out2 = np.tanh([0.1], out1)
    >>> out2 is out1
    True

    >>> # Example of ValueError due to provision of shape mis-matched `out`
    >>> np.tanh(np.zeros((3,3)),np.zeros((2,2)))
    Traceback (most recent call last):
      File "<stdin>", line 1, in <module>
    ValueError: operands could not be broadcast together with shapes (3,3) (2,2)

    """)

add_newdoc('numpy._core.umath', 'frexp',
    """
    Decompose the elements of x into mantissa and twos exponent.

    Returns (`mantissa`, `exponent`), where ``x = mantissa * 2**exponent``.
    The mantissa lies in the open interval(-1, 1), while the twos
    exponent is a signed integer.

    Parameters
    ----------
    x : array_like
        Array of numbers to be decomposed.
    out1 : ndarray, optional
        Output array for the mantissa. Must have the same shape as `x`.
    out2 : ndarray, optional
        Output array for the exponent. Must have the same shape as `x`.
    $PARAMS

    Returns
    -------
    mantissa : ndarray
        Floating values between -1 and 1.
        $OUT_SCALAR_1
    exponent : ndarray
        Integer exponents of 2.
        $OUT_SCALAR_1

    See Also
    --------
    ldexp : Compute ``y = x1 * 2**x2``, the inverse of `frexp`.

    Notes
    -----
    Complex dtypes are not supported, they will raise a TypeError.

    Examples
    --------
    >>> import numpy as np
    >>> x = np.arange(9)
    >>> y1, y2 = np.frexp(x)
    >>> y1
    array([ 0.   ,  0.5  ,  0.5  ,  0.75 ,  0.5  ,  0.625,  0.75 ,  0.875,
            0.5  ])
    >>> y2
    array([0, 1, 2, 2, 3, 3, 3, 3, 4])
    >>> y1 * 2**y2
    array([ 0.,  1.,  2.,  3.,  4.,  5.,  6.,  7.,  8.])

    """)

add_newdoc('numpy._core.umath', 'ldexp',
    """
    Returns x1 * 2**x2, element-wise.

    The mantissas `x1` and twos exponents `x2` are used to construct
    floating point numbers ``x1 * 2**x2``.

    Parameters
    ----------
    x1 : array_like
        Array of multipliers.
    x2 : array_like, int
        Array of twos exponents.
        $BROADCASTABLE_2
    $PARAMS

    Returns
    -------
    y : ndarray or scalar
        The result of ``x1 * 2**x2``.
        $OUT_SCALAR_2

    See Also
    --------
    frexp : Return (y1, y2) from ``x = y1 * 2**y2``, inverse to `ldexp`.

    Notes
    -----
    Complex dtypes are not supported, they will raise a TypeError.

    `ldexp` is useful as the inverse of `frexp`, if used by itself it is
    more clear to simply use the expression ``x1 * 2**x2``.

    Examples
    --------
    >>> import numpy as np
    >>> np.ldexp(5, np.arange(4))
    array([ 5., 10., 20., 40.], dtype=float16)

    >>> x = np.arange(6)
    >>> np.ldexp(*np.frexp(x))
    array([ 0.,  1.,  2.,  3.,  4.,  5.])

    """)

add_newdoc('numpy._core.umath', 'gcd',
    """
    Returns the greatest common divisor of ``|x1|`` and ``|x2|``

    Parameters
    ----------
    x1, x2 : array_like, int
        Arrays of values.
        $BROADCASTABLE_2

    Returns
    -------
    y : ndarray or scalar
        The greatest common divisor of the absolute value of the inputs
        $OUT_SCALAR_2

    See Also
    --------
    lcm : The lowest common multiple

    Examples
    --------
    >>> import numpy as np
    >>> np.gcd(12, 20)
    4
    >>> np.gcd.reduce([15, 25, 35])
    5
    >>> np.gcd(np.arange(6), 20)
    array([20,  1,  2,  1,  4,  5])

    """)

add_newdoc('numpy._core.umath', 'lcm',
    """
    Returns the lowest common multiple of ``|x1|`` and ``|x2|``

    Parameters
    ----------
    x1, x2 : array_like, int
        Arrays of values.
        $BROADCASTABLE_2

    Returns
    -------
    y : ndarray or scalar
        The lowest common multiple of the absolute value of the inputs
        $OUT_SCALAR_2

    See Also
    --------
    gcd : The greatest common divisor

    Examples
    --------
    >>> import numpy as np
    >>> np.lcm(12, 20)
    60
    >>> np.lcm.reduce([3, 12, 20])
    60
    >>> np.lcm.reduce([40, 12, 20])
    120
    >>> np.lcm(np.arange(6), 20)
    array([ 0, 20, 20, 60, 20, 20])

    """)

add_newdoc('numpy._core.umath', 'bitwise_count',
    """
    Computes the number of 1-bits in the absolute value of ``x``.
    Analogous to the builtin `int.bit_count` or ``popcount`` in C++.

    Parameters
    ----------
    x : array_like, unsigned int
        Input array.
    $PARAMS

    Returns
    -------
    y : ndarray
        The corresponding number of 1-bits in the input.
        Returns uint8 for all integer types
        $OUT_SCALAR_1

    References
    ----------
    .. [1] https://graphics.stanford.edu/~seander/bithacks.html#CountBitsSetParallel

    .. [2] Wikipedia, "Hamming weight",
           https://en.wikipedia.org/wiki/Hamming_weight

    .. [3] http://aggregate.ee.engr.uky.edu/MAGIC/#Population%20Count%20(Ones%20Count)

    Examples
    --------
    >>> import numpy as np
    >>> np.bitwise_count(1023)
    10
    >>> a = np.array([2**i - 1 for i in range(16)])
    >>> np.bitwise_count(a)
    array([ 0,  1,  2,  3,  4,  5,  6,  7,  8,  9, 10, 11, 12, 13, 14, 15],
          dtype=uint8)

    """)

add_newdoc('numpy._core.umath', 'str_len',
    """
    Returns the length of each element. For byte strings,
    this is the number of bytes, while, for Unicode strings,
    it is the number of Unicode code points.

    Parameters
    ----------
    x : array_like, with ``StringDType``, ``bytes_``, or ``str_`` dtype
    $PARAMS

    Returns
    -------
    y : ndarray
        Output array of ints
        $OUT_SCALAR_1

    See Also
    --------
    len

    Examples
    --------
    >>> import numpy as np
    >>> a = np.array(['Grace Hopper Conference', 'Open Source Day'])
    >>> np.strings.str_len(a)
    array([23, 15])
    >>> a = np.array(['\u0420', '\u043e'])
    >>> np.strings.str_len(a)
    array([1, 1])
    >>> a = np.array([['hello', 'world'], ['\u0420', '\u043e']])
    >>> np.strings.str_len(a)
    array([[5, 5], [1, 1]])

    """)

add_newdoc('numpy._core.umath', 'isalpha',
    """
    Returns true for each element if all characters in the data
    interpreted as a string are alphabetic and there is at least
    one character, false otherwise.

    For byte strings (i.e. ``bytes``), alphabetic characters are
    those byte values in the sequence
    b'abcdefghijklmnopqrstuvwxyzABCDEFGHIJKLMNOPQRSTUVWXYZ'. For
    Unicode strings, alphabetic characters are those characters
    defined in the Unicode character database as “Letter”.

    Parameters
    ----------
    x : array_like, with ``StringDType``, ``bytes_``, or ``str_`` dtype
    $PARAMS

    Returns
    -------
    y : ndarray
        Output array of bools
        $OUT_SCALAR_1

    See Also
    --------
    str.isalpha

    """)

add_newdoc('numpy._core.umath', 'isdigit',
    """
    Returns true for each element if all characters in the string are
    digits and there is at least one character, false otherwise.

    For byte strings, digits are the byte values in the sequence
    b'0123456789'. For Unicode strings, digits include decimal
    characters and digits that need special handling, such as the
    compatibility superscript digits. This also covers digits which
    cannot be used to form numbers in base 10, like the Kharosthi numbers.

    Parameters
    ----------
    x : array_like, with ``StringDType``, ``bytes_``, or ``str_`` dtype
    $PARAMS

    Returns
    -------
    y : ndarray
        Output array of bools
        $OUT_SCALAR_1

    See Also
    --------
    str.isdigit

    Examples
    --------
    >>> import numpy as np
    >>> a = np.array(['a', 'b', '0'])
    >>> np.strings.isdigit(a)
    array([False, False,  True])
    >>> a = np.array([['a', 'b', '0'], ['c', '1', '2']])
    >>> np.strings.isdigit(a)
    array([[False, False,  True], [False,  True,  True]])

    """)

add_newdoc('numpy._core.umath', 'isspace',
    r"""
    Returns true for each element if there are only whitespace
    characters in the string and there is at least one character,
    false otherwise.

    For byte strings, whitespace characters are the ones in the
    sequence b' \t\n\r\x0b\f'. For Unicode strings, a character is
    whitespace, if, in the Unicode character database, its general
    category is Zs (“Separator, space”), or its bidirectional class
    is one of WS, B, or S.

    Parameters
    ----------
    x : array_like, with ``StringDType``, ``bytes_``, or ``str_`` dtype
    $PARAMS

    Returns
    -------
    y : ndarray
        Output array of bools
        $OUT_SCALAR_1

    See Also
    --------
    str.isspace

    """)

add_newdoc('numpy._core.umath', 'isalnum',
    """
    Returns true for each element if all characters in the string are
    alphanumeric and there is at least one character, false otherwise.

    Parameters
    ----------
    x : array_like, with ``StringDType``, ``bytes_`` or ``str_`` dtype
    $PARAMS

    Returns
    -------
    out : ndarray
        Output array of bool
        $OUT_SCALAR_1

    See Also
    --------
    str.isalnum

    Examples
    --------
    >>> import numpy as np
    >>> a = np.array(['a', '1', 'a1', '(', ''])
    >>> np.strings.isalnum(a)
    array([ True,  True,  True, False, False])

    """)

add_newdoc('numpy._core.umath', 'islower',
    """
    Returns true for each element if all cased characters in the
    string are lowercase and there is at least one cased character,
    false otherwise.

    Parameters
    ----------
    x : array_like, with ``StringDType``, ``bytes_`` or ``str_`` dtype
    $PARAMS

    Returns
    -------
    out : ndarray
        Output array of bools
        $OUT_SCALAR_1

    See Also
    --------
    str.islower

    Examples
    --------
    >>> import numpy as np
    >>> np.strings.islower("GHC")
    array(False)
    >>> np.strings.islower("ghc")
    array(True)

    """)

add_newdoc('numpy._core.umath', 'isupper',
    """
    Return true for each element if all cased characters in the
    string are uppercase and there is at least one character, false
    otherwise.

    Parameters
    ----------
    x : array_like, with ``StringDType``, ``bytes_`` or ``str_`` dtype
    $PARAMS

    Returns
    -------
    out : ndarray
        Output array of bools
        $OUT_SCALAR_1

    See Also
    --------
    str.isupper

    Examples
    --------
    >>> import numpy as np
    >>> np.strings.isupper("GHC")
    array(True)
    >>> a = np.array(["hello", "HELLO", "Hello"])
    >>> np.strings.isupper(a)
    array([False,  True, False]) 

    """)

add_newdoc('numpy._core.umath', 'istitle',
    """
    Returns true for each element if the element is a titlecased
    string and there is at least one character, false otherwise.

    Parameters
    ----------
    x : array_like, with ``StringDType``, ``bytes_`` or ``str_`` dtype
    $PARAMS

    Returns
    -------
    out : ndarray
        Output array of bools
        $OUT_SCALAR_1

    See Also
    --------
    str.istitle

    Examples
    --------
    >>> import numpy as np
    >>> np.strings.istitle("Numpy Is Great")
    array(True)

    >>> np.strings.istitle("Numpy is great")
    array(False)

    """)

add_newdoc('numpy._core.umath', 'isdecimal',
    """
    For each element, return True if there are only decimal
    characters in the element.

    Decimal characters include digit characters, and all characters
    that can be used to form decimal-radix numbers,
    e.g. ``U+0660, ARABIC-INDIC DIGIT ZERO``.

    Parameters
    ----------
    x : array_like, with ``StringDType`` or ``str_`` dtype
    $PARAMS

    Returns
    -------
    y : ndarray
        Output array of bools
        $OUT_SCALAR_1

    See Also
    --------
    str.isdecimal

    Examples
    --------
    >>> import numpy as np
    >>> np.strings.isdecimal(['12345', '4.99', '123ABC', ''])
    array([ True, False, False, False])

    """)

add_newdoc('numpy._core.umath', 'isnumeric',
    """
    For each element, return True if there are only numeric
    characters in the element.

    Numeric characters include digit characters, and all characters
    that have the Unicode numeric value property, e.g. ``U+2155,
    VULGAR FRACTION ONE FIFTH``.

    Parameters
    ----------
    x : array_like, with ``StringDType`` or ``str_`` dtype
    $PARAMS

    Returns
    -------
    y : ndarray
        Output array of bools
        $OUT_SCALAR_1

    See Also
    --------
    str.isnumeric

    Examples
    --------
    >>> import numpy as np
    >>> np.strings.isnumeric(['123', '123abc', '9.0', '1/4', 'VIII'])
    array([ True, False, False, False, False])

    """)

add_newdoc('numpy._core.umath', 'find',
    """
    For each element, return the lowest index in the string where
    substring `x2` is found, such that `x2` is contained in the
    range [`x3`, `x4`].

    Parameters
    ----------
    x1 : array-like, with ``StringDType``, ``bytes_``, or ``str_`` dtype

    x2 : array-like, with ``StringDType``, ``bytes_``, or ``str_`` dtype

    x3 : array_like, with ``int_`` dtype

    x4 : array_like, with ``int_`` dtype
        $PARAMS

    `x3` and `x4` are interpreted as in slice notation.

    Returns
    -------
    y : ndarray
        Output array of ints
        $OUT_SCALAR_2

    See Also
    --------
    str.find

    Examples
    --------
    >>> import numpy as np
    >>> a = np.array(["NumPy is a Python library"])
    >>> np.strings.find(a, "Python", 0, None)
    array([11])

    """)

add_newdoc('numpy._core.umath', 'rfind',
    """
    For each element, return the highest index in the string where
    substring `x2` is found, such that `x2` is contained in the
    range [`x3`, `x4`].

    Parameters
    ----------
    x1 : array-like, with ``StringDType``, ``bytes_``, or ``str_`` dtype

    x2 : array-like, with ``StringDType``, ``bytes_``, or ``str_`` dtype

    x3 : array_like, with ``int_`` dtype

    x4 : array_like, with ``int_`` dtype
        $PARAMS

    `x3` and `x4` are interpreted as in slice notation.

    Returns
    -------
    y : ndarray
        Output array of ints
        $OUT_SCALAR_2

    See Also
    --------
    str.rfind

    """)

add_newdoc('numpy._core.umath', 'count',
    """
    Returns an array with the number of non-overlapping occurrences of
    substring `x2` in the range [`x3`, `x4`].

    Parameters
    ----------
    x1 : array-like, with ``StringDType``, ``bytes_``, or ``str_`` dtype

    x2 : array-like, with ``StringDType``, ``bytes_``, or ``str_`` dtype
       The substring to search for.

    x3 : array_like, with ``int_`` dtype

    x4 : array_like, with ``int_`` dtype
        $PARAMS

    `x3` and `x4` are interpreted as in slice notation.

    Returns
    -------
    y : ndarray
        Output array of ints
        $OUT_SCALAR_2

    See Also
    --------
    str.count

    Examples
    --------
    >>> import numpy as np
    >>> c = np.array(['aAaAaA', '  aA  ', 'abBABba'])
    >>> c
    array(['aAaAaA', '  aA  ', 'abBABba'], dtype='<U7')
    >>> np.strings.count(c, 'A')
    array([3, 1, 1])
    >>> np.strings.count(c, 'aA')
    array([3, 1, 0])
    >>> np.strings.count(c, 'A', start=1, end=4)
    array([2, 1, 1])
    >>> np.strings.count(c, 'A', start=1, end=3)
    array([1, 0, 0])

    """)

add_newdoc('numpy._core.umath', 'index',
    """
    Like `find`, but raises :exc:`ValueError` when the substring is not found.

    Parameters
    ----------
    x1 : array_like, with ``StringDType``, ``bytes_`` or ``unicode_`` dtype

    x2 : array_like, with ``StringDType``, ``bytes_`` or ``unicode_`` dtype

    x3, x4 : array_like, with any integer dtype
        The range to look in, interpreted as in slice notation.
        $PARAMS

    Returns
    -------
    out : ndarray
        Output array of ints.  Raises :exc:`ValueError` if `x2` is not found.
        $OUT_SCALAR_2

    See Also
    --------
    find, str.find

    Examples
    --------
    >>> import numpy as np
    >>> a = np.array(["Computer Science"])
    >>> np.strings.index(a, "Science")
    array([9])

    """)

add_newdoc('numpy._core.umath', 'rindex',
    """
    Like `rfind`, but raises :exc:`ValueError` when the substring is not found.

    Parameters
    ----------
    x1 : array_like, with ``StringDType``, ``bytes_`` or ``unicode_`` dtype

    x2 : array_like, with ``StringDType``, ``bytes_`` or ``unicode_`` dtype

    x3, x4 : array_like, with any integer dtype
        The range to look in, interpreted as in slice notation.
        $PARAMS

    Returns
    -------
    out : ndarray
        Output array of ints.  Raises :exc:`ValueError` if `x2` is not found.
        $OUT_SCALAR_2

    See Also
    --------
    rfind, str.rfind

    Examples
    --------
    >>> import numpy as np
    >>> a = np.array(["Computer Science"])
    >>> np.strings.rindex(a, "Science")
    array([9])

    """)

add_newdoc('numpy._core.umath', '_replace',
    """
    UFunc implementation of ``replace``. This internal function
    is called by ``replace`` with ``out`` set, so that the
    size of the resulting string buffer is known.
    """)

add_newdoc('numpy._core.umath', 'startswith',
    """
    Returns a boolean array which is `True` where the string element
    in `x1` starts with `x2`, otherwise `False`.

    Parameters
    ----------
    x1 : array-like, with ``StringDType``, ``bytes_``, or ``str_`` dtype

    x2 : array-like, with ``StringDType``, ``bytes_``, or ``str_`` dtype

    x3 : array_like, with ``int_`` dtype

    x4 : array_like, with ``int_`` dtype
        $PARAMS
        With `x3`, test beginning at that position. With `x4`,
        stop comparing at that position.

    Returns
    -------
    out : ndarray
        Output array of bools
        $OUT_SCALAR_2

    See Also
    --------
    str.startswith

    """)

add_newdoc('numpy._core.umath', 'endswith',
    """
    Returns a boolean array which is `True` where the string element
    in `x1` ends with `x2`, otherwise `False`.

    Parameters
    ----------
    x1 : array-like, with ``StringDType``, ``bytes_``, or ``str_`` dtype

    x2 : array-like, with ``StringDType``, ``bytes_``, or ``str_`` dtype

    x3 : array_like, with ``int_`` dtype

    x4 : array_like, with ``int_`` dtype
        $PARAMS
        With `x3`, test beginning at that position. With `x4`,
        stop comparing at that position.

    Returns
    -------
    out : ndarray
        Output array of bools
        $OUT_SCALAR_2

    See Also
    --------
    str.endswith

    Examples
    --------
    >>> import numpy as np
    >>> s = np.array(['foo', 'bar'])
    >>> s
    array(['foo', 'bar'], dtype='<U3')
    >>> np.strings.endswith(s, 'ar')
    array([False,  True])
    >>> np.strings.endswith(s, 'a', start=1, end=2)
    array([False,  True])

    """)

add_newdoc('numpy._core.umath', '_strip_chars', '')
add_newdoc('numpy._core.umath', '_lstrip_chars', '')
add_newdoc('numpy._core.umath', '_rstrip_chars', '')
add_newdoc('numpy._core.umath', '_strip_whitespace', '')
add_newdoc('numpy._core.umath', '_lstrip_whitespace', '')
add_newdoc('numpy._core.umath', '_rstrip_whitespace', '')

add_newdoc('numpy._core.umath', '_expandtabs_length', '')
add_newdoc('numpy._core.umath', '_expandtabs', '')

add_newdoc('numpy._core.umath', '_center',
    """
    Return a copy of `x1` with its elements centered in a string of
    length `x2`.

    Parameters
    ----------
    x1 : array_like, with ``StringDType``, ``bytes_`` or ``str_`` dtype

    x2 : array_like, with any integer dtype
        The length of the resulting strings, unless ``width < str_len(a)``.
    x3 : array_like, with ``StringDType``, ``bytes_`` or ``str_`` dtype
        The padding character to use.
        $PARAMS

    Returns
    -------
    out : ndarray
        Output array of ``StringDType``, ``bytes_`` or ``str_`` dtype,
        depending on input types
        $OUT_SCALAR_2

    See Also
    --------
    str.center

    Examples
    --------
    >>> import numpy as np
    >>> c = np.array(['a1b2','1b2a','b2a1','2a1b']); c
    array(['a1b2', '1b2a', 'b2a1', '2a1b'], dtype='<U4')
    >>> np.strings.center(c, width=9)
    array(['   a1b2  ', '   1b2a  ', '   b2a1  ', '   2a1b  '], dtype='<U9')
    >>> np.strings.center(c, width=9, fillchar='*')
    array(['***a1b2**', '***1b2a**', '***b2a1**', '***2a1b**'], dtype='<U9')
    >>> np.strings.center(c, width=1)
    array(['a1b2', '1b2a', 'b2a1', '2a1b'], dtype='<U4')

    """)

add_newdoc('numpy._core.umath', '_ljust',
    """
    Return an array with the elements of `x1` left-justified in a
    string of length `x2`.

    Parameters
    ----------
    x1 : array_like, with ``StringDType``, ``bytes_`` or ``str_`` dtype

    x2 : array_like, with any integer dtype
        The length of the resulting strings, unless ``width < str_len(a)``.
    x3 : array_like, with ``StringDType``, ``bytes_`` or ``str_`` dtype
        The padding character to use.
        $PARAMS

    Returns
    -------
    out : ndarray
        Output array of ``StringDType``, ``bytes_`` or ``str_`` dtype,
        depending on input type
        $OUT_SCALAR_2

    See Also
    --------
    str.ljust

    Examples
    --------
    >>> import numpy as np
    >>> c = np.array(['aAaAaA', '  aA  ', 'abBABba'])
    >>> np.strings.ljust(c, width=3)
    array(['aAaAaA', '  aA  ', 'abBABba'], dtype='<U7')
    >>> np.strings.ljust(c, width=9)
    array(['aAaAaA   ', '  aA     ', 'abBABba  '], dtype='<U9')

    """)

add_newdoc('numpy._core.umath', '_rjust',
    """
    Return an array with the elements of `x1` right-justified in a
    string of length `x2`.

    Parameters
    ----------
    x1 : array_like, with ``StringDType``, ``bytes_`` or ``str_`` dtype

    x2 : array_like, with any integer dtype
        The length of the resulting strings, unless ``width < str_len(a)``.
    x3 : array_like, with ``StringDType``, ``bytes_`` or ``str_`` dtype
        The padding character to use.
        $PARAMS

    Returns
    -------
    out : ndarray
        Output array of ``StringDType``, ``bytes_`` or ``str_`` dtype,
        depending on input type
        $OUT_SCALAR_2

    See Also
    --------
    str.rjust

    Examples
    --------
    >>> import numpy as np
    >>> a = np.array(['aAaAaA', '  aA  ', 'abBABba'])
    >>> np.strings.rjust(a, width=3)
    array(['aAaAaA', '  aA  ', 'abBABba'], dtype='<U7')
    >>> np.strings.rjust(a, width=9)
    array(['   aAaAaA', '     aA  ', '  abBABba'], dtype='<U9')

    """)

add_newdoc('numpy._core.umath', '_zfill',
    """
    Return the numeric string left-filled with zeros. A leading
    sign prefix (``+``/``-``) is handled by inserting the padding
    after the sign character rather than before.

    Parameters
    ----------
    x1 : array_like, with ``StringDType``, ``bytes_`` or ``str_`` dtype

    x2 : array_like, with any integer dtype
        Width of string to left-fill elements in `a`.
        $PARAMS

    Returns
    -------
    out : ndarray
        Output array of ``StringDType``, ``bytes_`` or ``str_`` dtype,
        depending on input type
        $OUT_SCALAR_2

    See Also
    --------
    str.zfill

    Examples
    --------
    >>> import numpy as np
    >>> np.strings.zfill(['1', '-1', '+1'], 3)
    array(['001', '-01', '+01'], dtype='<U3')

    """)

add_newdoc('numpy._core.umath', '_partition_index',
    """
    Partition each element in ``x1`` around ``x2``, at precomputed
    index ``x3``.

    For each element in ``x1``, split the element at the first
    occurrence of ``x2`` at location ``x3``, and return a 3-tuple
    containing the part before the separator, the separator itself,
    and the part after the separator. If the separator is not found,
    the first item of the tuple will contain the whole string, and
    the second and third ones will be the empty string.

    Parameters
    ----------
    x1 : array-like, with ``bytes_``, or ``str_`` dtype
        Input array
    x2 : array-like, with ``bytes_``, or ``str_`` dtype
        Separator to split each string element in ``x1``.
    x3 : array-like, with any integer dtype
        The indices of the separator (<0 to indicate the separator is not
        present).

    Returns
    -------
    out : 3-tuple:
        - array with ``bytes_`` or ``str_`` dtype with the part before the
          separator
        - array with ``bytes_`` or ``str_`` dtype with the separator
        - array with ``bytes_`` or ``str_`` dtype with the part after the
          separator

    See Also
    --------
    str.partition

    Examples
    --------
    >>> import numpy as np

    The ufunc is used most easily via ``np.strings.partition``,
    which calls it after calculating the indices::

    >>> x = np.array(["Numpy is nice!"])
    >>> np.strings.partition(x, " ")
    (array(['Numpy'], dtype='<U5'),
     array([' '], dtype='<U1'),
     array(['is nice!'], dtype='<U8'))

    """)

add_newdoc('numpy._core.umath', '_rpartition_index',
    """
    Partition each element in ``x1`` around the right-most separator,
    ``x2``, at precomputed index ``x3``.

    For each element in ``x1``, split the element at the last
    occurrence of ``x2`` at location ``x3``, and return a 3-tuple
    containing the part before the separator, the separator itself,
    and the part after the separator. If the separator is not found,
    the third item of the tuple will contain the whole string, and
    the first and second ones will be the empty string.

    Parameters
    ----------
    x1 : array-like, with ``bytes_``, or ``str_`` dtype
        Input array
    x2 : array-like, with ``bytes_``, or ``str_`` dtype
        Separator to split each string element in ``x1``.
    x3 : array-like, with any integer dtype
        The indices of the separator (<0 to indicate the separator is not
        present).

    Returns
    -------
    out : 3-tuple:
        - array with ``bytes_`` or ``str_`` dtype with the part before the
          separator
        - array with ``bytes_`` or ``str_`` dtype with the separator
        - array with ``bytes_`` or ``str_`` dtype with the part after the
          separator

    See Also
    --------
    str.rpartition

    Examples
    --------
    >>> import numpy as np

    The ufunc is used most easily via ``np.strings.rpartition``,
    which calls it after calculating the indices::

    >>> a = np.array(['aAaAaA', '  aA  ', 'abBABba'])
    >>> np.strings.rpartition(a, 'A')
    (array(['aAaAa', '  a', 'abB'], dtype='<U5'),
     array(['A', 'A', 'A'], dtype='<U1'),
     array(['', '  ', 'Bba'], dtype='<U3'))

    """)

add_newdoc('numpy._core.umath', '_partition',
    """
    Partition each element in ``x1`` around ``x2``.

    For each element in ``x1``, split the element at the first
    occurrence of ``x2`` and return a 3-tuple containing the part before
    the separator, the separator itself, and the part after the
    separator. If the separator is not found, the first item of the
    tuple will contain the whole string, and the second and third ones
    will be the empty string.

    Parameters
    ----------
    x1 : array-like, with ``StringDType`` dtype
        Input array
    x2 : array-like, with ``StringDType`` dtype
        Separator to split each string element in ``x1``.

    Returns
    -------
    out : 3-tuple:
        - ``StringDType`` array with the part before the separator
        - ``StringDType`` array with the separator
        - ``StringDType`` array with the part after the separator

    See Also
    --------
    str.partition

    Examples
    --------
    >>> import numpy as np

    The ufunc is used most easily via ``np.strings.partition``,
    which calls it under the hood::

    >>> x = np.array(["Numpy is nice!"], dtype="T")
    >>> np.strings.partition(x, " ")
    (array(['Numpy'], dtype=StringDType()),
     array([' '], dtype=StringDType()),
     array(['is nice!'], dtype=StringDType()))

    """)

add_newdoc('numpy._core.umath', '_rpartition',
    """
    Partition each element in ``x1`` around the right-most separator,
    ``x2``.

    For each element in ``x1``, split the element at the last
    occurrence of ``x2`` at location ``x3``, and return a 3-tuple
    containing the part before the separator, the separator itself,
    and the part after the separator. If the separator is not found,
    the third item of the tuple will contain the whole string, and
    the first and second ones will be the empty string.

    Parameters
    ----------
    x1 : array-like, with ``StringDType`` dtype
        Input array
    x2 : array-like, with ``StringDType`` dtype
        Separator to split each string element in ``x1``.

    Returns
    -------
    out : 3-tuple:
        - ``StringDType`` array with the part before the separator
        - ``StringDType`` array with the separator
        - ``StringDType`` array with the part after the separator

    See Also
    --------
    str.rpartition

    Examples
    --------
    >>> import numpy as np

    The ufunc is used most easily via ``np.strings.rpartition``,
    which calls it after calculating the indices::

    >>> a = np.array(['aAaAaA', '  aA  ', 'abBABba'], dtype="T")
    >>> np.strings.rpartition(a, 'A')
    (array(['aAaAa', '  a', 'abB'], dtype=StringDType()),
     array(['A', 'A', 'A'], dtype=StringDType()),
     array(['', '  ', 'Bba'], dtype=StringDType()))

    """)<|MERGE_RESOLUTION|>--- conflicted
+++ resolved
@@ -430,10 +430,6 @@
     We expect the arctan of 0 to be 0, and of 1 to be pi/4:
 
     >>> import numpy as np
-<<<<<<< HEAD
-=======
-
->>>>>>> 128490c2
     >>> np.arctan([0, 1])
     array([ 0.        ,  0.78539816])
 
@@ -515,10 +511,6 @@
     Consider four points in different quadrants:
 
     >>> import numpy as np
-<<<<<<< HEAD
-=======
-
->>>>>>> 128490c2
     >>> x = np.array([-1, +1, +1, -1])
     >>> y = np.array([-1, -1, +1, +1])
     >>> np.arctan2(y, x) * 180 / np.pi
@@ -1001,10 +993,6 @@
     Convert a radian array to degrees
 
     >>> import numpy as np
-<<<<<<< HEAD
-=======
-
->>>>>>> 128490c2
     >>> rad = np.arange(12.)*np.pi/6
     >>> np.degrees(rad)
     array([   0.,   30.,   60.,   90.,  120.,  150.,  180.,  210.,  240.,
@@ -1332,10 +1320,6 @@
     expm1 in this case.
 
     >>> import numpy as np
-<<<<<<< HEAD
-=======
-
->>>>>>> 128490c2
     >>> np.expm1(1e-10)
     1.00000000005e-10
     >>> np.exp(1e-10) - 1
@@ -2889,10 +2873,6 @@
     For 2-D arrays it is the matrix product:
 
     >>> import numpy as np
-<<<<<<< HEAD
-=======
-
->>>>>>> 128490c2
     >>> a = np.array([[1, 0],
     ...               [0, 1]])
     >>> b = np.array([[4, 1],
