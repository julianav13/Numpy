--- conflicted
+++ resolved
@@ -31,15 +31,7 @@
     # we will pay the ~13 minute cost of compiling Cython only when a new
     # version is scraped in by pip; otherwise, use the cached
     # wheel shippable places on Amazon S3 after we build it once
-<<<<<<< HEAD
-    - pip install cython --cache-dir=/root/.cache/pip/wheels/$SHIPPABLE_PYTHON_VERSION
-    # install pytz for datetime testing
-    - pip install pytz
-    # install hypothesis for tests that require it
-    - pip install hypothesis
-=======
     - pip install -r test_requirements.txt --cache-dir=/root/.cache/pip/wheels/$SHIPPABLE_PYTHON_VERSION
->>>>>>> ddffa68e
     # install pytest-xdist to leverage a second core
     # for unit tests
     - pip install pytest-xdist
